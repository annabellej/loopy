import numpy as np
import loopy as lp
import pyopencl as cl
import pyopencl.array

knl = lp.make_kernel(
        "{ [i,k]: 0<=i<n and 0<=k<3 }",
        """
        for i, k
            ... gbarrier
            c[k,i] = a[k, i + 1]
            ... gbarrier
            out[k,i] = c[k,i]
        end
        """, seq_dependencies=True)

# transform
knl = lp.split_iname(knl, "i", 128, outer_tag="g.0", inner_tag="l.0")
knl = lp.add_and_infer_dtypes(knl,
        {"a": np.float32, "c": np.float32, "out": np.float32, "n": np.int32})

# schedule
from loopy.preprocess import preprocess_kernel
knl = preprocess_kernel(knl)

from loopy.schedule import get_one_scheduled_kernel
<<<<<<< HEAD
knl = get_one_scheduled_kernel(knl.root_kernel, knl.callables_table)
=======
knl = get_one_scheduled_kernel(knl.root_kernel, knl.program_callables_info)
>>>>>>> 98688c76

# map schedule onto host or device
print(knl)

cgr = lp.generate_code_v2(knl)

print(cgr.device_code())
print(cgr.host_code())<|MERGE_RESOLUTION|>--- conflicted
+++ resolved
@@ -1,7 +1,5 @@
 import numpy as np
 import loopy as lp
-import pyopencl as cl
-import pyopencl.array
 
 knl = lp.make_kernel(
         "{ [i,k]: 0<=i<n and 0<=k<3 }",
@@ -24,11 +22,7 @@
 knl = preprocess_kernel(knl)
 
 from loopy.schedule import get_one_scheduled_kernel
-<<<<<<< HEAD
 knl = get_one_scheduled_kernel(knl.root_kernel, knl.callables_table)
-=======
-knl = get_one_scheduled_kernel(knl.root_kernel, knl.program_callables_info)
->>>>>>> 98688c76
 
 # map schedule onto host or device
 print(knl)
