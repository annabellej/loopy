from __future__ import division, absolute_import, print_function

__copyright__ = "Copyright (C) 2012 Andreas Kloeckner"

__license__ = """
Permission is hereby granted, free of charge, to any person obtaining a copy
of this software and associated documentation files (the "Software"), to deal
in the Software without restriction, including without limitation the rights
to use, copy, modify, merge, publish, distribute, sublicense, and/or sell
copies of the Software, and to permit persons to whom the Software is
furnished to do so, subject to the following conditions:

The above copyright notice and this permission notice shall be included in
all copies or substantial portions of the Software.

THE SOFTWARE IS PROVIDED "AS IS", WITHOUT WARRANTY OF ANY KIND, EXPRESS OR
IMPLIED, INCLUDING BUT NOT LIMITED TO THE WARRANTIES OF MERCHANTABILITY,
FITNESS FOR A PARTICULAR PURPOSE AND NONINFRINGEMENT. IN NO EVENT SHALL THE
AUTHORS OR COPYRIGHT HOLDERS BE LIABLE FOR ANY CLAIM, DAMAGES OR OTHER
LIABILITY, WHETHER IN AN ACTION OF CONTRACT, TORT OR OTHERWISE, ARISING FROM,
OUT OF OR IN CONNECTION WITH THE SOFTWARE OR THE USE OR OTHER DEALINGS IN
THE SOFTWARE.
"""

import six
from six.moves import range

import sys
import numpy as np
import loopy as lp
import pyopencl as cl
import pyopencl.clmath  # noqa
import pyopencl.clrandom  # noqa
import pytest

import logging
logger = logging.getLogger(__name__)

try:
    import faulthandler
except ImportError:
    pass
else:
    faulthandler.enable()

from pyopencl.tools import pytest_generate_tests_for_pyopencl \
        as pytest_generate_tests

__all__ = [
        "pytest_generate_tests",
        "cl"  # 'cl.create_some_context'
        ]


def test_complicated_subst(ctx_factory):
    #ctx = ctx_factory()

    knl = lp.make_kernel(
            "{[i]: 0<=i<n}",
            """
                f(x) := x*a[x]
                g(x) := 12 + f(x)
                h(x) := 1 + g(x) + 20*g$two(x)

                a[i] = h$one(i) * h$two(i)
                """)

    knl = lp.expand_subst(knl, "... > id:h and tag:two > id:g and tag:two")

    print(knl)

    sr_keys = list(knl.substitutions.keys())
    for letter, how_many in [
            ("f", 1),
            ("g", 1),
            ("h", 2)
            ]:
        substs_with_letter = sum(1 for k in sr_keys if k.startswith(letter))
        assert substs_with_letter == how_many


def test_extract_subst(ctx_factory):
    knl = lp.make_kernel(
            "{[i]: 0<=i<n}",
            """
                a[i] = 23*b[i]**2 + 25*b[i]**2
                """)

    knl = lp.extract_subst(knl, "bsquare", "alpha*b[i]**2", "alpha")

    print(knl)

    from loopy.symbolic import parse

    insn, = knl.instructions
    assert insn.expression == parse("bsquare(23) + bsquare(25)")


def test_type_inference_no_artificial_doubles(ctx_factory):
    ctx = ctx_factory()

    knl = lp.make_kernel(
            "{[i]: 0<=i<n}",
            """
                <> bb = a[i] - b[i]
                c[i] = bb
                """,
            [
                lp.GlobalArg("a", np.float32, shape=("n",)),
                lp.GlobalArg("b", np.float32, shape=("n",)),
                lp.GlobalArg("c", np.float32, shape=("n",)),
                lp.ValueArg("n", np.int32),
                ],
            assumptions="n>=1")

    knl = lp.preprocess_kernel(knl, ctx.devices[0])
    for k in lp.generate_loop_schedules(knl):
        code = lp.generate_code(k)
        assert "double" not in code


def test_sized_and_complex_literals(ctx_factory):
    ctx = ctx_factory()

    knl = lp.make_kernel(
            "{[i]: 0<=i<n}",
            """
                <> aa = 5jf
                <> bb = 5j
                a[i] = imag(aa)
                b[i] = imag(bb)
                c[i] = 5f
                """,
            [
                lp.GlobalArg("a", np.float32, shape=("n",)),
                lp.GlobalArg("b", np.float32, shape=("n",)),
                lp.GlobalArg("c", np.float32, shape=("n",)),
                lp.ValueArg("n", np.int32),
                ],
            assumptions="n>=1")

    lp.auto_test_vs_ref(knl, ctx, knl, parameters=dict(n=5))


def test_assume(ctx_factory):
    ctx = ctx_factory()

    knl = lp.make_kernel(
            "{[i]: 0<=i<n}",
            "a[i] = a[i] + 1",
            [lp.GlobalArg("a", np.float32, shape="n"), "..."])

    knl = lp.split_iname(knl, "i", 16)
    knl = lp.set_loop_priority(knl, "i_outer,i_inner")
    knl = lp.assume(knl, "n mod 16 = 0")
    knl = lp.assume(knl, "n > 10")
    knl = lp.preprocess_kernel(knl, ctx.devices[0])
    kernel_gen = lp.generate_loop_schedules(knl)

    for gen_knl in kernel_gen:
        print(gen_knl)
        compiled = lp.CompiledKernel(ctx, gen_knl)
        print(compiled.get_code())
        assert "if" not in compiled.get_code()


def test_simple_side_effect(ctx_factory):
    ctx = ctx_factory()

    knl = lp.make_kernel(
            "{[i,j]: 0<=i,j<100}",
            """
                a[i] = a[i] + 1
                """,
            [lp.GlobalArg("a", np.float32, shape=(100,))]
            )

    knl = lp.preprocess_kernel(knl, ctx.devices[0])
    kernel_gen = lp.generate_loop_schedules(knl)

    for gen_knl in kernel_gen:
        print(gen_knl)
        compiled = lp.CompiledKernel(ctx, gen_knl)
        print(compiled.get_code())


def test_nonsense_reduction(ctx_factory):
    ctx = ctx_factory()

    knl = lp.make_kernel(
            "{[i]: 0<=i<100}",
            """
                a[i] = sum(i, 2)
                """,
            [lp.GlobalArg("a", np.float32, shape=(100,))]
            )

    import pytest
    with pytest.raises(RuntimeError):
        knl = lp.preprocess_kernel(knl, ctx.devices[0])


def test_owed_barriers(ctx_factory):
    ctx = ctx_factory()

    knl = lp.make_kernel(
            "{[i]: 0<=i<100}",
            [
                "<float32> z[i] = a[i]"
                ],
            [lp.GlobalArg("a", np.float32, shape=(100,))]
            )

    knl = lp.tag_inames(knl, dict(i="l.0"))

    knl = lp.preprocess_kernel(knl, ctx.devices[0])
    kernel_gen = lp.generate_loop_schedules(knl)

    for gen_knl in kernel_gen:
        compiled = lp.CompiledKernel(ctx, gen_knl)
        print(compiled.get_code())


def test_wg_too_small(ctx_factory):
    ctx = ctx_factory()

    knl = lp.make_kernel(
            "{[i]: 0<=i<100}",
            [
                "<float32> z[i] = a[i] {id=copy}"
                ],
            [lp.GlobalArg("a", np.float32, shape=(100,))],
            local_sizes={0: 16})

    knl = lp.tag_inames(knl, dict(i="l.0"))

    knl = lp.preprocess_kernel(knl, ctx.devices[0])
    kernel_gen = lp.generate_loop_schedules(knl)

    import pytest
    for gen_knl in kernel_gen:
        with pytest.raises(RuntimeError):
            lp.CompiledKernel(ctx, gen_knl).get_code()


def test_join_inames(ctx_factory):
    ctx = ctx_factory()

    knl = lp.make_kernel(
            "{[i,j]: 0<=i,j<16}",
            [
                "b[i,j] = 2*a[i,j]"
                ],
            [
                lp.GlobalArg("a", np.float32, shape=(16, 16,)),
                lp.GlobalArg("b", np.float32, shape=(16, 16,))
                ],
            )

    ref_knl = knl

    knl = lp.add_prefetch(knl, "a", sweep_inames=["i", "j"])
    knl = lp.join_inames(knl, ["a_dim_0", "a_dim_1"])

    lp.auto_test_vs_ref(ref_knl, ctx, knl, print_ref_code=True)


def test_divisibility_assumption(ctx_factory):
    ctx = ctx_factory()

    knl = lp.make_kernel(
            "[n] -> {[i]: 0<=i<n}",
            [
                "b[i] = 2*a[i]"
                ],
            [
                lp.GlobalArg("a", np.float32, shape=("n",)),
                lp.GlobalArg("b", np.float32, shape=("n",)),
                lp.ValueArg("n", np.int32),
                ],
            assumptions="n>=1 and (exists zz: n = 16*zz)")

    ref_knl = knl

    knl = lp.split_iname(knl, "i", 16)

    knl = lp.preprocess_kernel(knl, ctx.devices[0])
    for k in lp.generate_loop_schedules(knl):
        code = lp.generate_code(k)
        assert "if" not in code

    lp.auto_test_vs_ref(ref_knl, ctx, knl,
            parameters={"n": 16**3})


def test_multi_cse(ctx_factory):
    ctx = ctx_factory()

    knl = lp.make_kernel(
            "{[i]: 0<=i<100}",
            [
                "<float32> z[i] = a[i] + a[i]**2"
                ],
            [lp.GlobalArg("a", np.float32, shape=(100,))],
            local_sizes={0: 16})

    knl = lp.split_iname(knl, "i", 16, inner_tag="l.0")
    knl = lp.add_prefetch(knl, "a", [])

    knl = lp.preprocess_kernel(knl, ctx.devices[0])
    kernel_gen = lp.generate_loop_schedules(knl)

    for gen_knl in kernel_gen:
        compiled = lp.CompiledKernel(ctx, gen_knl)
        print(compiled.get_code())


def test_stencil(ctx_factory):
    ctx = ctx_factory()

    # n=32 causes corner case behavior in size calculations for temprorary (a
    # non-unifiable, two-constant-segments PwAff as the base index)

    n = 256
    knl = lp.make_kernel(
            "{[i,j]: 0<= i,j < %d}" % n,
            [
                "a_offset(ii, jj) := a[ii+1, jj+1]",
                "z[i,j] = -2*a_offset(i,j)"
                " + a_offset(i,j-1)"
                " + a_offset(i,j+1)"
                " + a_offset(i-1,j)"
                " + a_offset(i+1,j)"
                ],
            [
                lp.GlobalArg("a", np.float32, shape=(n+2, n+2,)),
                lp.GlobalArg("z", np.float32, shape=(n+2, n+2,))
                ])

    ref_knl = knl

    def variant_1(knl):
        knl = lp.split_iname(knl, "i", 16, outer_tag="g.1", inner_tag="l.1")
        knl = lp.split_iname(knl, "j", 16, outer_tag="g.0", inner_tag="l.0")
        knl = lp.add_prefetch(knl, "a", ["i_inner", "j_inner"])
        knl = lp.set_loop_priority(knl, ["a_dim_0_outer", "a_dim_1_outer"])
        return knl

    def variant_2(knl):
        knl = lp.split_iname(knl, "i", 16, outer_tag="g.1", inner_tag="l.1")
        knl = lp.split_iname(knl, "j", 16, outer_tag="g.0", inner_tag="l.0")
        knl = lp.add_prefetch(knl, "a", ["i_inner", "j_inner"],
                fetch_bounding_box=True)
        knl = lp.set_loop_priority(knl, ["a_dim_0_outer", "a_dim_1_outer"])
        return knl

    for variant in [
            #variant_1,
            variant_2,
            ]:
        lp.auto_test_vs_ref(ref_knl, ctx, variant(knl),
                print_ref_code=False,
                op_count=[n*n], op_label=["cells"])


def test_stencil_with_overfetch(ctx_factory):
    ctx = ctx_factory()

    knl = lp.make_kernel(
            "{[i,j]: 0<= i,j < n}",
            [
                "a_offset(ii, jj) := a[ii+2, jj+2]",
                "z[i,j] = -2*a_offset(i,j)"
                " + a_offset(i,j-1)"
                " + a_offset(i,j+1)"
                " + a_offset(i-1,j)"
                " + a_offset(i+1,j)"

                " + a_offset(i,j-2)"
                " + a_offset(i,j+2)"
                " + a_offset(i-2,j)"
                " + a_offset(i+2,j)"
                ],
            assumptions="n>=1")

    if ctx.devices[0].platform.name == "Portable Computing Language":
        # https://github.com/pocl/pocl/issues/205
        pytest.skip("takes very long to compile on pocl")

    knl = lp.add_and_infer_dtypes(knl, dict(a=np.float32))

    ref_knl = knl

    def variant_overfetch(knl):
        knl = lp.split_iname(knl, "i", 16, outer_tag="g.1", inner_tag="l.1",
                slabs=(1, 1))
        knl = lp.split_iname(knl, "j", 16, outer_tag="g.0", inner_tag="l.0",
               slabs=(1, 1))
        knl = lp.add_prefetch(knl, "a", ["i_inner", "j_inner"],
                fetch_bounding_box=True)
        knl = lp.set_loop_priority(knl, ["a_dim_0_outer", "a_dim_1_outer"])
        return knl

    for variant in [variant_overfetch]:
        n = 200
        lp.auto_test_vs_ref(ref_knl, ctx, variant(knl),
                print_ref_code=False,
                op_count=[n*n], parameters=dict(n=n), op_label=["cells"])


def test_eq_constraint(ctx_factory):
    logging.basicConfig(level=logging.INFO)

    ctx = ctx_factory()

    knl = lp.make_kernel(
            "{[i,j]: 0<= i,j < 32}",
            [
                "a[i] = b[i]"
                ],
            [
                lp.GlobalArg("a", np.float32, shape=(1000,)),
                lp.GlobalArg("b", np.float32, shape=(1000,))
                ])

    knl = lp.split_iname(knl, "i", 16, outer_tag="g.0")
    knl = lp.split_iname(knl, "i_inner", 16, outer_tag=None, inner_tag="l.0")

    knl = lp.preprocess_kernel(knl, ctx.devices[0])
    kernel_gen = lp.generate_loop_schedules(knl)

    for knl in kernel_gen:
        print(lp.generate_code(knl))


def test_argmax(ctx_factory):
    logging.basicConfig(level=logging.INFO)

    dtype = np.dtype(np.float32)
    ctx = ctx_factory()
    queue = cl.CommandQueue(ctx)

    n = 10000

    knl = lp.make_kernel(
            "{[i]: 0<=i<%d}" % n,
            """
            max_val, max_idx = argmax(i, fabs(a[i]))
            """)

    knl = lp.add_and_infer_dtypes(knl, {"a": np.float32})
    print(lp.preprocess_kernel(knl))
    knl = lp.set_options(knl, write_cl=True, highlight_cl=True)

    a = np.random.randn(10000).astype(dtype)
    evt, (max_idx, max_val) = knl(queue, a=a, out_host=True)
    assert max_val == np.max(np.abs(a))
    assert max_idx == np.where(np.abs(a) == max_val)[-1]


# {{{ code generator fuzzing

def make_random_value():
    from random import randrange, uniform
    v = randrange(3)
    if v == 0:
        while True:
            z = randrange(-1000, 1000)
            if z:
                return z

    elif v == 1:
        return uniform(-10, 10)
    else:
        cval = uniform(-10, 10) + 1j*uniform(-10, 10)
        if randrange(0, 2) == 0:
            return np.complex128(cval)
        else:
            return np.complex128(cval)


def make_random_expression(var_values, size):
    from random import randrange
    import pymbolic.primitives as p
    v = randrange(1500)
    size[0] += 1
    if v < 500 and size[0] < 40:
        term_count = randrange(2, 5)
        if randrange(2) < 1:
            cls = p.Sum
        else:
            cls = p.Product
        return cls(tuple(
            make_random_expression(var_values, size)
            for i in range(term_count)))
    elif v < 750:
        return make_random_value()
    elif v < 1000:
        var_name = "var_%d" % len(var_values)
        assert var_name not in var_values
        var_values[var_name] = make_random_value()
        return p.Variable(var_name)
    elif v < 1250:
        # Cannot use '-' because that destroys numpy constants.
        return p.Sum((
            make_random_expression(var_values, size),
            - make_random_expression(var_values, size)))
    elif v < 1500:
        # Cannot use '/' because that destroys numpy constants.
        return p.Quotient(
                make_random_expression(var_values, size),
                make_random_expression(var_values, size))


def generate_random_fuzz_examples(count):
    for i in range(count):
        size = [0]
        var_values = {}
        expr = make_random_expression(var_values, size)
        yield expr, var_values


def test_fuzz_code_generator(ctx_factory):
    ctx = ctx_factory()
    queue = cl.CommandQueue(ctx)

    if ctx.devices[0].platform.vendor.startswith("Advanced Micro"):
        pytest.skip("crashes on AMD 15.12")

    #from expr_fuzz import get_fuzz_examples
    #for expr, var_values in get_fuzz_examples():
    for expr, var_values in generate_random_fuzz_examples(50):
        from pymbolic import evaluate
        try:
            true_value = evaluate(expr, var_values)
        except ZeroDivisionError:
            continue

        def get_dtype(x):
            if isinstance(x, (complex, np.complexfloating)):
                return np.complex128
            else:
                return np.float64

        knl = lp.make_kernel("{ : }",
                [lp.Assignment("value", expr)],
                [lp.GlobalArg("value", np.complex128, shape=())]
                + [
                    lp.ValueArg(name, get_dtype(val))
                    for name, val in six.iteritems(var_values)
                    ])
        ck = lp.CompiledKernel(ctx, knl)
        evt, (lp_value,) = ck(queue, out_host=True, **var_values)
        err = abs(true_value-lp_value)/abs(true_value)
        if abs(err) > 1e-10:
            print(80*"-")
            print("WRONG: rel error=%g" % err)
            print("true=%r" % true_value)
            print("loopy=%r" % lp_value)
            print(80*"-")
            print(ck.get_code())
            print(80*"-")
            print(var_values)
            print(80*"-")
            print(repr(expr))
            print(80*"-")
            print(expr)
            print(80*"-")
            1/0

# }}}


def test_empty_reduction(ctx_factory):
    dtype = np.dtype(np.float32)
    ctx = ctx_factory()
    queue = cl.CommandQueue(ctx)

    knl = lp.make_kernel(
            [
                "{[i]: 0<=i<20}",
                "[i] -> {[j]: 0<=j<0}"
                ],
            [
                "a[i] = sum(j, j)",
                ],
            [
                lp.GlobalArg("a", dtype, (20,)),
                ])
    cknl = lp.CompiledKernel(ctx, knl)

    evt, (a,) = cknl(queue)

    assert (a.get() == 0).all()


def test_nested_dependent_reduction(ctx_factory):
    dtype = np.dtype(np.int32)
    ctx = ctx_factory()
    queue = cl.CommandQueue(ctx)

    knl = lp.make_kernel(
            [
                "{[i]: 0<=i<n}",
                "{[j]: 0<=j<i+sumlen}"
                ],
            [
                "<> sumlen = l[i]",
                "a[i] = sum(j, j)",
                ],
            [
                lp.ValueArg("n", np.int32),
                lp.GlobalArg("a", dtype, ("n",)),
                lp.GlobalArg("l", np.int32, ("n",)),
                ])

    cknl = lp.CompiledKernel(ctx, knl)

    n = 330
    l = np.arange(n, dtype=np.int32)
    evt, (a,) = cknl(queue, l=l, n=n, out_host=True)

    tgt_result = (2*l-1)*2*l/2
    assert (a == tgt_result).all()


def test_multi_nested_dependent_reduction(ctx_factory):
    dtype = np.dtype(np.int32)
    ctx = ctx_factory()

    knl = lp.make_kernel(
            [
                "{[itgt]: 0 <= itgt < ntgts}",
                "{[isrc_box]: 0 <= isrc_box < nboxes}",
                "{[isrc]: 0 <= isrc < npart}"
                ],
            [
                "<> npart = nparticles_per_box[isrc_box]",
                "a[itgt] = sum((isrc_box, isrc), 1)",
                ],
            [
                lp.ValueArg("n", np.int32),
                lp.GlobalArg("a", dtype, ("n",)),
                lp.GlobalArg("nparticles_per_box", np.int32, ("nboxes",)),
                lp.ValueArg("ntgts", np.int32),
                lp.ValueArg("nboxes", np.int32),
                ],
            assumptions="ntgts>=1")

    cknl = lp.CompiledKernel(ctx, knl)
    print(cknl.get_code())
    # FIXME: Actually test functionality.


def test_recursive_nested_dependent_reduction(ctx_factory):
    dtype = np.dtype(np.int32)
    ctx = ctx_factory()

    knl = lp.make_kernel(
            [
                "{[itgt]: 0 <= itgt < ntgts}",
                "{[isrc_box]: 0 <= isrc_box < nboxes}",
                "{[isrc]: 0 <= isrc < npart}"
                ],
            [
                "<> npart = nparticles_per_box[isrc_box]",
                "<> boxsum = sum(isrc, isrc+isrc_box+itgt)",
                "a[itgt] = sum(isrc_box, boxsum)",
                ],
            [
                lp.ValueArg("n", np.int32),
                lp.GlobalArg("a", dtype, ("n",)),
                lp.GlobalArg("nparticles_per_box", np.int32, ("nboxes",)),
                lp.ValueArg("ntgts", np.int32),
                lp.ValueArg("nboxes", np.int32),
                ],
            assumptions="ntgts>=1")

    cknl = lp.CompiledKernel(ctx, knl)
    print(cknl.get_code())
    # FIXME: Actually test functionality.


def test_dependent_loop_bounds(ctx_factory):
    dtype = np.dtype(np.float32)
    ctx = ctx_factory()

    knl = lp.make_kernel(
            [
                "{[i]: 0<=i<n}",
                "{[jj]: 0<=jj<row_len}",
                ],
            [
                "<> row_len = a_rowstarts[i+1] - a_rowstarts[i]",
                "a_sum[i] = sum(jj, a_values[[a_rowstarts[i]+jj]])",
                ],
            [
                lp.GlobalArg("a_rowstarts", np.int32, shape=lp.auto),
                lp.GlobalArg("a_indices", np.int32, shape=lp.auto),
                lp.GlobalArg("a_values", dtype),
                lp.GlobalArg("a_sum", dtype, shape=lp.auto),
                lp.ValueArg("n", np.int32),
                ],
            assumptions="n>=1 and row_len>=1")

    cknl = lp.CompiledKernel(ctx, knl)
    print("---------------------------------------------------")
    print(cknl.get_highlighted_code())
    print("---------------------------------------------------")


def test_dependent_loop_bounds_2(ctx_factory):
    dtype = np.dtype(np.float32)
    ctx = ctx_factory()

    knl = lp.make_kernel(
            [
                "{[i]: 0<=i<n}",
                "{[jj]: 0<=jj<row_len}",
                ],
            [
                "<> row_start = a_rowstarts[i]",
                "<> row_len = a_rowstarts[i+1] - row_start",
                "ax[i] = sum(jj, a_values[[row_start+jj]])",
                ],
            [
                lp.GlobalArg("a_rowstarts", np.int32, shape=lp.auto),
                lp.GlobalArg("a_indices", np.int32, shape=lp.auto),
                lp.GlobalArg("a_values", dtype, strides=(1,)),
                lp.GlobalArg("ax", dtype, shape=lp.auto),
                lp.ValueArg("n", np.int32),
                ],
            assumptions="n>=1 and row_len>=1")

    knl = lp.split_iname(knl, "i", 128, outer_tag="g.0",
            inner_tag="l.0")
    cknl = lp.CompiledKernel(ctx, knl)
    print("---------------------------------------------------")
    print(cknl.get_highlighted_code())
    print("---------------------------------------------------")


def test_dependent_loop_bounds_3(ctx_factory):
    # The point of this test is that it shows a dependency between
    # domains that is exclusively mediated by the row_len temporary.
    # It also makes sure that row_len gets read before any
    # conditionals use it.

    dtype = np.dtype(np.float32)
    ctx = ctx_factory()

    knl = lp.make_kernel(
            [
                "{[i]: 0<=i<n}",
                "{[jj]: 0<=jj<row_len}",
                ],
            [
                "<> row_len = a_row_lengths[i]",
                "a[i,jj] = 1",
                ],
            [
                lp.GlobalArg("a_row_lengths", np.int32, shape=lp.auto),
                lp.GlobalArg("a", dtype, shape=("n,n"), order="C"),
                lp.ValueArg("n", np.int32),
                ])

    assert knl.parents_per_domain()[1] == 0

    knl = lp.split_iname(knl, "i", 128, outer_tag="g.0",
            inner_tag="l.0")

    cknl = lp.CompiledKernel(ctx, knl)
    print("---------------------------------------------------")
    print(cknl.get_highlighted_code())
    print("---------------------------------------------------")

    knl_bad = lp.split_iname(knl, "jj", 128, outer_tag="g.1",
            inner_tag="l.1")

    knl = lp.preprocess_kernel(knl, ctx.devices[0])

    import pytest
    with pytest.raises(RuntimeError):
        list(lp.generate_loop_schedules(knl_bad))


def test_independent_multi_domain(ctx_factory):
    dtype = np.dtype(np.float32)
    ctx = ctx_factory()
    queue = cl.CommandQueue(ctx)

    knl = lp.make_kernel(
            [
                "{[i]: 0<=i<n}",
                "{[j]: 0<=j<n}",
                ],
            [
                "a[i] = 1",
                "b[j] = 2",
                ],
            [
                lp.GlobalArg("a", dtype, shape=("n"), order="C"),
                lp.GlobalArg("b", dtype, shape=("n"), order="C"),
                lp.ValueArg("n", np.int32),
                ])

    knl = lp.split_iname(knl, "i", 16, outer_tag="g.0",
            inner_tag="l.0")
    knl = lp.split_iname(knl, "j", 16, outer_tag="g.0",
            inner_tag="l.0")
    assert knl.parents_per_domain() == 2*[None]

    n = 50
    cknl = lp.CompiledKernel(ctx, knl)
    evt, (a, b) = cknl(queue, n=n, out_host=True)

    assert a.shape == (50,)
    assert b.shape == (50,)
    assert (a == 1).all()
    assert (b == 2).all()


def test_bare_data_dependency(ctx_factory):
    dtype = np.dtype(np.float32)
    ctx = ctx_factory()
    queue = cl.CommandQueue(ctx)

    knl = lp.make_kernel(
            [
                "[znirp] -> {[i]: 0<=i<znirp}",
                ],
            [
                "<> znirp = n",
                "a[i] = 1",
                ],
            [
                lp.GlobalArg("a", dtype, shape=("n"), order="C"),
                lp.ValueArg("n", np.int32),
                ])

    cknl = lp.CompiledKernel(ctx, knl)
    n = 20000
    evt, (a,) = cknl(queue, n=n, out_host=True)

    assert a.shape == (n,)
    assert (a == 1).all()


def test_equality_constraints(ctx_factory):
    dtype = np.float32
    ctx = ctx_factory()

    order = "C"

    n = 10

    knl = lp.make_kernel([
            "[n] -> {[i,j]: 0<=i,j<n }",
            "{[k]: k =i+5 and k < n}",
            ],
            [
                "a[i,j] = 5 {id=set_all}",
                "b[i,k] = 22 {dep=set_all}",
                ],
            [
                lp.GlobalArg("a,b", dtype, shape="n, n", order=order),
                lp.ValueArg("n", np.int32, approximately=1000),
                ],
            name="equality_constraints", assumptions="n>=1")

    seq_knl = knl

    knl = lp.split_iname(knl, "i", 16, outer_tag="g.0", inner_tag="l.0")
    knl = lp.split_iname(knl, "j", 16, outer_tag="g.1", inner_tag="l.1")
    #print(knl)
    #print(knl.domains[0].detect_equalities())

    lp.auto_test_vs_ref(seq_knl, ctx, knl,
            parameters=dict(n=n), print_ref_code=True)


def test_stride(ctx_factory):
    dtype = np.float32
    ctx = ctx_factory()

    order = "C"

    n = 10

    knl = lp.make_kernel([
            "{[i]: 0<=i<n and (exists l: i = 2*l)}",
            ],
            [
                "a[i] = 5",
                ],
            [
                lp.GlobalArg("a", dtype, shape="n", order=order),
                lp.ValueArg("n", np.int32, approximately=1000),
                ],
            assumptions="n>=1")

    seq_knl = knl

    lp.auto_test_vs_ref(seq_knl, ctx, knl,
            parameters=dict(n=n))


def test_domain_dependency_via_existentially_quantified_variable(ctx_factory):
    dtype = np.float32
    ctx = ctx_factory()

    order = "C"

    n = 10

    knl = lp.make_kernel([
            "{[i]: 0<=i<n }",
            "{[k]: k=i and (exists l: k = 2*l) }",
            ],
            [
                "a[i] = 5 {id=set}",
                "b[k] = 6 {dep=set}",
                ],
            [
                lp.GlobalArg("a,b", dtype, shape="n", order=order),
                lp.ValueArg("n", np.int32, approximately=1000),
                ],
            assumptions="n>=1")

    seq_knl = knl

    lp.auto_test_vs_ref(seq_knl, ctx, knl,
            parameters=dict(n=n))


def test_double_sum(ctx_factory):
    ctx = ctx_factory()
    queue = cl.CommandQueue(ctx)

    n = 20

    knl = lp.make_kernel(
            "{[i,j]: 0<=i,j<n }",
            [
                "a = simul_reduce(sum, (i,j), i*j)",
                "b = simul_reduce(sum, i, simul_reduce(sum, j, i*j))",
                ],
            assumptions="n>=1")

    evt, (a, b) = knl(queue, n=n)

    ref = sum(i*j for i in range(n) for j in range(n))
    assert a.get() == ref
    assert b.get() == ref


@pytest.mark.parametrize(("op_name", "np_op"), [
    ("sum", np.sum),
    ("product", np.prod),
    ("min", np.min),
    ("max", np.max),
    ])
def test_reduction_library(ctx_factory, op_name, np_op):
    ctx = ctx_factory()
    queue = cl.CommandQueue(ctx)

    knl = lp.make_kernel(
            "{[i,j]: 0<=i<n and 0<=j<m }",
            [
                "res[i] = reduce(%s, j, a[i,j])" % op_name,
                ],
            assumptions="n>=1")

    a = np.random.randn(20, 10)
    evt, (res,) = knl(queue, a=a)

    assert np.allclose(res, np_op(a, axis=1))


def test_double_sum_made_unique(ctx_factory):
    ctx = ctx_factory()
    queue = cl.CommandQueue(ctx)

    n = 20

    knl = lp.make_kernel(
            "{[i,j]: 0<=i,j<n }",
            [
                "a = sum((i,j), i*j)",
                "b = sum(i, sum(j, i*j))",
                ],
            assumptions="n>=1")

    knl = lp.make_reduction_inames_unique(knl)
    print(knl)

    evt, (a, b) = knl(queue, n=n)

    ref = sum(i*j for i in range(n) for j in range(n))
    assert a.get() == ref
    assert b.get() == ref


# {{{ test race detection

@pytest.mark.skipif("sys.version_info < (2,6)")
def test_ilp_write_race_detection_global(ctx_factory):
    ctx = ctx_factory()

    knl = lp.make_kernel(
            "[n] -> {[i,j]: 0<=i,j<n }",
            [
                "a[i] = 5+i+j",
                ],
            [
                lp.GlobalArg("a", np.float32),
                lp.ValueArg("n", np.int32, approximately=1000),
                ],
            assumptions="n>=1")

    knl = lp.tag_inames(knl, dict(j="ilp"))

    knl = lp.preprocess_kernel(knl, ctx.devices[0])

    with lp.CacheMode(False):
        from loopy.diagnostic import WriteRaceConditionWarning
        from warnings import catch_warnings
        with catch_warnings(record=True) as warn_list:
            list(lp.generate_loop_schedules(knl))

            assert any(isinstance(w.message, WriteRaceConditionWarning)
                    for w in warn_list)


def test_ilp_write_race_avoidance_local(ctx_factory):
    ctx = ctx_factory()

    knl = lp.make_kernel(
            "{[i,j]: 0<=i<16 and 0<=j<17 }",
            [
                "<> a[i] = 5+i+j",
                ],
            [])

    knl = lp.tag_inames(knl, dict(i="l.0", j="ilp"))

    knl = lp.preprocess_kernel(knl, ctx.devices[0])
    for k in lp.generate_loop_schedules(knl):
        assert k.temporary_variables["a"].shape == (16, 17)


def test_ilp_write_race_avoidance_private(ctx_factory):
    ctx = ctx_factory()

    knl = lp.make_kernel(
            "{[j]: 0<=j<16 }",
            [
                "<> a = 5+j",
                ],
            [])

    knl = lp.tag_inames(knl, dict(j="ilp"))

    knl = lp.preprocess_kernel(knl, ctx.devices[0])
    for k in lp.generate_loop_schedules(knl):
        assert k.temporary_variables["a"].shape == (16,)

# }}}


def test_write_parameter(ctx_factory):
    dtype = np.float32
    ctx = ctx_factory()

    knl = lp.make_kernel(
            "{[i,j]: 0<=i,j<n }",
            """
                a = sum((i,j), i*j)
                b = sum(i, sum(j, i*j))
                n = 15
                """,
            [
                lp.GlobalArg("a", dtype, shape=()),
                lp.GlobalArg("b", dtype, shape=()),
                lp.ValueArg("n", np.int32, approximately=1000),
                ],
            assumptions="n>=1")

    import pytest
    with pytest.raises(RuntimeError):
        lp.CompiledKernel(ctx, knl).get_code()


# {{{ arg guessing

def test_arg_shape_guessing(ctx_factory):
    ctx = ctx_factory()

    knl = lp.make_kernel(
            "{[i,j]: 0<=i,j<n }",
            """
                a = 1.5 + sum((i,j), i*j)
                b[i, j] = i*j
                c[i+j, j] = b[j,i]
                """,
            [
                lp.GlobalArg("a", shape=lp.auto),
                lp.GlobalArg("b", shape=lp.auto),
                lp.GlobalArg("c", shape=lp.auto),
                lp.ValueArg("n"),
                ],
            assumptions="n>=1")

    print(knl)
    print(lp.CompiledKernel(ctx, knl).get_highlighted_code())


def test_arg_guessing(ctx_factory):
    ctx = ctx_factory()

    knl = lp.make_kernel(
            "{[i,j]: 0<=i,j<n }",
            """
                a = 1.5 + sum((i,j), i*j)
                b[i, j] = i*j
                c[i+j, j] = b[j,i]
                """,
            assumptions="n>=1")

    print(knl)
    print(lp.CompiledKernel(ctx, knl).get_highlighted_code())


def test_arg_guessing_with_reduction(ctx_factory):
    #logging.basicConfig(level=logging.DEBUG)
    ctx = ctx_factory()

    knl = lp.make_kernel(
            "{[i,j]: 0<=i,j<n }",
            """
                a = 1.5 + simul_reduce(sum, (i,j), i*j)
                d = 1.5 + simul_reduce(sum, (i,j), b[i,j])
                b[i, j] = i*j
                c[i+j, j] = b[j,i]
                """,
            assumptions="n>=1")

    print(knl)
    print(lp.CompiledKernel(ctx, knl).get_highlighted_code())

# }}}


def test_nonlinear_index(ctx_factory):
    ctx = ctx_factory()

    knl = lp.make_kernel(
            "{[i,j]: 0<=i,j<n }",
            """
                a[i*i] = 17
                """,
            [
                lp.GlobalArg("a", shape="n"),
                lp.ValueArg("n"),
                ],
            assumptions="n>=1")

    print(knl)
    print(lp.CompiledKernel(ctx, knl).get_highlighted_code())


def test_triangle_domain(ctx_factory):
    ctx = ctx_factory()

    knl = lp.make_kernel(
            "{[i,j]: 0<=i,j<n and i <= j}",
            "a[i,j] = 17",
            assumptions="n>=1")

    print(knl)
    print(lp.CompiledKernel(ctx, knl).get_highlighted_code())


def test_offsets_and_slicing(ctx_factory):
    ctx = ctx_factory()
    queue = cl.CommandQueue(ctx)

    n = 20

    knl = lp.make_kernel(
            "{[i,j]: 0<=i<n and 0<=j<m }",
            """
                b[i,j] = 2*a[i,j]
                """,
            assumptions="n>=1 and m>=1",
            default_offset=lp.auto)

    knl = lp.tag_data_axes(knl, "a,b", "stride:auto,stride:1")

    cknl = lp.CompiledKernel(ctx, knl)

    a_full = cl.clrandom.rand(queue, (n, n), np.float64)
    a_full_h = a_full.get()
    b_full = cl.clrandom.rand(queue, (n, n), np.float64)
    b_full_h = b_full.get()

    a_sub = (slice(3, 10), slice(5, 10))
    a = a_full[a_sub]

    b_sub = (slice(3+3, 10+3), slice(5+4, 10+4))
    b = b_full[b_sub]

    b_full_h[b_sub] = 2*a_full_h[a_sub]

    print(cknl.get_highlighted_code({"a": a.dtype}))
    cknl(queue, a=a, b=b)

    import numpy.linalg as la
    assert la.norm(b_full.get() - b_full_h) < 1e-13


def test_vector_ilp_with_prefetch(ctx_factory):
    ctx = ctx_factory()

    knl = lp.make_kernel(
            "{ [i]: 0<=i<n }",
            "out[i] = 2*a[i]",
            [
                # Tests that comma'd arguments interoperate with
                # argument guessing.
                lp.GlobalArg("out,a", np.float32, shape=lp.auto),
                "..."
                ])

    knl = lp.split_iname(knl, "i", 128, inner_tag="l.0")
    knl = lp.split_iname(knl, "i_outer", 4, outer_tag="g.0", inner_tag="ilp")
    knl = lp.add_prefetch(knl, "a", ["i_inner", "i_outer_inner"])

    cknl = lp.CompiledKernel(ctx, knl)
    cknl.cl_kernel_info()

    import re
    code = cknl.get_code()
    assert len(list(re.finditer("barrier", code))) == 1


# {{{ convolutions

def test_convolution(ctx_factory):
    ctx = ctx_factory()

    dtype = np.float32

    knl = lp.make_kernel(
        "{ [iimg, ifeat, icolor, im_x, im_y, f_x, f_y]: \
                -f_w <= f_x,f_y <= f_w \
                and 0 <= im_x < im_w and 0 <= im_y < im_h \
                and 0<=iimg<=nimgs and 0<=ifeat<nfeats and 0<=icolor<ncolors \
                }",
        """
        out[iimg, ifeat, im_x, im_y] = sum((f_x, f_y, icolor), \
            img[iimg, f_w+im_x-f_x, f_w+im_y-f_y, icolor] \
            * f[ifeat, f_w+f_x, f_w+f_y, icolor])
        """,
        [
            lp.GlobalArg("f", dtype, shape=lp.auto),
            lp.GlobalArg("img", dtype, shape=lp.auto),
            lp.GlobalArg("out", dtype, shape=lp.auto),
            "..."
            ],
        assumptions="f_w>=1 and im_w, im_h >= 2*f_w+1 and nfeats>=1 and nimgs>=0",
        flags="annotate_inames",
        defines=dict(ncolors=3))

    f_w = 3

    knl = lp.fix_parameters(knl, f_w=f_w)

    ref_knl = knl

    def variant_0(knl):
        #knl = lp.split_iname(knl, "im_x", 16, inner_tag="l.0")
        knl = lp.set_loop_priority(knl, "iimg,im_x,im_y,ifeat,f_x,f_y")
        return knl

    def variant_1(knl):
        knl = lp.split_iname(knl, "im_x", 16, inner_tag="l.0")
        knl = lp.set_loop_priority(knl, "iimg,im_x_outer,im_y,ifeat,f_x,f_y")
        return knl

    def variant_2(knl):
        knl = lp.split_iname(knl, "im_x", 16, outer_tag="g.0", inner_tag="l.0")
        knl = lp.split_iname(knl, "im_y", 16, outer_tag="g.1", inner_tag="l.1")
        knl = lp.tag_inames(knl, dict(ifeat="g.2"))
        knl = lp.add_prefetch(knl, "f[ifeat,:,:,:]")
        knl = lp.add_prefetch(knl, "img", "im_x_inner, im_y_inner, f_x, f_y")
        return knl

    for variant in [
            variant_0,
            variant_1,
            variant_2
            ]:
        lp.auto_test_vs_ref(ref_knl, ctx, variant(knl),
                parameters=dict(
                    im_w=128, im_h=128, f_w=f_w,
                    nfeats=3, nimgs=3
                    ))


def test_convolution_with_nonzero_base(ctx_factory):
    # This is kept alive as a test for domains that don't start at zero.
    # These are a bad idea for split_iname, which places its origin at zero
    # and therefore produces a first block that is odd-sized.
    #
    # Therefore, for real tests, check test_convolution further up.

    ctx = ctx_factory()

    dtype = np.float32

    knl = lp.make_kernel(
        "{ [iimg, ifeat, icolor, im_x, im_y, f_x, f_y]: \
                -f_w <= f_x,f_y <= f_w \
                and f_w <= im_x < im_w-f_w and f_w <= im_y < im_h-f_w \
                and 0<=iimg<=nimgs and 0<=ifeat<nfeats and 0<=icolor<ncolors \
                }",
        """
        out[iimg, ifeat, im_x-f_w, im_y-f_w] = sum((f_x, f_y, icolor), \
            img[iimg, im_x-f_x, im_y-f_y, icolor] \
            * f[ifeat, f_w+f_x, f_w+f_y, icolor])
        """,
        [
            lp.GlobalArg("f", dtype, shape=lp.auto),
            lp.GlobalArg("img", dtype, shape=lp.auto),
            lp.GlobalArg("out", dtype, shape=lp.auto),
            "..."
            ],
        assumptions="f_w>=1 and im_w, im_h >= 2*f_w+1 and nfeats>=1 and nimgs>=0",
        flags="annotate_inames",
        defines=dict(ncolors=3))

    ref_knl = knl

    f_w = 3

    def variant_0(knl):
        #knl = lp.split_iname(knl, "im_x", 16, inner_tag="l.0")
        knl = lp.set_loop_priority(knl, "iimg,im_x,im_y,ifeat,f_x,f_y")
        return knl

    def variant_1(knl):
        knl = lp.split_iname(knl, "im_x", 16, inner_tag="l.0")
        knl = lp.set_loop_priority(knl, "iimg,im_x_outer,im_y,ifeat,f_x,f_y")
        return knl

    for variant in [
            variant_0,
            variant_1,
            ]:
        lp.auto_test_vs_ref(ref_knl, ctx, variant(knl),
                parameters=dict(
                    im_w=128, im_h=128, f_w=f_w,
                    nfeats=12, nimgs=17
                    ))

# }}}


def test_c_instruction(ctx_factory):
    #logging.basicConfig(level=logging.DEBUG)
    ctx = ctx_factory()

    knl = lp.make_kernel(
            "{[i,j]: 0<=i,j<n }",
            [
                lp.CInstruction("i,j", """
                    x = sin((float) i*j);
                    """, assignees="x"),
                "a[i,j] = x",
                ],
            [
                lp.GlobalArg("a", shape=lp.auto, dtype=np.float32),
                lp.TemporaryVariable("x", np.float32),
                "...",
                ],
            assumptions="n>=1")

    knl = lp.split_iname(knl, "i", 128, outer_tag="g.0", inner_tag="l.0")

    print(knl)
    print(lp.CompiledKernel(ctx, knl).get_highlighted_code())


def test_dependent_domain_insn_iname_finding(ctx_factory):
    ctx = ctx_factory()

    knl = lp.make_kernel([
            "{[isrc_box]: 0<=isrc_box<nsrc_boxes}",
            "{[isrc,idim]: isrc_start<=isrc<isrc_end and 0<=idim<dim}",
            ],
            """
                <> src_ibox = source_boxes[isrc_box]
                <> isrc_start = box_source_starts[src_ibox]
                <> isrc_end = isrc_start+box_source_counts_nonchild[src_ibox]
                <> strength = strengths[isrc] {id=set_strength}
                """,
            [
                lp.GlobalArg("box_source_starts,box_source_counts_nonchild",
                    None, shape=None),
                lp.GlobalArg("strengths",
                    None, shape="nsources"),
                "..."])

    print(knl)
    assert "isrc_box" in knl.insn_inames("set_strength")

    print(lp.CompiledKernel(ctx, knl).get_highlighted_code(
            dict(
                source_boxes=np.int32,
                box_source_starts=np.int32,
                box_source_counts_nonchild=np.int32,
                strengths=np.float64,
                nsources=np.int32,
                )))


def test_inames_deps_from_write_subscript(ctx_factory):
    knl = lp.make_kernel(
            "{[i,j]: 0<=i,j<n}",
            """
                <> src_ibox = source_boxes[i]
                <int32> something = 5
                a[src_ibox] = sum(j, something) {id=myred}
                """,
            [
                lp.GlobalArg("box_source_starts,box_source_counts_nonchild,a",
                    None, shape=None),
                "..."])

    print(knl)
    assert "i" in knl.insn_inames("myred")


def test_split_reduction(ctx_factory):
    knl = lp.make_kernel(
            "{[i,j,k]: 0<=i,j,k<n}",
            """
                b = sum((i,j,k), a[i,j,k])
                """,
            [
                lp.GlobalArg("box_source_starts,box_source_counts_nonchild,a",
                    None, shape=None),
                "..."])

    knl = lp.split_reduction_outward(knl, "j,k")
    # FIXME: finish test


def test_modulo_indexing(ctx_factory):
    ctx = ctx_factory()

    knl = lp.make_kernel(
            "{[i,j]: 0<=i<n and 0<=j<5}",
            """
                b[i] = sum(j, a[(i+j)%n])
                """,
            [
                lp.GlobalArg("a", None, shape="n"),
                "..."
                ]
            )

    print(knl)
    print(lp.CompiledKernel(ctx, knl).get_highlighted_code(
            dict(
                a=np.float32,
                )))


def test_rob_stroud_bernstein(ctx_factory):
    ctx = ctx_factory()

    # NOTE: tmp would have to be zero-filled beforehand

    knl = lp.make_kernel(
            "{[el, i2, alpha1,alpha2]: \
                    0 <= el < nels and \
                    0 <= i2 < nqp1d and \
                    0 <= alpha1 <= deg and 0 <= alpha2 <= deg-alpha1 }",
            """
                <> xi = qpts[1, i2] {inames=+el}
                <> s = 1-xi
                <> r = xi/s
                <> aind = 0 {id=aind_init,inames=+i2:el}

                <> w = s**(deg-alpha1) {id=init_w}

                tmp[el,alpha1,i2] = tmp[el,alpha1,i2] + w * coeffs[aind] \
                        {id=write_tmp,inames=+alpha2}
                w = w * r * ( deg - alpha1 - alpha2 ) / (1 + alpha2) \
                        {id=update_w,dep=init_w:write_tmp}
                aind = aind + 1 \
                        {id=aind_incr,\
                        dep=aind_init:write_tmp:update_w, \
                        inames=+el:i2:alpha1:alpha2}
                """,
            [
                # Must declare coeffs to have "no" shape, to keep loopy
                # from trying to figure it out the shape automatically.

                lp.GlobalArg("coeffs", None, shape=None),
                "..."
                ],
            assumptions="deg>=0 and nels>=1"
            )

    knl = lp.fix_parameters(knl, nqp1d=7, deg=4)
    knl = lp.split_iname(knl, "el", 16, inner_tag="l.0")
    knl = lp.split_iname(knl, "el_outer", 2, outer_tag="g.0", inner_tag="ilp",
            slabs=(0, 1))
    knl = lp.tag_inames(knl, dict(i2="l.1", alpha1="unr", alpha2="unr"))

    print(lp.CompiledKernel(ctx, knl).get_highlighted_code(
            dict(
                qpts=np.float32,
                coeffs=np.float32,
                tmp=np.float32,
                )))


def test_rob_stroud_bernstein_full(ctx_factory):
    #logging.basicConfig(level=logging.DEBUG)
    ctx = ctx_factory()

    # NOTE: result would have to be zero-filled beforehand

    knl = lp.make_kernel(
            "{[el, i2, alpha1,alpha2, i1_2, alpha1_2, i2_2]: \
                    0 <= el < nels and \
                    0 <= i2 < nqp1d and \
                    0 <= alpha1 <= deg and 0 <= alpha2 <= deg-alpha1 and\
                    \
                    0 <= i1_2 < nqp1d and \
                    0 <= alpha1_2 <= deg and \
                    0 <= i2_2 < nqp1d \
                    }",
            """
                <> xi = qpts[1, i2] {inames=+el}
                <> s = 1-xi
                <> r = xi/s
                <> aind = 0 {id=aind_init,inames=+i2:el}

                <> w = s**(deg-alpha1) {id=init_w}

                <> tmp[alpha1,i2] = tmp[alpha1,i2] + w * coeffs[aind] \
                        {id=write_tmp,inames=+alpha2}
                w = w * r * ( deg - alpha1 - alpha2 ) / (1 + alpha2) \
                        {id=update_w,dep=init_w:write_tmp}
                aind = aind + 1 \
                        {id=aind_incr,\
                        dep=aind_init:write_tmp:update_w, \
                        inames=+el:i2:alpha1:alpha2}

                <> xi2 = qpts[0, i1_2] {dep=aind_incr,inames=+el}
                <> s2 = 1-xi2
                <> r2 = xi2/s2
                <> w2 = s2**deg

                result[el, i1_2, i2_2] = result[el, i1_2, i2_2] + \
                        w2 * tmp[alpha1_2, i2_2] \
                        {inames=el:alpha1_2:i1_2:i2_2}

                w2 = w2 * r2 * (deg-alpha1_2) / (1+alpha1_2)
                """,
            [
                # Must declare coeffs to have "no" shape, to keep loopy
                # from trying to figure it out the shape automatically.

                lp.GlobalArg("coeffs", None, shape=None),
                "..."
                ],
            assumptions="deg>=0 and nels>=1"
            )

    knl = lp.fix_parameters(knl, nqp1d=7, deg=4)

    if 0:
        knl = lp.split_iname(knl, "el", 16, inner_tag="l.0")
        knl = lp.split_iname(knl, "el_outer", 2, outer_tag="g.0", inner_tag="ilp",
                slabs=(0, 1))
        knl = lp.tag_inames(knl, dict(i2="l.1", alpha1="unr", alpha2="unr"))

    from pickle import dumps, loads
    knl = loads(dumps(knl))

    knl = lp.CompiledKernel(ctx, knl).get_highlighted_code(
            dict(
                qpts=np.float32,
                tmp=np.float32,
                coeffs=np.float32,
                result=np.float32,
                ))
    print(knl)


@pytest.mark.parametrize("vec_len", [2, 3, 4, 8, 16])
def test_vector_types(ctx_factory, vec_len):
    ctx = ctx_factory()

    knl = lp.make_kernel(
            "{ [i,j]: 0<=i<n and 0<=j<vec_len }",
            "out[i,j] = 2*a[i,j]",
            [
                lp.GlobalArg("a", np.float32, shape=lp.auto),
                lp.GlobalArg("out", np.float32, shape=lp.auto),
                "..."
                ])

    knl = lp.fix_parameters(knl, vec_len=vec_len)

    ref_knl = knl

    knl = lp.tag_data_axes(knl, "out", "c,vec")
    knl = lp.tag_inames(knl, dict(j="unr"))

    knl = lp.split_iname(knl, "i", 128, outer_tag="g.0", inner_tag="l.0")

    lp.auto_test_vs_ref(ref_knl, ctx, knl,
            parameters=dict(
                n=20000
                ))


def test_tag_data_axes(ctx_factory):
    ctx = ctx_factory()

    knl = lp.make_kernel(
            "{ [i,j,k]: 0<=i,j,k<n }",
            "out[i,j,k] = 15")

    ref_knl = knl

    with pytest.raises(lp.LoopyError):
        lp.tag_data_axes(knl, "out", "N1,N0,N5")

    with pytest.raises(lp.LoopyError):
        lp.tag_data_axes(knl, "out", "N1,N0,c")

    knl = lp.tag_data_axes(knl, "out", "N1,N0,N2")
    knl = lp.tag_inames(knl, dict(j="g.0", i="g.1"))

    lp.auto_test_vs_ref(ref_knl, ctx, knl,
            parameters=dict(n=20))


def test_conditional(ctx_factory):
    #logging.basicConfig(level=logging.DEBUG)
    ctx = ctx_factory()

    knl = lp.make_kernel(
            "{ [i,j]: 0<=i,j<n }",
            """
                <> my_a = a[i,j] {id=read_a}
                <> a_less_than_zero = my_a < 0 {dep=read_a,inames=i:j}
                my_a = 2*my_a {id=twice_a,dep=read_a,if=a_less_than_zero}
                my_a = my_a+1 {id=aplus,dep=twice_a,if=a_less_than_zero}
                out[i,j] = 2*my_a {dep=aplus}
                """,
            [
                lp.GlobalArg("a", np.float32, shape=lp.auto),
                lp.GlobalArg("out", np.float32, shape=lp.auto),
                "..."
                ])

    ref_knl = knl

    lp.auto_test_vs_ref(ref_knl, ctx, knl,
            parameters=dict(
                n=200
                ))


def test_ilp_loop_bound(ctx_factory):
    # The salient bit of this test is that a joint bound on (outer, inner)
    # from a split occurs in a setting where the inner loop has been ilp'ed.
    # In 'normal' parallel loops, the inner index is available for conditionals
    # throughout. In ILP'd loops, not so much.

    ctx = ctx_factory()
    knl = lp.make_kernel(
            "{ [i,j,k]: 0<=i,j,k<n }",
            """
            out[i,k] = sum(j, a[i,j]*b[j,k])
            """,
            [
                lp.GlobalArg("a,b", np.float32, shape=lp.auto),
                "...",
                ],
            assumptions="n>=1")

    ref_knl = knl

    knl = lp.set_loop_priority(knl, "j,i,k")
    knl = lp.split_iname(knl,  "k", 4, inner_tag="ilp")

    lp.auto_test_vs_ref(ref_knl, ctx, knl,
            parameters=dict(
                n=200
                ))


def test_arg_shape_uses_assumptions(ctx_factory):
    # If arg shape determination does not use assumptions, then it won't find a
    # static shape for out, which is at least 1 x 1 in size, but otherwise of
    # size n x n.

    lp.make_kernel(
            "{ [i,j]: 0<=i,j<n }",
            """
            out[i,j] = 2*a[i,j]
            out[0,0] = 13.0
            """, assumptions="n>=1")


def test_slab_decomposition_does_not_double_execute(ctx_factory):
    ctx = ctx_factory()
    queue = cl.CommandQueue(ctx)

    knl = lp.make_kernel(
        "{ [i]: 0<=i<n }",
        "a[i] = 2*a[i]",
        assumptions="n>=1")

    ref_knl = knl

    for outer_tag in ["for", "g.0"]:
        knl = ref_knl
        knl = lp.split_iname(knl, "i", 4, slabs=(0, 1), inner_tag="unr",
                outer_tag=outer_tag)
        knl = lp.set_loop_priority(knl, "i_outer")

        a = cl.array.empty(queue, 20, np.float32)
        a.fill(17)
        a_ref = a.copy()
        a_knl = a.copy()

        knl = lp.set_options(knl, write_cl=True)
        print("TEST-----------------------------------------")
        knl(queue, a=a_knl)
        print("REF-----------------------------------------")
        ref_knl(queue, a=a_ref)
        print("DONE-----------------------------------------")

        print("REF", a_ref)
        print("KNL", a_knl)
        assert (a_ref == a_knl).get().all()

        print("_________________________________")


def test_multiple_writes_to_local_temporary():
    # Loopy would previously only handle barrier insertion correctly if exactly
    # one instruction wrote to each local temporary. This tests that multiple
    # writes are OK.

    knl = lp.make_kernel(
        "{[i,e]: 0<=i<5 and 0<=e<nelements}",
        """
        <> temp[i, 0] = 17
        temp[i, 1] = 15
        """)
    knl = lp.tag_inames(knl, dict(i="l.0"))

    knl = lp.preprocess_kernel(knl)
    for k in lp.generate_loop_schedules(knl):
        code, _ = lp.generate_code(k)
        print(code)


def test_fd_demo():
    knl = lp.make_kernel(
        "{[i,j]: 0<=i,j<n}",
        "result[i+1,j+1] = u[i + 1, j + 1]**2 + -1 + (-4)*u[i + 1, j + 1] \
                + u[i + 1 + 1, j + 1] + u[i + 1 + -1, j + 1] \
                + u[i + 1, j + 1 + 1] + u[i + 1, j + 1 + -1]")
    #assumptions="n mod 16=0")
    knl = lp.split_iname(knl,
            "i", 16, outer_tag="g.1", inner_tag="l.1")
    knl = lp.split_iname(knl,
            "j", 16, outer_tag="g.0", inner_tag="l.0")
    knl = lp.add_prefetch(knl, "u",
            ["i_inner", "j_inner"],
            fetch_bounding_box=True)

    #n = 1000
    #u = cl.clrandom.rand(queue, (n+2, n+2), dtype=np.float32)

    knl = lp.set_options(knl, write_cl=True)
    knl = lp.add_and_infer_dtypes(knl, dict(u=np.float32))
    code, inf = lp.generate_code(knl)
    print(code)

    assert "double" not in code


def test_fd_1d(ctx_factory):
    ctx = ctx_factory()

    knl = lp.make_kernel(
        "{[i]: 0<=i<n}",
        "result[i] = u[i+1]-u[i]")

    knl = lp.add_and_infer_dtypes(knl, {"u": np.float32})
    ref_knl = knl

    knl = lp.split_iname(knl, "i", 16)
    knl = lp.extract_subst(knl, "u_acc", "u[j]", parameters="j")
    knl = lp.precompute(knl, "u_acc", "i_inner", default_tag="for")
    knl = lp.assume(knl, "n mod 16 = 0")

    lp.auto_test_vs_ref(
            ref_knl, ctx, knl,
            parameters=dict(n=2048))


def test_make_copy_kernel(ctx_factory):
    ctx = ctx_factory()
    queue = cl.CommandQueue(ctx)

    intermediate_format = "f,f,sep"

    a1 = np.random.randn(1024, 4, 3)

    cknl1 = lp.make_copy_kernel(intermediate_format)

    cknl1 = lp.fix_parameters(cknl1, n2=3)

    cknl1 = lp.set_options(cknl1, write_cl=True)
    evt, a2 = cknl1(queue, input=a1)

    cknl2 = lp.make_copy_kernel("c,c,c", intermediate_format)
    cknl2 = lp.fix_parameters(cknl2, n2=3)

    evt, a3 = cknl2(queue, input=a2)

    assert (a1 == a3).all()


def test_set_arg_order():
    knl = lp.make_kernel(
            "{ [i,j]: 0<=i,j<n }",
            "out[i,j] = a[i]*b[j]")

    knl = lp.set_argument_order(knl, "out,a,n,b")


def test_affine_map_inames():
    knl = lp.make_kernel(
        "{[e, i,j,n]: 0<=e<E and 0<=i,j,n<N}",
        "rhsQ[e, n+i, j] = rhsQ[e, n+i, j] - D[i, n]*x[i,j]")

    knl = lp.affine_map_inames(knl,
            "i", "i0",
            "i0 = n+i")

    print(knl)


def test_precompute_confusing_subst_arguments(ctx_factory):
    ctx = ctx_factory()

    knl = lp.make_kernel(
        "{[i,j]: 0<=i<n and 0<=j<5}",
        """
        D(i):=a[i+1]-a[i]
        b[i,j] = D(j)
        """)

    knl = lp.add_and_infer_dtypes(knl, dict(a=np.float32))

    ref_knl = knl

    knl = lp.tag_inames(knl, dict(j="g.1"))
    knl = lp.split_iname(knl, "i", 128, outer_tag="g.0", inner_tag="l.0")

    from loopy.symbolic import get_dependencies
    assert "i_inner" not in get_dependencies(knl.substitutions["D"].expression)
    knl = lp.precompute(knl, "D")

    lp.auto_test_vs_ref(
            ref_knl, ctx, knl,
            parameters=dict(n=12345))


def test_precompute_nested_subst(ctx_factory):
    ctx = ctx_factory()

    knl = lp.make_kernel(
        "{[i,j]: 0<=i<n and 0<=j<5}",
        """
        E:=a[i]
        D:=E*E
        b[i] = D
        """)

    knl = lp.add_and_infer_dtypes(knl, dict(a=np.float32))

    ref_knl = knl

    knl = lp.tag_inames(knl, dict(j="g.1"))
    knl = lp.split_iname(knl, "i", 128, outer_tag="g.0", inner_tag="l.0")

    from loopy.symbolic import get_dependencies
    assert "i_inner" not in get_dependencies(knl.substitutions["D"].expression)
    knl = lp.precompute(knl, "D", "i_inner")

    # There's only one surviving 'E' rule.
    assert len([
        rule_name
        for rule_name in knl.substitutions
        if rule_name.startswith("E")]) == 1

    # That rule should use the newly created prefetch inames,
    # not the prior 'i_inner'
    assert "i_inner" not in get_dependencies(knl.substitutions["E"].expression)

    lp.auto_test_vs_ref(
            ref_knl, ctx, knl,
            parameters=dict(n=12345))


def test_poisson(ctx_factory):
    # Stolen from Peter Coogan and Rob Kirby for FEM assembly
    ctx = ctx_factory()

    nbf = 5
    nqp = 5
    sdim = 3

    knl = lp.make_kernel(
            "{ [c,i,j,k,ell,ell2,ell3]: \
            0 <= c < nels and \
            0 <= i < nbf and \
            0 <= j < nbf and \
            0 <= k < nqp and \
            0 <= ell,ell2 < sdim}",
            """
            dpsi(bf,k0,dir) := \
                    simul_reduce(sum, ell2, DFinv[c,ell2,dir] * DPsi[bf,k0,ell2] )
            Ael[c,i,j] = \
                    J[c] * w[k] * sum(ell, dpsi(i,k,ell) * dpsi(j,k,ell))
            """,
            assumptions="nels>=1 and nbf >= 1 and nels mod 4 = 0")

    print(knl)

    knl = lp.fix_parameters(knl, nbf=nbf, sdim=sdim, nqp=nqp)

    ref_knl = knl

    knl = lp.set_loop_priority(knl, ["c", "j", "i", "k"])

    def variant_1(knl):
        knl = lp.precompute(knl, "dpsi", "i,k,ell", default_tag='for')
        knl = lp.set_loop_priority(knl, "c,i,j")
        return knl

    def variant_2(knl):
        knl = lp.precompute(knl, "dpsi", "i,ell", default_tag='for')
        knl = lp.set_loop_priority(knl, "c,i,j")
        return knl

    def add_types(knl):
        return lp.add_and_infer_dtypes(knl, dict(
            w=np.float32,
            J=np.float32,
            DPsi=np.float32,
            DFinv=np.float32,
            ))

    for variant in [
            #variant_1,
            variant_2
            ]:
        knl = variant(knl)

        lp.auto_test_vs_ref(
                add_types(ref_knl), ctx, add_types(knl),
                parameters=dict(n=5, nels=15, nbf=5, sdim=2, nqp=7))


def test_auto_test_can_detect_problems(ctx_factory):
    ctx = ctx_factory()

    knl = lp.make_kernel(
        "{[i,j]: 0<=i,j<n}",
        """
        a[i,j] = 25
        """)

    knl = lp.add_and_infer_dtypes(knl, dict(a=np.float32))

    ref_knl = knl

    knl = lp.link_inames(knl, "i,j", "i0")

    from loopy.diagnostic import AutomaticTestFailure
    with pytest.raises(AutomaticTestFailure):
        lp.auto_test_vs_ref(
                ref_knl, ctx, knl,
                parameters=dict(n=123))


def test_generate_c_snippet():
    from loopy.target.c import CTarget

    from pymbolic import var
    I = var("I")  # noqa
    f = var("f")
    df = var("df")
    q_v = var("q_v")
    eN = var("eN")  # noqa
    k = var("k")
    u = var("u")

    from functools import partial
    l_sum = partial(lp.Reduction, "sum", allow_simultaneous=True)

    Instr = lp.Assignment  # noqa

    knl = lp.make_kernel(
        "{[I, k]: 0<=I<nSpace and 0<=k<nQuad}",
        [
            Instr(f[I], l_sum(k, q_v[k, I]*u)),
            Instr(df[I], l_sum(k, q_v[k, I])),
            ],
        [
            lp.GlobalArg("q_v", np.float64, shape="nQuad, nSpace"),
            lp.GlobalArg("f,df", np.float64, shape="nSpace"),
            lp.ValueArg("u", np.float64),
            "...",
            ],
        target=CTarget(),
        assumptions="nQuad>=1")

    if 0:  # enable to play with prefetching
        # (prefetch currently requires constant sizes)
        knl = lp.fix_parameters(knl, nQuad=5, nSpace=3)
        knl = lp.add_prefetch(knl, "q_v", "k,I", default_tag=None)

    knl = lp.split_iname(knl, "k", 4, inner_tag="unr", slabs=(0, 1))
    knl = lp.set_loop_priority(knl, "I,k_outer,k_inner")

    knl = lp.preprocess_kernel(knl)
    knl = lp.get_one_scheduled_kernel(knl)
    print(lp.generate_body(knl))


def test_precompute_with_preexisting_inames(ctx_factory):
    ctx = ctx_factory()

    knl = lp.make_kernel(
        "{[e,i,j,k]: 0<=e<E and 0<=i,j,k<n}",
        """
        result[e,i] = sum(j, D1[i,j]*u[e,j])
        result2[e,i] = sum(k, D2[i,k]*u[e,k])
        """)

    knl = lp.add_and_infer_dtypes(knl, {
        "u": np.float32,
        "D1": np.float32,
        "D2": np.float32,
        })

    knl = lp.fix_parameters(knl, n=13)

    ref_knl = knl

    knl = lp.extract_subst(knl, "D1_subst", "D1[ii,jj]", parameters="ii,jj")
    knl = lp.extract_subst(knl, "D2_subst", "D2[ii,jj]", parameters="ii,jj")

    knl = lp.precompute(knl, "D1_subst", "i,j", default_tag="for",
            precompute_inames="ii,jj")
    knl = lp.precompute(knl, "D2_subst", "i,k", default_tag="for",
            precompute_inames="ii,jj")

    knl = lp.set_loop_priority(knl, "ii,jj,e,j,k")

    lp.auto_test_vs_ref(
            ref_knl, ctx, knl,
            parameters=dict(E=200))


def test_precompute_with_preexisting_inames_fail():
    knl = lp.make_kernel(
        "{[e,i,j,k]: 0<=e<E and 0<=i,j<n and 0<=k<2*n}",
        """
        result[e,i] = sum(j, D1[i,j]*u[e,j])
        result2[e,i] = sum(k, D2[i,k]*u[e,k])
        """)

    knl = lp.add_and_infer_dtypes(knl, {
        "u": np.float32,
        "D1": np.float32,
        "D2": np.float32,
        })

    knl = lp.fix_parameters(knl, n=13)

    knl = lp.extract_subst(knl, "D1_subst", "D1[ii,jj]", parameters="ii,jj")
    knl = lp.extract_subst(knl, "D2_subst", "D2[ii,jj]", parameters="ii,jj")

    knl = lp.precompute(knl, "D1_subst", "i,j", default_tag="for",
            precompute_inames="ii,jj")
    with pytest.raises(lp.LoopyError):
        lp.precompute(knl, "D2_subst", "i,k", default_tag="for",
                precompute_inames="ii,jj")


def test_vectorize(ctx_factory):
    ctx = ctx_factory()

    knl = lp.make_kernel(
        "{[i]: 0<=i<n}",
        """
        <> temp = 2*b[i]
        a[i] = temp
        """)
    knl = lp.add_and_infer_dtypes(knl, dict(b=np.float32))
    knl = lp.set_array_dim_names(knl, "a,b", "i")
    knl = lp.split_array_dim(knl, [("a", 0), ("b", 0)], 4,
            split_kwargs=dict(slabs=(0, 1)))

    knl = lp.tag_data_axes(knl, "a,b", "c,vec")
    ref_knl = knl
    ref_knl = lp.tag_inames(ref_knl, {"i_inner": "unr"})

    knl = lp.tag_inames(knl, {"i_inner": "vec"})

    knl = lp.preprocess_kernel(knl)
    knl = lp.get_one_scheduled_kernel(knl)
    code, inf = lp.generate_code(knl)

    lp.auto_test_vs_ref(
            ref_knl, ctx, knl,
            parameters=dict(n=30))


def test_alias_temporaries(ctx_factory):
    ctx = ctx_factory()

    knl = lp.make_kernel(
        "{[i]: 0<=i<n}",
        """
        times2(i) := 2*a[i]
        times3(i) := 3*a[i]
        times4(i) := 4*a[i]

        x[i] = times2(i)
        y[i] = times3(i)
        z[i] = times4(i)
        """)

    knl = lp.add_and_infer_dtypes(knl, {"a": np.float32})

    ref_knl = knl

    knl = lp.split_iname(knl, "i", 16, outer_tag="g.0", inner_tag="l.0")

    knl = lp.precompute(knl, "times2", "i_inner")
    knl = lp.precompute(knl, "times3", "i_inner")
    knl = lp.precompute(knl, "times4", "i_inner")

    knl = lp.alias_temporaries(knl, ["times2_0", "times3_0", "times4_0"])

    lp.auto_test_vs_ref(
            ref_knl, ctx, knl,
            parameters=dict(n=30))


def test_fusion():
    exp_kernel = lp.make_kernel(
         ''' { [i]: 0<=i<n } ''',
         ''' exp[i] = pow(E, z[i])''',
         assumptions="n>0")

    sum_kernel = lp.make_kernel(
        '{ [j]: 0<=j<n }',
        'out2 = sum(j, exp[j])',
        assumptions='n>0')

    knl = lp.fuse_kernels([exp_kernel, sum_kernel])

    print(knl)


def test_sci_notation_literal(ctx_factory):
    ctx = ctx_factory()
    queue = cl.CommandQueue(ctx)

    set_kernel = lp.make_kernel(
         ''' { [i]: 0<=i<12 } ''',
         ''' out[i] = 1e-12''')

    set_kernel = lp.set_options(set_kernel, write_cl=True)

    evt, (out,) = set_kernel(queue)

    assert (np.abs(out.get() - 1e-12) < 1e-20).all()


def test_rename_argument(ctx_factory):
    ctx = ctx_factory()
    queue = cl.CommandQueue(ctx)

    kernel = lp.make_kernel(
         '''{ [i]: 0<=i<n }''',
         '''out[i] = a + 2''')

    kernel = lp.rename_argument(kernel, "a", "b")

    evt, (out,) = kernel(queue, b=np.float32(12), n=20)

    assert (np.abs(out.get() - 14) < 1e-8).all()


def test_to_batched(ctx_factory):
    ctx = ctx_factory()
    queue = cl.CommandQueue(ctx)

    knl = lp.make_kernel(
         ''' { [i,j]: 0<=i,j<n } ''',
         ''' out[i] = sum(j, a[i,j]*x[j])''')

    bknl = lp.to_batched(knl, "nbatches", "out,x")

    a = np.random.randn(5, 5)
    x = np.random.randn(7, 5)

    bknl(queue, a=a, x=x)


def test_variable_size_temporary():
    knl = lp.make_kernel(
         ''' { [i,j]: 0<=i,j<n } ''',
         ''' out[i] = sum(j, a[i,j])''')

    knl = lp.add_and_infer_dtypes(knl, {"a": np.float32})

    knl = lp.add_prefetch(
            knl, "a[:,:]", default_tag=None)

    # Make sure that code generation succeeds even if
    # there are variable-length arrays.
    knl = lp.preprocess_kernel(knl)
    for k in lp.generate_loop_schedules(knl):
        lp.generate_code(k)


def test_indexof(ctx_factory):
    ctx = ctx_factory()
    queue = cl.CommandQueue(ctx)

    knl = lp.make_kernel(
         ''' { [i,j]: 0<=i,j<5 } ''',
         ''' out[i,j] = indexof(out[i,j])''')

    knl = lp.set_options(knl, write_cl=True)

    (evt, (out,)) = knl(queue)
    out = out.get()

    assert np.array_equal(out.ravel(order="C"), np.arange(25))


def test_indexof_vec(ctx_factory):
    ctx = ctx_factory()
    queue = cl.CommandQueue(ctx)

    if ctx.devices[0].platform.name.startswith("Portable"):
        # Accurate as of 2015-10-08
        pytest.skip("POCL miscompiles vector code")

    knl = lp.make_kernel(
         ''' { [i,j,k]: 0<=i,j,k<4 } ''',
         ''' out[i,j,k] = indexof_vec(out[i,j,k])''')

    knl = lp.tag_inames(knl, {"i": "vec"})
    knl = lp.tag_data_axes(knl, "out", "vec,c,c")
    knl = lp.set_options(knl, write_cl=True)

    (evt, (out,)) = knl(queue)
    #out = out.get()
    #assert np.array_equal(out.ravel(order="C"), np.arange(25))


def test_finite_difference_expr_subst(ctx_factory):
    ctx = ctx_factory()
    queue = cl.CommandQueue(ctx)

    grid = np.linspace(0, 2*np.pi, 2048, endpoint=False)
    h = grid[1] - grid[0]
    u = cl.clmath.sin(cl.array.to_device(queue, grid))

    fin_diff_knl = lp.make_kernel(
        "{[i]: 1<=i<=n}",
        "out[i] = -(f[i+1] - f[i-1])/h",
        [lp.GlobalArg("out", shape="n+2"), "..."])

    flux_knl = lp.make_kernel(
        "{[j]: 1<=j<=n}",
        "f[j] = u[j]**2/2",
        [
            lp.GlobalArg("f", shape="n+2"),
            lp.GlobalArg("u", shape="n+2"),
            ])

    fused_knl = lp.fuse_kernels([fin_diff_knl, flux_knl],
            data_flow=[
                ("f", 1, 0)
                ])

    fused_knl = lp.set_options(fused_knl, write_cl=True)
    evt, _ = fused_knl(queue, u=u, h=np.float32(1e-1))

    fused_knl = lp.assignment_to_subst(fused_knl, "f")

    fused_knl = lp.set_options(fused_knl, write_cl=True)

    # This is the real test here: The automatically generated
    # shape expressions are '2+n' and the ones above are 'n+2'.
    # Is loopy smart enough to understand that these are equal?
    evt, _ = fused_knl(queue, u=u, h=np.float32(1e-1))

    fused0_knl = lp.affine_map_inames(fused_knl, "i", "inew", "inew+1=i")

    gpu_knl = lp.split_iname(
            fused0_knl, "inew", 128, outer_tag="g.0", inner_tag="l.0")

    precomp_knl = lp.precompute(
            gpu_knl, "f_subst", "inew_inner", fetch_bounding_box=True)

    precomp_knl = lp.tag_inames(precomp_knl, {"j_0_outer": "unr"})
    precomp_knl = lp.set_options(precomp_knl, return_dict=True)
    evt, _ = precomp_knl(queue, u=u, h=h)


def test_is_expression_equal():
    from loopy.symbolic import is_expression_equal
    from pymbolic import var

    x = var("x")
    y = var("y")

    assert is_expression_equal(x+2, 2+x)

    assert is_expression_equal((x+2)**2, x**2 + 4*x + 4)
    assert is_expression_equal((x+y)**2, x**2 + 2*x*y + y**2)


def test_collect_common_factors(ctx_factory):
    ctx = ctx_factory()

    knl = lp.make_kernel(
            "{[i,j,k]: 0<=i,j<n}",
            """
            <float32> out_tmp = 0 {id=out_init,inames=i}
            out_tmp = out_tmp + alpha[i]*a[i,j]*b1[j] {id=out_up1,dep=out_init}
            out_tmp = out_tmp + alpha[i]*a[j,i]*b2[j] {id=out_up2,dep=out_init}
            out[i] = out_tmp {dep=out_up1:out_up2}
            """)
    knl = lp.add_and_infer_dtypes(knl,
            dict(a=np.float32, alpha=np.float32, b1=np.float32, b2=np.float32))

    ref_knl = knl

    knl = lp.split_iname(knl, "i", 256, outer_tag="g.0", inner_tag="l.0")
    knl = lp.collect_common_factors_on_increment(knl, "out_tmp")

    lp.auto_test_vs_ref(ref_knl, ctx, knl, parameters=dict(n=13))


def test_ispc_target(occa_mode=False):
    from loopy.target.ispc import ISPCTarget

    knl = lp.make_kernel(
            "{ [i]: 0<=i<n }",
            "out[i] = 2*a[i]",
            [
                lp.GlobalArg("out,a", np.float32, shape=lp.auto),
                "..."
                ],
            target=ISPCTarget(occa_mode=occa_mode))

    knl = lp.split_iname(knl, "i", 8, inner_tag="l.0")
    knl = lp.split_iname(knl, "i_outer", 4, outer_tag="g.0", inner_tag="ilp")
    knl = lp.add_prefetch(knl, "a", ["i_inner", "i_outer_inner"])

    codegen_result = lp.generate_code_v2(
                lp.get_one_scheduled_kernel(
                    lp.preprocess_kernel(knl)))

    print(codegen_result.device_code())
    print(codegen_result.host_code())


def test_cuda_target():
    from loopy.target.cuda import CudaTarget

    knl = lp.make_kernel(
            "{ [i]: 0<=i<n }",
            "out[i] = 2*a[i]",
            [
                lp.GlobalArg("out,a", np.float32, shape=lp.auto),
                "..."
                ],
            target=CudaTarget())

    knl = lp.split_iname(knl, "i", 8, inner_tag="l.0")
    knl = lp.split_iname(knl, "i_outer", 4, outer_tag="g.0", inner_tag="ilp")
    knl = lp.add_prefetch(knl, "a", ["i_inner", "i_outer_inner"])

    print(
            lp.generate_code(
                lp.get_one_scheduled_kernel(
                    lp.preprocess_kernel(knl)))[0])


def test_chunk_iname(ctx_factory):
    ctx = ctx_factory()

    knl = lp.make_kernel(
            "{ [i]: 0<=i<n }",
            "out[i] = 2*a[i]",
            [
                lp.GlobalArg("out,a", np.float32, shape=lp.auto),
                "..."
                ],
            assumptions="n>0")

    ref_knl = knl
    knl = lp.chunk_iname(knl, "i", 3, inner_tag="l.0")
    knl = lp.set_loop_priority(knl, "i_outer, i_inner")
    lp.auto_test_vs_ref(ref_knl, ctx, knl, parameters=dict(n=130))


@pytest.mark.parametrize("dtype", [np.int32, np.int64, np.float32, np.float64])
def test_atomic(ctx_factory, dtype):
    ctx = ctx_factory()

    if (
            np.dtype(dtype).itemsize == 8
            and "cl_khr_int64_base_atomics" not in ctx.devices[0].extensions):
        pytest.skip("64-bit atomics not supported on device")

    import pyopencl.version  # noqa
    if (
            cl.version.VERSION < (2015, 2)
            and dtype == np.int64):
        pytest.skip("int64 RNG not supported in PyOpenCL < 2015.2")

    knl = lp.make_kernel(
            "{ [i]: 0<=i<n }",
            "out[i%20] = out[i%20] + 2*a[i] {atomic}",
            [
                lp.GlobalArg("out", dtype, shape=lp.auto, for_atomic=True),
                lp.GlobalArg("a", dtype, shape=lp.auto),
                "..."
                ],
            assumptions="n>0")

    ref_knl = knl
    knl = lp.split_iname(knl, "i", 512)
    knl = lp.split_iname(knl, "i_inner", 128, outer_tag="unr", inner_tag="g.0")
    lp.auto_test_vs_ref(ref_knl, ctx, knl, parameters=dict(n=10000))


def test_clamp(ctx_factory):
    ctx = ctx_factory()
    queue = cl.CommandQueue(ctx)

    n = 15 * 10**6
    x = cl.clrandom.rand(queue, n, dtype=np.float32)

    knl = lp.make_kernel(
            "{ [i]: 0<=i<n }",
            "out[i] = clamp(x[i], a, b)")

    knl = lp.split_iname(knl, "i", 128, outer_tag="g.0", inner_tag="l.0")
    knl = lp.set_options(knl, write_cl=True)

    evt, (out,) = knl(queue, x=x, a=np.float32(12), b=np.float32(15))


def test_forced_iname_deps_and_reduction():
    # See https://github.com/inducer/loopy/issues/24

    # This is (purposefully) somewhat un-idiomatic, to replicate the conditions
    # under which the above bug was found. If assignees were phi[i], then the
    # iname propagation heuristic would not assume that dependent instructions
    # need to run inside of 'i', and hence the forced_iname_* bits below would not
    # be needed.

    i1 = lp.CInstruction("i",
            "doSomethingToGetPhi();",
            assignees="phi")

    from pymbolic.primitives import Subscript, Variable
    i2 = lp.Assignment("a",
            lp.Reduction("sum", "j", Subscript(Variable("phi"), Variable("j"))),
            forced_iname_deps=frozenset(),
            forced_iname_deps_is_final=True)

    k = lp.make_kernel("{[i,j] : 0<=i,j<n}",
            [i1, i2],
            [
                lp.GlobalArg("a", dtype=np.float32, shape=()),
                lp.ValueArg("n", dtype=np.int32),
                lp.TemporaryVariable("phi", dtype=np.float32, shape=("n",)),
                ],
            target=lp.CTarget(),
            )

    k = lp.preprocess_kernel(k)

    assert 'i' not in k.insn_inames("insn_0_j_update")
    print(k.stringify(with_dependencies=True))


@pytest.mark.parametrize("tp", ["f32", "f64"])
def test_random123(ctx_factory, tp):
    ctx = ctx_factory()
    queue = cl.CommandQueue(ctx)

    import pyopencl.version  # noqa
    if cl.version.VERSION < (2016, 2):
        pytest.skip("Random123 RNG not supported in PyOpenCL < 2016.2")

    n = 150000

    knl = lp.make_kernel(
            "{ [i]: 0<=i<n }",
            """
            <> key2 = make_uint2(i, 324830944) {inames=i}
            <> key4 = make_uint4(i, 324830944, 234181, 2233) {inames=i}
            <> ctr = make_uint4(0, 1, 2, 3) {inames=i}
            <> real, ctr = philox4x32_TYPE(ctr, key2)
            <> imag, ctr = threefry4x32_TYPE(ctr, key4)

            out[i, 0] = real.s0 + 1j * imag.s0
            out[i, 1] = real.s1 + 1j * imag.s1
            out[i, 2] = real.s2 + 1j * imag.s2
            out[i, 3] = real.s3 + 1j * imag.s3
            """.replace("TYPE", tp))

    knl = lp.split_iname(knl, "i", 128, outer_tag="g.0", inner_tag="l.0")
    knl = lp.set_options(knl, write_cl=True)

    evt, (out,) = knl(queue, n=n)

    out = out.get()
    assert (out < 1).all()
    assert (0 <= out).all()


<<<<<<< HEAD
=======
def test_kernel_splitting(ctx_factory):
    ctx = ctx_factory()

    knl = lp.make_kernel(
            "{ [i]: 0<=i<n }",
            """
            c[i] = a[i + 1]
            out[i] = c[i]
            """)

    knl = lp.add_and_infer_dtypes(knl,
            {"a": np.float32, "c": np.float32, "out": np.float32, "n": np.int32})

    ref_knl = knl

    knl = lp.split_iname(knl, "i", 128, outer_tag="g.0", inner_tag="l.0")

    # schedule
    from loopy.preprocess import preprocess_kernel
    knl = preprocess_kernel(knl)

    from loopy.schedule import get_one_scheduled_kernel
    knl = get_one_scheduled_kernel(knl)

    # map schedule onto host or device
    print(knl)

    cgr = lp.generate_code_v2(knl)

    assert len(cgr.device_programs) == 2

    print(cgr.device_code())
    print(cgr.host_code())

    lp.auto_test_vs_ref(ref_knl, ctx, knl, parameters=dict(n=5))


def test_kernel_splitting_with_loop(ctx_factory):
    #ctx = ctx_factory()

    knl = lp.make_kernel(
            "{ [i,k]: 0<=i<n and 0<=k<3 }",
            """
            c[k,i] = a[k, i + 1]
            out[k,i] = c[k,i]
            """)

    knl = lp.add_and_infer_dtypes(knl,
            {"a": np.float32, "c": np.float32, "out": np.float32, "n": np.int32})

    ref_knl = knl

    knl = lp.split_iname(knl, "i", 128, outer_tag="g.0", inner_tag="l.0")

    # schedule
    from loopy.preprocess import preprocess_kernel
    knl = preprocess_kernel(knl)

    from loopy.schedule import get_one_scheduled_kernel
    knl = get_one_scheduled_kernel(knl)

    # map schedule onto host or device
    print(knl)

    cgr = lp.generate_code_v2(knl)

    assert len(cgr.device_programs) == 2

    print(cgr.device_code())
    print(cgr.host_code())

    # Doesn't yet work--not passing k
    #lp.auto_test_vs_ref(ref_knl, ctx, knl, parameters=dict(n=5))


>>>>>>> 55ba3a29
if __name__ == "__main__":
    if len(sys.argv) > 1:
        exec(sys.argv[1])
    else:
        from py.test.cmdline import main
        main([__file__])

# vim: foldmethod=marker<|MERGE_RESOLUTION|>--- conflicted
+++ resolved
@@ -2564,8 +2564,6 @@
     assert (0 <= out).all()
 
 
-<<<<<<< HEAD
-=======
 def test_kernel_splitting(ctx_factory):
     ctx = ctx_factory()
 
@@ -2641,7 +2639,6 @@
     #lp.auto_test_vs_ref(ref_knl, ctx, knl, parameters=dict(n=5))
 
 
->>>>>>> 55ba3a29
 if __name__ == "__main__":
     if len(sys.argv) > 1:
         exec(sys.argv[1])
