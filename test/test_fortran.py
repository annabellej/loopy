__copyright__ = "Copyright (C) 2015 Andreas Kloeckner"

__license__ = """
Permission is hereby granted, free of charge, to any person obtaining a copy
of this software and associated documentation files (the "Software"), to deal
in the Software without restriction, including without limitation the rights
to use, copy, modify, merge, publish, distribute, sublicense, and/or sell
copies of the Software, and to permit persons to whom the Software is
furnished to do so, subject to the following conditions:

The above copyright notice and this permission notice shall be included in
all copies or substantial portions of the Software.

THE SOFTWARE IS PROVIDED "AS IS", WITHOUT WARRANTY OF ANY KIND, EXPRESS OR
IMPLIED, INCLUDING BUT NOT LIMITED TO THE WARRANTIES OF MERCHANTABILITY,
FITNESS FOR A PARTICULAR PURPOSE AND NONINFRINGEMENT. IN NO EVENT SHALL THE
AUTHORS OR COPYRIGHT HOLDERS BE LIABLE FOR ANY CLAIM, DAMAGES OR OTHER
LIABILITY, WHETHER IN AN ACTION OF CONTRACT, TORT OR OTHERWISE, ARISING FROM,
OUT OF OR IN CONNECTION WITH THE SOFTWARE OR THE USE OR OTHER DEALINGS IN
THE SOFTWARE.
"""


import sys
import numpy as np
import loopy as lp
import pyopencl as cl
import pyopencl.clrandom  # noqa
import pytest

import logging
logger = logging.getLogger(__name__)

from pyopencl.tools import pytest_generate_tests_for_pyopencl \
        as pytest_generate_tests

__all__ = [
        "pytest_generate_tests",
        "cl"  # "cl.create_some_context"
        ]


pytest.importorskip("fparser")


def test_fp_prec_comparison():
    # FIXME: This test should succeed even when the number is exactly
    # representable in single precision.
    #
    # https://gitlab.tiker.net/inducer/loopy/issues/187

    fortran_src_dp = """
        subroutine assign_scalar(a)
          real*8 a(1)

          a(1) = 1.1d0
        end
        """

    prg_dp = lp.parse_fortran(fortran_src_dp)

    fortran_src_sp = """
        subroutine assign_scalar(a)
          real*8 a(1)

          a(1) = 1.1
        end
        """

    prg_sp = lp.parse_fortran(fortran_src_sp)

    assert prg_sp != prg_dp


def test_assign_double_precision_scalar(ctx_factory):
    ctx = ctx_factory()
    queue = cl.CommandQueue(ctx)

    fortran_src = """
        subroutine assign_scalar(a)
          real*8 a(1)

          a(1) = 1.1d0
        end
        """

    t_unit = lp.parse_fortran(fortran_src)
    print(lp.generate_code_v2(t_unit).device_code())
    assert "1.1;" in lp.generate_code_v2(t_unit).device_code()

    a_dev = cl.array.empty(queue, 1, dtype=np.float64, order="F")
    t_unit(queue, a=a_dev)

    abs_err = abs(a_dev.get()[0] - 1.1)
    assert abs_err < 1e-15


def test_assign_double_precision_scalar_as_rational(ctx_factory):
    ctx = ctx_factory()
    queue = cl.CommandQueue(ctx)

    fortran_src = """
        subroutine assign_scalar(a)
          real*8 a(1)

          a(1) = 11
          a(1) = a(1) / 10
        end
        """

    t_unit = lp.parse_fortran(fortran_src)

    a_dev = cl.array.empty(queue, 1, dtype=np.float64, order="F")
    t_unit(queue, a=a_dev)

    abs_err = abs(a_dev.get()[0] - 1.1)
    assert abs_err < 1e-15


def test_assign_single_precision_scalar(ctx_factory):
    ctx = ctx_factory()
    queue = cl.CommandQueue(ctx)

    fortran_src = """
        subroutine assign_scalar(a)
          real*8 a(1)

          a(1) = 1.1
        end
        """

    t_unit = lp.parse_fortran(fortran_src)
    assert "1.1f" in lp.generate_code_v2(t_unit).device_code()

    a_dev = cl.array.empty(queue, 1, dtype=np.float64, order="F")
    t_unit(queue, a=a_dev)

    abs_err = abs(a_dev.get()[0] - 1.1)
    assert abs_err > 1e-15
    assert abs_err < 1e-6


def test_fill(ctx_factory):
    fortran_src = """
        subroutine fill(out, a, n)
          implicit none

          real*8 a, out(n)
          integer n, i

          do i = 1, n
            out(i) = a
          end do
        end

        !$loopy begin
        !
        ! fill = lp.parse_fortran(SOURCE)
        ! fill = lp.split_iname(fill, "i", split_amount,
        !     outer_tag="g.0", inner_tag="l.0")
        ! RESULT = fill
        !
        !$loopy end
        """

    knl = lp.parse_transformed_fortran(fortran_src,
            pre_transform_code="split_amount = 128")

    assert "i_inner" in knl["fill"].all_inames()

    ctx = ctx_factory()

    lp.auto_test_vs_ref(knl, ctx, knl, parameters=dict(n=5, a=5))


def test_fill_const(ctx_factory):
    fortran_src = """
        subroutine fill(out, a, n)
          implicit none

          real*8 a, out(n)
          integer n, i

          do i = 1, n
            out(i) = 3.45
          end do
        end
        """

    knl = lp.parse_fortran(fortran_src)

    ctx = ctx_factory()

    lp.auto_test_vs_ref(knl, ctx, knl, parameters=dict(n=5, a=5))


def test_asterisk_in_shape(ctx_factory):
    fortran_src = """
        subroutine fill(out, out2, inp, n)
          implicit none

          real*8 a, out(n), out2(n), inp(*)
          integer n, i

          do i = 1, n
            a = inp(n)
            out(i) = 5*a
            out2(i) = 6*a
          end do
        end
        """

    knl = lp.parse_fortran(fortran_src)

    ctx = ctx_factory()
    queue = cl.CommandQueue(ctx)

    knl(queue, inp=np.array([1, 2, 3.]), n=3)


def test_assignment_to_subst(ctx_factory):
    fortran_src = """
        subroutine fill(out, out2, inp, n)
          implicit none

          real*8 a, out(n), out2(n), inp(n)
          integer n, i

          do i = 1, n
            a = inp(i)
            out(i) = 5*a
            out2(i) = 6*a
          end do
        end
        """

    knl = lp.parse_fortran(fortran_src)

    ref_knl = knl

    knl = lp.assignment_to_subst(knl, "a", "i")

    ctx = ctx_factory()
    lp.auto_test_vs_ref(ref_knl, ctx, knl, parameters=dict(n=5))


def test_assignment_to_subst_two_defs(ctx_factory):
    fortran_src = """
        subroutine fill(out, out2, inp, n)
          implicit none

          real*8 a, out(n), out2(n), inp(n)
          integer n, i

          do i = 1, n
            a = inp(i)
            out(i) = 5*a
            a = 3*inp(n)
            out2(i) = 6*a
          end do
        end
        """

    knl = lp.parse_fortran(fortran_src)

    ref_knl = knl

    knl = lp.assignment_to_subst(knl, "a")

    ctx = ctx_factory()
    lp.auto_test_vs_ref(ref_knl, ctx, knl, parameters=dict(n=5))


def test_assignment_to_subst_indices(ctx_factory):
    fortran_src = """
        subroutine fill(out, out2, inp, n)
          implicit none

          real*8 a(n), out(n), out2(n), inp(n)
          integer n, i

          do i = 1, n
            a(i) = 6*inp(i)
          enddo

          do i = 1, n
            out(i) = 5*a(i)
          end do
        end
        """

    knl = lp.parse_fortran(fortran_src)

    knl = lp.fix_parameters(knl, n=5)

    ref_knl = knl

    assert "a" in knl["fill"].temporary_variables
    knl = lp.assignment_to_subst(knl, "a")
    assert "a" not in knl["fill"].temporary_variables

    ctx = ctx_factory()
    lp.auto_test_vs_ref(ref_knl, ctx, knl)


def test_if(ctx_factory):
    fortran_src = """
        subroutine fill(out, out2, inp, n)
          implicit none

          real*8 a, b, out(n), out2(n), inp(n)
          integer n, i, j

          do i = 1, n
            a = inp(i)
            if (a.ge.3) then
                b = 2*a
                do j = 1,3
                    b = 3 * b
                end do
                out(i) = 5*b
            else
                out(i) = 4*a
            endif
          end do
        end
        """

    knl = lp.parse_fortran(fortran_src)

    ref_knl = knl

    knl = lp.assignment_to_subst(knl, "a")

    ctx = ctx_factory()
    lp.auto_test_vs_ref(ref_knl, ctx, knl, parameters=dict(n=5))


def test_tagged(ctx_factory):
    fortran_src = """
        subroutine rot_norm(out, alpha, out2, inp, inp2, n)
          implicit none
          real*8 a, b, r, out(n), out2(n), inp(n), inp2(n)
          real*8 alpha
          integer n, i

          do i = 1, n
            !$loopy begin tagged: input
            a = cos(alpha)*inp(i) + sin(alpha)*inp2(i)
            b = -sin(alpha)*inp(i) + cos(alpha)*inp2(i)
            !$loopy end tagged: input

            r = sqrt(a**2 + b**2)
            a = a/r
            b = b/r

            out(i) = a
            out2(i) = b
          end do
        end
        """

    knl = lp.parse_fortran(fortran_src)

    assert sum(1 for insn in lp.find_instructions(knl, "tag:input")) == 2


@pytest.mark.parametrize("buffer_inames", [
    "",
    "i_inner,j_inner",
    ])
def test_matmul(ctx_factory, buffer_inames):
    ctx = ctx_factory()

    if (buffer_inames and
            ctx.devices[0].platform.name == "Portable Computing Language"):
        pytest.skip("crashes on pocl")

    logging.basicConfig(level=logging.INFO)

    fortran_src = """
        subroutine dgemm(m,n,ell,a,b,c)
          implicit none
          real*8 a(m,ell),b(ell,n),c(m,n)
          integer m,n,k,i,j,ell

          do j = 1,n
            do i = 1,m
              do k = 1,ell
                c(i,j) = c(i,j) + b(k,j)*a(i,k)
              end do
            end do
          end do
        end subroutine
        """

    prog = lp.parse_fortran(fortran_src)

    assert len(prog["dgemm"].domains) == 1

    ref_prog = prog

    prog = lp.split_iname(prog, "i", 16,
            outer_tag="g.0", inner_tag="l.1")
    prog = lp.split_iname(prog, "j", 8,
            outer_tag="g.1", inner_tag="l.0")
    prog = lp.split_iname(prog, "k", 32)
    prog = lp.assume(prog, "n mod 32 = 0")
    prog = lp.assume(prog, "m mod 32 = 0")
    prog = lp.assume(prog, "ell mod 16 = 0")

    prog = lp.extract_subst(prog, "a_acc", "a[i1,i2]", parameters="i1, i2")
    prog = lp.extract_subst(prog, "b_acc", "b[i1,i2]", parameters="i1, i2")
    prog = lp.precompute(prog, "a_acc", "k_inner,i_inner",
            precompute_outer_inames="i_outer, j_outer, k_outer",
            default_tag="l.auto")
    prog = lp.precompute(prog, "b_acc", "j_inner,k_inner",
            precompute_outer_inames="i_outer, j_outer, k_outer",
            default_tag="l.auto")

    prog = lp.buffer_array(prog, "c", buffer_inames=buffer_inames,
            init_expression="0", store_expression="base+buffer")

    lp.auto_test_vs_ref(ref_prog, ctx, prog, parameters=dict(n=128, m=128, ell=128))


@pytest.mark.xfail
def test_batched_sparse():
    fortran_src = """
        subroutine sparse(rowstarts, colindices, values, m, n, nvecs, nvals, x, y)
          implicit none

          integer rowstarts(m+1), colindices(nvals)
          real*8 values(nvals)
          real*8 x(n, nvecs), y(n, nvecs), rowsum(nvecs)

          integer m, n, rowstart, rowend, length, nvals, nvecs
          integer i, j, k

          do i = 1, m
            rowstart = rowstarts(i)
            rowend = rowstarts(i+1)
            length = rowend - rowstart

            do k = 1, nvecs
              rowsum(k) = 0
            enddo
            do k = 1, nvecs
              do j = 1, length
                rowsum(k) = rowsum(k) + &
                  x(colindices(rowstart+j-1),k)*values(rowstart+j-1)
              end do
            end do
            do k = 1, nvecs
              y(i,k) = rowsum(k)
            end do
          end do
        end

        """

    knl = lp.parse_fortran(fortran_src)

    knl = lp.split_iname(knl, "i", 128)
    knl = lp.tag_inames(knl, {"i_outer": "g.0"})
    knl = lp.tag_inames(knl, {"i_inner": "l.0"})
    knl = lp.add_prefetch(knl, "values",
            default_tag="l.auto")
    knl = lp.add_prefetch(knl, "colindices",
            default_tag="l.auto")
    knl = lp.fix_parameters(knl, nvecs=4)


def test_fuse_kernels(ctx_factory):
    fortran_template = """
        subroutine {name}(nelements, ndofs, result, d, q)
          implicit none
          integer e, i, j, k
          integer nelements, ndofs
          real*8 result(nelements, ndofs, ndofs)
          real*8 q(nelements, ndofs, ndofs)
          real*8 d(ndofs, ndofs)
          real*8 prev

          do e = 1,nelements
            do i = 1,ndofs
              do j = 1,ndofs
                do k = 1,ndofs
                  {inner}
                end do
              end do
            end do
          end do
        end subroutine
        """

    xd_line = """
        prev = result(e,i,j)
        result(e,i,j) = prev + d(i,k)*q(e,i,k)
        """
    yd_line = """
        prev = result(e,i,j)
        result(e,i,j) = prev + d(i,k)*q(e,k,j)
        """

    xderiv = lp.parse_fortran(
            fortran_template.format(inner=xd_line, name="xderiv"))
    yderiv = lp.parse_fortran(
            fortran_template.format(inner=yd_line, name="yderiv"))
    xyderiv = lp.parse_fortran(
            fortran_template.format(
                inner=(xd_line + "\n" + yd_line), name="xyderiv"))

    knl = lp.fuse_kernels((xderiv["xderiv"], yderiv["yderiv"]),
            data_flow=[("result", 0, 1)])
    knl = knl.with_kernel(lp.prioritize_loops(knl["xderiv_and_yderiv"], "e,i,j,k"))

    assert len(knl["xderiv_and_yderiv"].temporary_variables) == 2

    ctx = ctx_factory()
    lp.auto_test_vs_ref(xyderiv, ctx, knl, parameters=dict(nelements=20, ndofs=4))


def test_parse_and_fuse_two_kernels():
    fortran_src = """
        subroutine fill(out, a, n)
          implicit none

          real*8 a, out(n)
          integer n, i

          do i = 1, n
            out(i) = a
          end do
        end

        subroutine twice(out, n)
          implicit none

          real*8 out(n)
          integer n, i

          do i = 1, n
            out(i) = 2*out(i)
          end do
        end

        !$loopy begin
        !
        ! t_unit = lp.parse_fortran(SOURCE)
        ! fill = t_unit["fill"]
        ! twice = t_unit["twice"]
        ! knl = lp.fuse_kernels((fill, twice))
        ! print(knl)
        ! RESULT = knl
        !
        !$loopy end
        """

    lp.parse_transformed_fortran(fortran_src)


def test_precompute_some_exist(ctx_factory):
    fortran_src = """
        subroutine dgemm(m,n,ell,a,b,c)
          implicit none
          real*8 a(m,ell),b(ell,n),c(m,n)
          integer m,n,k,i,j,ell

          do j = 1,n
            do i = 1,m
              do k = 1,ell
                c(i,j) = c(i,j) + b(k,j)*a(i,k)
              end do
            end do
          end do
        end subroutine
        """

    knl = lp.parse_fortran(fortran_src)

    assert len(knl["dgemm"].domains) == 1

    knl = lp.split_iname(knl, "i", 8,
            outer_tag="g.0", inner_tag="l.1")
    knl = lp.split_iname(knl, "j", 8,
            outer_tag="g.1", inner_tag="l.0")
    knl = lp.split_iname(knl, "k", 8)
    knl = lp.assume(knl, "n mod 8 = 0")
    knl = lp.assume(knl, "m mod 8 = 0")
    knl = lp.assume(knl, "ell mod 8 = 0")

    knl = lp.extract_subst(knl, "a_acc", "a[i1,i2]", parameters="i1, i2")
    knl = lp.extract_subst(knl, "b_acc", "b[i1,i2]", parameters="i1, i2")
    knl = lp.precompute(knl, "a_acc", "k_inner,i_inner",
            precompute_inames="ktemp,itemp",
            precompute_outer_inames="i_outer, j_outer, k_outer",
            default_tag="l.auto")
    knl = lp.precompute(knl, "b_acc", "j_inner,k_inner",
            precompute_inames="itemp,k2temp",
            precompute_outer_inames="i_outer, j_outer, k_outer",
            default_tag="l.auto")

    ref_knl = knl

    ctx = ctx_factory()
    lp.auto_test_vs_ref(ref_knl, ctx, knl, parameters=dict(n=128, m=128, ell=128))


<<<<<<< HEAD
def test_fortran_subroutines():
    fortran_src = """
        subroutine twice(n, a)
          implicit none
          real*8  a(n)
          integer i,n

          do i=1,n
            a(i) = a(i) * 2
          end do
        end subroutine

        subroutine twice_cross(n, a, i)
          implicit none
          integer i, n
          real*8  a(n,n)

          call twice(n, a(1:n, i))
          call twice(n, a(i, 1:n))
        end subroutine
        """
    t_unit = lp.parse_fortran(fortran_src).with_entrypoints("twice_cross")
    print(lp.generate_code_v2(t_unit).device_code())


def test_domain_fusion_imperfectly_nested():
    fortran_src = """
        subroutine imperfect(n, m, a, b)
            implicit none
            integer i, j, n, m
            real a(n), b(n,n)

            do i=1, n
                a(i) = i
                do j=1, m
                    b(i,j) = i*j
=======
def test_division_in_shapes(ctx_factory):
    fortran_src = """
        subroutine halve(m, a)
            implicit none
            integer m, i, j
            real*8 a(m/2,m/2)
            do i = 1,m/2
                do j = 1,m/2
                    a(i, j) = 2*a(i, j)
>>>>>>> c2a4851c
                end do
            end do
        end subroutine
        """
<<<<<<< HEAD

    t_unit = lp.parse_fortran(fortran_src)
    # If n > 0 and m == 0, a single domain would be empty,
    # leading (incorrectly) to no assignments to 'a'.
    assert len(t_unit["imperfect"].domains) > 1
=======
    knl, = lp.parse_fortran(fortran_src)
    ref_knl = knl

    print(knl)

    ctx = ctx_factory()
    lp.auto_test_vs_ref(ref_knl, ctx, knl, parameters=dict(m=128))
>>>>>>> c2a4851c


if __name__ == "__main__":
    if len(sys.argv) > 1:
        exec(sys.argv[1])
    else:
        from pytest import main
        main([__file__])

# vim: foldmethod=marker<|MERGE_RESOLUTION|>--- conflicted
+++ resolved
@@ -607,7 +607,6 @@
     lp.auto_test_vs_ref(ref_knl, ctx, knl, parameters=dict(n=128, m=128, ell=128))
 
 
-<<<<<<< HEAD
 def test_fortran_subroutines():
     fortran_src = """
         subroutine twice(n, a)
@@ -644,7 +643,17 @@
                 a(i) = i
                 do j=1, m
                     b(i,j) = i*j
-=======
+                end do
+            end do
+        end subroutine
+        """
+
+    t_unit = lp.parse_fortran(fortran_src)
+    # If n > 0 and m == 0, a single domain would be empty,
+    # leading (incorrectly) to no assignments to 'a'.
+    assert len(t_unit["imperfect"].domains) > 1
+
+
 def test_division_in_shapes(ctx_factory):
     fortran_src = """
         subroutine halve(m, a)
@@ -654,18 +663,10 @@
             do i = 1,m/2
                 do j = 1,m/2
                     a(i, j) = 2*a(i, j)
->>>>>>> c2a4851c
                 end do
             end do
         end subroutine
         """
-<<<<<<< HEAD
-
-    t_unit = lp.parse_fortran(fortran_src)
-    # If n > 0 and m == 0, a single domain would be empty,
-    # leading (incorrectly) to no assignments to 'a'.
-    assert len(t_unit["imperfect"].domains) > 1
-=======
     knl, = lp.parse_fortran(fortran_src)
     ref_knl = knl
 
@@ -673,7 +674,6 @@
 
     ctx = ctx_factory()
     lp.auto_test_vs_ref(ref_knl, ctx, knl, parameters=dict(m=128))
->>>>>>> c2a4851c
 
 
 if __name__ == "__main__":
