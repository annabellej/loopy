from __future__ import division, print_function

__copyright__ = "Copyright (C) 2019 James Stevens"

__license__ = """
Permission is hereby granted, free of charge, to any person obtaining a copy
of this software and associated documentation files (the "Software"), to deal
in the Software without restriction, including without limitation the rights
to use, copy, modify, merge, publish, distribute, sublicense, and/or sell
copies of the Software, and to permit persons to whom the Software is
furnished to do so, subject to the following conditions:

The above copyright notice and this permission notice shall be included in
all copies or substantial portions of the Software.

THE SOFTWARE IS PROVIDED "AS IS", WITHOUT WARRANTY OF ANY KIND, EXPRESS OR
IMPLIED, INCLUDING BUT NOT LIMITED TO THE WARRANTIES OF MERCHANTABILITY,
FITNESS FOR A PARTICULAR PURPOSE AND NONINFRINGEMENT. IN NO EVENT SHALL THE
AUTHORS OR COPYRIGHT HOLDERS BE LIABLE FOR ANY CLAIM, DAMAGES OR OTHER
LIABILITY, WHETHER IN AN ACTION OF CONTRACT, TORT OR OTHERWISE, ARISING FROM,
OUT OF OR IN CONNECTION WITH THE SOFTWARE OR THE USE OR OTHER DEALINGS IN
THE SOFTWARE.
"""

import six  # noqa: F401
import sys
import numpy as np
import loopy as lp
import islpy as isl
from pyopencl.tools import (  # noqa
    pytest_generate_tests_for_pyopencl
    as pytest_generate_tests)
from loopy.version import LOOPY_USE_LANGUAGE_VERSION_2018_2  # noqa
import logging
from loopy import (
    preprocess_kernel,
    get_one_linearized_kernel,
)
from loopy.schedule.checker.schedule import (
    LEX_VAR_PREFIX,
    STATEMENT_VAR_NAME,
    LTAG_VAR_NAMES,
    GTAG_VAR_NAMES,
    BEFORE_MARK,
)
from loopy.schedule.checker.utils import (
    ensure_dim_names_match_and_align,
)

logger = logging.getLogger(__name__)


# {{{ Helper functions for map creation/handling

def _align_and_compare_maps(maps):
    from loopy.schedule.checker.utils import prettier_map_string

    for map1, map2 in maps:
        # Align maps and compare
        map1_aligned = ensure_dim_names_match_and_align(map1, map2)
        if map1_aligned != map2:
            print("Maps not equal:")
            print(prettier_map_string(map1_aligned))
            print(prettier_map_string(map2))
        assert map1_aligned == map2


def _lex_point_string(dim_vals, lid_inames=[], gid_inames=[]):
    # Return a string describing a point in a lex space
    # by assigning values to lex dimension variables
    # (used to create maps below)

    return ", ".join(
        ["%s%d=%s" % (LEX_VAR_PREFIX, idx, str(val))
        for idx, val in enumerate(dim_vals)] +
        ["%s=%s" % (LTAG_VAR_NAMES[idx], iname)
        for idx, iname in enumerate(lid_inames)] +
        ["%s=%s" % (GTAG_VAR_NAMES[idx], iname)
        for idx, iname in enumerate(gid_inames)]
        )


def _isl_map_with_marked_dims(s, placeholder_mark="'"):
    # For creating legible tests, map strings may be created with a placeholder
    # for the 'before' mark. Replace this placeholder with BEFORE_MARK before
    # creating the map.
    # ALSO, if BEFORE_MARK == "'", ISL will ignore this mark when creating
    # variable names, so it must be added manually.
    from loopy.schedule.checker.utils import (
        append_mark_to_isl_map_var_names,
    )
    dt = isl.dim_type
    if BEFORE_MARK == "'":
        # ISL will ignore the apostrophe; manually name the in_ vars
        return append_mark_to_isl_map_var_names(
            isl.Map(s.replace(placeholder_mark, BEFORE_MARK)),
            dt.in_,
            BEFORE_MARK)
    else:
        return isl.Map(s.replace(placeholder_mark, BEFORE_MARK))


def _check_orderings_for_stmt_pair(
        stmt_id_before,
        stmt_id_after,
        all_sios,
        sio_intra_thread_exp=None,
        sched_before_intra_thread_exp=None,
        sched_after_intra_thread_exp=None,
        sio_intra_group_exp=None,
        sched_before_intra_group_exp=None,
        sched_after_intra_group_exp=None,
        sio_global_exp=None,
        sched_before_global_exp=None,
        sched_after_global_exp=None,
        ):

    order_info = all_sios[(stmt_id_before, stmt_id_after)]

    # Get pairs of maps to compare for equality
    map_candidates = zip([
        sio_intra_thread_exp,
        sched_before_intra_thread_exp, sched_after_intra_thread_exp,
        sio_intra_group_exp,
        sched_before_intra_group_exp, sched_after_intra_group_exp,
        sio_global_exp,
        sched_before_global_exp, sched_after_global_exp,
        ], [
        order_info.sio_intra_thread,
        order_info.pwsched_intra_thread[0], order_info.pwsched_intra_thread[1],
        order_info.sio_intra_group,
        order_info.pwsched_intra_group[0], order_info.pwsched_intra_group[1],
        order_info.sio_global,
        order_info.pwsched_global[0], order_info.pwsched_global[1],
        ])

    # Only compare to maps that were passed
    maps_to_compare = [(m1, m2) for m1, m2 in map_candidates if m1 is not None]
    _align_and_compare_maps(maps_to_compare)


def _process_and_linearize(knl):
    # Return linearization items along with the preprocessed kernel and
    # linearized kernel
    proc_knl = preprocess_kernel(knl)
    lin_knl = get_one_linearized_kernel(proc_knl)
    return lin_knl.linearization, proc_knl, lin_knl

# }}}


# {{{ test_intra_thread_pairwise_schedule_creation()

def test_intra_thread_pairwise_schedule_creation():
    from loopy.schedule.checker import (
        get_pairwise_statement_orderings,
    )

    # Example kernel
    # stmt_c depends on stmt_b only to create deterministic order
    # stmt_d depends on stmt_c only to create deterministic order
    knl = lp.make_kernel(
        [
            "{[i]: 0<=i<pi}",
            "{[k]: 0<=k<pk}",
            "{[j]: 0<=j<pj}",
            "{[t]: 0<=t<pt}",
        ],
        """
        for i
            for k
                <>temp = b[i,k]  {id=stmt_a}
            end
            for j
                a[i,j] = temp + 1  {id=stmt_b,dep=stmt_a}
                c[i,j] = d[i,j]  {id=stmt_c,dep=stmt_b}
            end
        end
        for t
            e[t] = f[t]  {id=stmt_d, dep=stmt_c}
        end
        """,
        assumptions="pi,pj,pk,pt >= 1",
        )
    knl = lp.add_and_infer_dtypes(
            knl,
            {"b": np.float32, "d": np.float32, "f": np.float32})
    knl = lp.prioritize_loops(knl, "i,k")
    knl = lp.prioritize_loops(knl, "i,j")

<<<<<<< HEAD
    # Get a linearization
    lin_items, proc_knl, lin_knl = _process_and_linearize(knl)

    stmt_id_pairs = [
        ("stmt_a", "stmt_b"),
        ("stmt_a", "stmt_c"),
        ("stmt_a", "stmt_d"),
        ("stmt_b", "stmt_c"),
        ("stmt_b", "stmt_d"),
        ("stmt_c", "stmt_d"),
=======
    # get a linearization
    knl = preprocess_kernel(knl)
    knl = get_one_linearized_kernel(knl["loopy_kernel"], knl.callables_table)
    linearization_items = knl.linearization

    def _lex_space_string(dim_vals):
        # Return a string describing lex space dimension assignments
        # (used to create maps below)
        return ", ".join(
            ["%s%d=%s" % (LEX_VAR_PREFIX, idx, str(val))
            for idx, val in enumerate(dim_vals)])

    insn_id_pairs = [
        ("insn_a", "insn_b"),
        ("insn_a", "insn_c"),
        ("insn_a", "insn_d"),
        ("insn_b", "insn_c"),
        ("insn_b", "insn_d"),
        ("insn_c", "insn_d"),
>>>>>>> b98a8de7
        ]
    pworders = get_pairwise_statement_orderings(
        lin_knl,
        lin_items,
        stmt_id_pairs,
        )

    # {{{ Relationship between stmt_a and stmt_b

    # Create expected maps and compare

    sched_stmt_a_intra_thread_exp = isl.Map(
        "[pi, pk] -> { [%s=0, i, k] -> [%s] : 0 <= i < pi and 0 <= k < pk }"
        % (
            STATEMENT_VAR_NAME,
            _lex_point_string(["i", "0"]),
            )
        )

    sched_stmt_b_intra_thread_exp = isl.Map(
        "[pi, pj] -> { [%s=1, i, j] -> [%s] : 0 <= i < pi and 0 <= j < pj }"
        % (
            STATEMENT_VAR_NAME,
            _lex_point_string(["i", "1"]),
            )
        )

    _check_orderings_for_stmt_pair(
        "stmt_a", "stmt_b", pworders,
        sched_before_intra_thread_exp=sched_stmt_a_intra_thread_exp,
        sched_after_intra_thread_exp=sched_stmt_b_intra_thread_exp,
        )

    # }}}

    # {{{ Relationship between stmt_a and stmt_c

    # Create expected maps and compare

    sched_stmt_a_intra_thread_exp = isl.Map(
        "[pi, pk] -> { [%s=0, i, k] -> [%s] : 0 <= i < pi and 0 <= k < pk }"
        % (
            STATEMENT_VAR_NAME,
            _lex_point_string(["i", "0"]),
            )
        )

    sched_stmt_c_intra_thread_exp = isl.Map(
        "[pi, pj] -> { [%s=1, i, j] -> [%s] : 0 <= i < pi and 0 <= j < pj }"
        % (
            STATEMENT_VAR_NAME,
            _lex_point_string(["i", "1"]),
            )
        )

    _check_orderings_for_stmt_pair(
        "stmt_a", "stmt_c", pworders,
        sched_before_intra_thread_exp=sched_stmt_a_intra_thread_exp,
        sched_after_intra_thread_exp=sched_stmt_c_intra_thread_exp,
        )

    # }}}

    # {{{ Relationship between stmt_a and stmt_d

    # Create expected maps and compare

    sched_stmt_a_intra_thread_exp = isl.Map(
        "[pi, pk] -> { [%s=0, i, k] -> [%s] : 0 <= i < pi and 0 <= k < pk }"
        % (
            STATEMENT_VAR_NAME,
            _lex_point_string([0, ]),
            )
        )

    sched_stmt_d_intra_thread_exp = isl.Map(
        "[pt] -> { [%s=1, t] -> [%s] : 0 <= t < pt }"
        % (
            STATEMENT_VAR_NAME,
            _lex_point_string([1, ]),
            )
        )

    _check_orderings_for_stmt_pair(
        "stmt_a", "stmt_d", pworders,
        sched_before_intra_thread_exp=sched_stmt_a_intra_thread_exp,
        sched_after_intra_thread_exp=sched_stmt_d_intra_thread_exp,
        )

    # }}}

    # {{{ Relationship between stmt_b and stmt_c

    # Create expected maps and compare

    sched_stmt_b_intra_thread_exp = isl.Map(
        "[pi, pj] -> { [%s=0, i, j] -> [%s] : 0 <= i < pi and 0 <= j < pj }"
        % (
            STATEMENT_VAR_NAME,
            _lex_point_string(["i", "j", 0]),
            )
        )

    sched_stmt_c_intra_thread_exp = isl.Map(
        "[pi, pj] -> { [%s=1, i, j] -> [%s] : 0 <= i < pi and 0 <= j < pj }"
        % (
            STATEMENT_VAR_NAME,
            _lex_point_string(["i", "j", 1]),
            )
        )

    _check_orderings_for_stmt_pair(
        "stmt_b", "stmt_c", pworders,
        sched_before_intra_thread_exp=sched_stmt_b_intra_thread_exp,
        sched_after_intra_thread_exp=sched_stmt_c_intra_thread_exp,
        )

    # }}}

    # {{{ Relationship between stmt_b and stmt_d

    # Create expected maps and compare

    sched_stmt_b_intra_thread_exp = isl.Map(
        "[pi, pj] -> { [%s=0, i, j] -> [%s] : 0 <= i < pi and 0 <= j < pj }"
        % (
            STATEMENT_VAR_NAME,
            _lex_point_string([0, ]),
            )
        )

    sched_stmt_d_intra_thread_exp = isl.Map(
        "[pt] -> { [%s=1, t] -> [%s] : 0 <= t < pt }"
        % (
            STATEMENT_VAR_NAME,
            _lex_point_string([1, ]),
            )
        )

    _check_orderings_for_stmt_pair(
        "stmt_b", "stmt_d", pworders,
        sched_before_intra_thread_exp=sched_stmt_b_intra_thread_exp,
        sched_after_intra_thread_exp=sched_stmt_d_intra_thread_exp,
        )

    # }}}

    # {{{ Relationship between stmt_c and stmt_d

    # Create expected maps and compare

    sched_stmt_c_intra_thread_exp = isl.Map(
        "[pi, pj] -> { [%s=0, i, j] -> [%s] : 0 <= i < pi and 0 <= j < pj }"
        % (
            STATEMENT_VAR_NAME,
            _lex_point_string([0, ]),
            )
        )

    sched_stmt_d_intra_thread_exp = isl.Map(
        "[pt] -> { [%s=1, t] -> [%s] : 0 <= t < pt }"
        % (
            STATEMENT_VAR_NAME,
            _lex_point_string([1, ]),
            )
        )

    _check_orderings_for_stmt_pair(
        "stmt_c", "stmt_d", pworders,
        sched_before_intra_thread_exp=sched_stmt_c_intra_thread_exp,
        sched_after_intra_thread_exp=sched_stmt_d_intra_thread_exp,
        )

    # }}}

# }}}


# {{{ test_pairwise_schedule_creation_with_hw_par_tags()

def test_pairwise_schedule_creation_with_hw_par_tags():
    # (further sched testing in SIO tests below)

    from loopy.schedule.checker import (
        get_pairwise_statement_orderings,
    )

    # Example kernel
    knl = lp.make_kernel(
        [
            "{[i,ii]: 0<=i,ii<pi}",
            "{[j,jj]: 0<=j,jj<pj}",
        ],
        """
        for i
            for ii
                for j
                    for jj
                        <>temp = b[i,ii,j,jj]  {id=stmt_a}
                        a[i,ii,j,jj] = temp + 1  {id=stmt_b,dep=stmt_a}
                    end
                end
            end
        end
        """,
        name="example",
        assumptions="pi,pj >= 1",
        lang_version=(2018, 2)
        )
    knl = lp.add_and_infer_dtypes(knl, {"a": np.float32, "b": np.float32})
    knl = lp.tag_inames(knl, {"j": "l.1", "jj": "l.0", "i": "g.0"})

    # Get a linearization
    lin_items, proc_knl, lin_knl = _process_and_linearize(knl)

    stmt_id_pairs = [
        ("stmt_a", "stmt_b"),
        ]
    pworders = get_pairwise_statement_orderings(
        lin_knl,
        lin_items,
        stmt_id_pairs,
        )

    # {{{ Relationship between stmt_a and stmt_b

    # Create expected maps and compare

    sched_stmt_a_intra_thread_exp = isl.Map(
        "[pi,pj] -> {[%s=0,i,ii,j,jj] -> [%s] : 0 <= i,ii < pi and 0 <= j,jj < pj}"
        % (
            STATEMENT_VAR_NAME,
            _lex_point_string(
                ["ii", "0"],
                lid_inames=["jj", "j"], gid_inames=["i"],
                ),
            )
        )

    sched_stmt_b_intra_thread_exp = isl.Map(
        "[pi,pj] -> {[%s=1,i,ii,j,jj] -> [%s] : 0 <= i,ii < pi and 0 <= j,jj < pj}"
        % (
            STATEMENT_VAR_NAME,
            _lex_point_string(
                ["ii", "1"],
                lid_inames=["jj", "j"], gid_inames=["i"],
                ),
            )
        )

    _check_orderings_for_stmt_pair(
        "stmt_a", "stmt_b", pworders,
        sched_before_intra_thread_exp=sched_stmt_a_intra_thread_exp,
        sched_after_intra_thread_exp=sched_stmt_b_intra_thread_exp,
        )

    # }}}

# }}}


# {{{ test_lex_order_map_creation()

def test_lex_order_map_creation():
    from loopy.schedule.checker.lexicographic_order_map import (
        create_lex_order_map,
    )

    def _check_lex_map(exp_lex_order_map, n_dims):

        lex_order_map = create_lex_order_map(
            dim_names=["%s%d" % (LEX_VAR_PREFIX, i) for i in range(n_dims)],
            in_dim_mark=BEFORE_MARK,
            )

        assert lex_order_map == exp_lex_order_map
        assert lex_order_map.get_var_dict() == exp_lex_order_map.get_var_dict()

    exp_lex_order_map = _isl_map_with_marked_dims(
        "{{ "
        "[{0}0', {0}1', {0}2', {0}3', {0}4'] -> [{0}0, {0}1, {0}2, {0}3, {0}4] :"
        "("
        "{0}0' < {0}0 "
        ") or ("
        "{0}0'={0}0 and {0}1' < {0}1 "
        ") or ("
        "{0}0'={0}0 and {0}1'={0}1 and {0}2' < {0}2 "
        ") or ("
        "{0}0'={0}0 and {0}1'={0}1 and {0}2'={0}2 and {0}3' < {0}3 "
        ") or ("
        "{0}0'={0}0 and {0}1'={0}1 and {0}2'={0}2 and {0}3'={0}3 and {0}4' < {0}4"
        ")"
        "}}".format(LEX_VAR_PREFIX))

    _check_lex_map(exp_lex_order_map, 5)

    exp_lex_order_map = _isl_map_with_marked_dims(
        "{{ "
        "[{0}0'] -> [{0}0] :"
        "("
        "{0}0' < {0}0 "
        ")"
        "}}".format(LEX_VAR_PREFIX))

    _check_lex_map(exp_lex_order_map, 1)

# }}}


# {{{ test_intra_thread_statement_instance_ordering()

def test_intra_thread_statement_instance_ordering():
    from loopy.schedule.checker import (
        get_pairwise_statement_orderings,
    )

    # Example kernel (add deps to fix loop order)
    knl = lp.make_kernel(
        [
            "{[i]: 0<=i<pi}",
            "{[k]: 0<=k<pk}",
            "{[j]: 0<=j<pj}",
            "{[t]: 0<=t<pt}",
        ],
        """
        for i
            for k
                <>temp = b[i,k]  {id=stmt_a}
            end
            for j
                a[i,j] = temp + 1  {id=stmt_b,dep=stmt_a}
                c[i,j] = d[i,j]  {id=stmt_c,dep=stmt_b}
            end
        end
        for t
            e[t] = f[t]  {id=stmt_d, dep=stmt_c}
        end
        """,
        name="example",
        assumptions="pi,pj,pk,pt >= 1",
        lang_version=(2018, 2)
        )
    knl = lp.add_and_infer_dtypes(
            knl,
            {"b": np.float32, "d": np.float32, "f": np.float32})
    knl = lp.prioritize_loops(knl, "i,k")
    knl = lp.prioritize_loops(knl, "i,j")

    # Get a linearization
    lin_items, proc_knl, lin_knl = _process_and_linearize(knl)

    # Get pairwise schedules
    stmt_id_pairs = [
        ("stmt_a", "stmt_b"),
        ("stmt_a", "stmt_c"),
        ("stmt_a", "stmt_d"),
        ("stmt_b", "stmt_c"),
        ("stmt_b", "stmt_d"),
        ("stmt_c", "stmt_d"),
        ]
    pworders = get_pairwise_statement_orderings(
        proc_knl,
        lin_items,
        stmt_id_pairs,
        )

    # {{{ Relationship between stmt_a and stmt_b

    sio_intra_thread_exp = _isl_map_with_marked_dims(
        "[pi, pj, pk] -> {{ "
        "[{0}'=0, i', k'] -> [{0}=1, i, j] : "
        "0 <= i,i' < pi and 0 <= k' < pk and 0 <= j < pj and i >= i' "
        "}}".format(STATEMENT_VAR_NAME)
        )

    _check_orderings_for_stmt_pair(
        "stmt_a", "stmt_b", pworders, sio_intra_thread_exp=sio_intra_thread_exp)

    # }}}

    # {{{ Relationship between stmt_a and stmt_c

    sio_intra_thread_exp = _isl_map_with_marked_dims(
        "[pi, pj, pk] -> {{ "
        "[{0}'=0, i', k'] -> [{0}=1, i, j] : "
        "0 <= i,i' < pi and 0 <= k' < pk and 0 <= j < pj and i >= i' "
        "}}".format(STATEMENT_VAR_NAME)
        )

    _check_orderings_for_stmt_pair(
        "stmt_a", "stmt_c", pworders, sio_intra_thread_exp=sio_intra_thread_exp)

    # }}}

    # {{{ Relationship between stmt_a and stmt_d

    sio_intra_thread_exp = _isl_map_with_marked_dims(
        "[pt, pi, pk] -> {{ "
        "[{0}'=0, i', k'] -> [{0}=1, t] : "
        "0 <= i' < pi and 0 <= k' < pk and 0 <= t < pt "
        "}}".format(STATEMENT_VAR_NAME)
        )

    _check_orderings_for_stmt_pair(
        "stmt_a", "stmt_d", pworders, sio_intra_thread_exp=sio_intra_thread_exp)

    # }}}

    # {{{ Relationship between stmt_b and stmt_c

    sio_intra_thread_exp = _isl_map_with_marked_dims(
        "[pi, pj] -> {{ "
        "[{0}'=0, i', j'] -> [{0}=1, i, j] : "
        "0 <= i,i' < pi and 0 <= j,j' < pj and i > i'; "
        "[{0}'=0, i', j'] -> [{0}=1, i=i', j] : "
        "0 <= i' < pi and 0 <= j,j' < pj and j >= j'; "
        "}}".format(STATEMENT_VAR_NAME)
        )

    _check_orderings_for_stmt_pair(
        "stmt_b", "stmt_c", pworders, sio_intra_thread_exp=sio_intra_thread_exp)

    # }}}

    # {{{ Relationship between stmt_b and stmt_d

    sio_intra_thread_exp = _isl_map_with_marked_dims(
        "[pt, pi, pj] -> {{ "
        "[{0}'=0, i', j'] -> [{0}=1, t] : "
        "0 <= i' < pi and 0 <= j' < pj and 0 <= t < pt "
        "}}".format(STATEMENT_VAR_NAME)
        )

    _check_orderings_for_stmt_pair(
        "stmt_b", "stmt_d", pworders, sio_intra_thread_exp=sio_intra_thread_exp)

    # }}}

    # {{{ Relationship between stmt_c and stmt_d

    sio_intra_thread_exp = _isl_map_with_marked_dims(
        "[pt, pi, pj] -> {{ "
        "[{0}'=0, i', j'] -> [{0}=1, t] : "
        "0 <= i' < pi and 0 <= j' < pj and 0 <= t < pt "
        "}}".format(STATEMENT_VAR_NAME)
        )

    _check_orderings_for_stmt_pair(
        "stmt_c", "stmt_d", pworders, sio_intra_thread_exp=sio_intra_thread_exp)

    # }}}

# }}}


# {{{ test_statement_instance_ordering_with_hw_par_tags()

def test_statement_instance_ordering_with_hw_par_tags():
    from loopy.schedule.checker import (
        get_pairwise_statement_orderings,
    )
    from loopy.schedule.checker.utils import (
        partition_inames_by_concurrency,
    )

    # Example kernel
    knl = lp.make_kernel(
        [
            "{[i,ii]: 0<=i,ii<pi}",
            "{[j,jj]: 0<=j,jj<pj}",
        ],
        """
        for i
            for ii
                for j
                    for jj
                        <>temp = b[i,ii,j,jj]  {id=stmt_a}
                        a[i,ii,j,jj] = temp + 1  {id=stmt_b,dep=stmt_a}
                    end
                end
            end
        end
        """,
        name="example",
        assumptions="pi,pj >= 1",
        lang_version=(2018, 2)
        )
    knl = lp.add_and_infer_dtypes(knl, {"a": np.float32, "b": np.float32})
    knl = lp.tag_inames(knl, {"j": "l.1", "jj": "l.0", "i": "g.0"})

    # Get a linearization
    lin_items, proc_knl, lin_knl = _process_and_linearize(knl)

    # Get pairwise schedules
    stmt_id_pairs = [
        ("stmt_a", "stmt_b"),
        ]
    pworders = get_pairwise_statement_orderings(
        lin_knl,
        lin_items,
        stmt_id_pairs,
        )

    # Create string for representing parallel iname condition in sio
    conc_inames, _ = partition_inames_by_concurrency(knl)
    par_iname_condition = " and ".join(
        "{0} = {0}'".format(iname) for iname in conc_inames)

    # {{{ Relationship between stmt_a and stmt_b

    sio_intra_thread_exp = _isl_map_with_marked_dims(
        "[pi, pj] -> {{ "
        "[{0}'=0, i', ii', j', jj'] -> [{0}=1, i, ii, j, jj] : "
        "0 <= i,ii,i',ii' < pi and 0 <= j,jj,j',jj' < pj and ii >= ii' "
        "and {1} "
        "}}".format(
            STATEMENT_VAR_NAME,
            par_iname_condition,
            )
        )

    _check_orderings_for_stmt_pair(
        "stmt_a", "stmt_b", pworders, sio_intra_thread_exp=sio_intra_thread_exp)

    # }}}

# }}}


# {{{ test_sios_and_schedules_with_barriers()

def test_sios_and_schedules_with_barriers():
    from loopy.schedule.checker import (
        get_pairwise_statement_orderings,
    )

    assumptions = "ij_end >= ij_start + 1 and lg_end >= 1"
    knl = lp.make_kernel(
        [
            "{[i,j]: ij_start<=i,j<ij_end}",
            "{[l0,l1,g0]: 0<=l0,l1,g0<lg_end}",
        ],
        """
        for g0
            for l0
                for l1
                    <>temp0 = 0  {id=stmt_0}
                    ... lbarrier  {id=stmt_b0,dep=stmt_0}
                    <>temp1 = 1  {id=stmt_1,dep=stmt_b0}
                    for i
                        <>tempi0 = 0  {id=stmt_i0,dep=stmt_1}
                        ... lbarrier {id=stmt_ib0,dep=stmt_i0}
                        ... gbarrier {id=stmt_ibb0,dep=stmt_i0}
                        <>tempi1 = 0  {id=stmt_i1,dep=stmt_ib0}
                        <>tempi2 = 0  {id=stmt_i2,dep=stmt_i1}
                        for j
                            <>tempj0 = 0  {id=stmt_j0,dep=stmt_i2}
                            ... lbarrier {id=stmt_jb0,dep=stmt_j0}
                            <>tempj1 = 0  {id=stmt_j1,dep=stmt_jb0}
                        end
                    end
                    <>temp2 = 0  {id=stmt_2,dep=stmt_i0}
                end
            end
        end
        """,
        name="funky",
        assumptions=assumptions,
        lang_version=(2018, 2)
        )
    knl = lp.tag_inames(knl, {"l0": "l.0", "l1": "l.1", "g0": "g.0"})

    # Get a linearization
    lin_items, proc_knl, lin_knl = _process_and_linearize(knl)

    stmt_id_pairs = [("stmt_j1", "stmt_2"), ("stmt_1", "stmt_i0")]
    pworders = get_pairwise_statement_orderings(
        lin_knl, lin_items, stmt_id_pairs)

    # {{{ Relationship between stmt_j1 and stmt_2

    # Create expected maps and compare

    # Iname bound strings to facilitate creation of expected maps
    i_bound_str = "ij_start <= i < ij_end"
    i_bound_str_p = "ij_start <= i' < ij_end"
    j_bound_str = "ij_start <= j < ij_end"
    j_bound_str_p = "ij_start <= j' < ij_end"
    ij_bound_str = i_bound_str + " and " + j_bound_str
    ij_bound_str_p = i_bound_str_p + " and " + j_bound_str_p
    conc_iname_bound_str = "0 <= l0,l1,g0 < lg_end"
    conc_iname_bound_str_p = "0 <= l0',l1',g0' < lg_end"

    # {{{ Intra-group

    sched_stmt_j1_intra_group_exp = isl.Map(
        "[ij_start, ij_end, lg_end] -> {"
        "[%s=0, i, j, l0, l1, g0] -> [%s] : "
        "%s and %s}"  # iname bounds
        % (
            STATEMENT_VAR_NAME,
            _lex_point_string(
                ["2", "i", "2", "j", "1"],  # lex points
                lid_inames=["l0", "l1"], gid_inames=["g0"],
                ),
            ij_bound_str,
            conc_iname_bound_str,
            )
        )

    sched_stmt_2_intra_group_exp = isl.Map(
        "[lg_end] -> {[%s=1, l0, l1, g0] -> [%s] : %s}"
        % (
            STATEMENT_VAR_NAME,
            _lex_point_string(
                ["3", "0", "0", "0", "0"],  # lex points
                lid_inames=["l0", "l1"], gid_inames=["g0"],
                ),
            conc_iname_bound_str,
            )
        )

    sio_intra_group_exp = _isl_map_with_marked_dims(
        "[ij_start, ij_end, lg_end] -> {{ "
        "[{0}'=0, i', j', l0', l1', g0'] -> [{0}=1, l0, l1, g0] : "
        "(ij_start <= j' < ij_end-1 or "  # not last iteration of j
        " ij_start <= i' < ij_end-1) "  # not last iteration of i
        "and g0 = g0' "  # within a single group
        "and {1} and {2} and {3} "  # iname bounds
        "and {4}"  # param assumptions
        "}}".format(
            STATEMENT_VAR_NAME,
            ij_bound_str_p,
            conc_iname_bound_str,
            conc_iname_bound_str_p,
            assumptions,
            )
        )

    # }}}

    # {{{ Global

    sched_stmt_j1_global_exp = isl.Map(
        "[ij_start, ij_end, lg_end] -> {"
        "[%s=0, i, j, l0, l1, g0] -> [%s] : "
        "%s and %s}"  # iname bounds
        % (
            STATEMENT_VAR_NAME,
            _lex_point_string(
                ["1", "i", "1"],  # lex points
                lid_inames=["l0", "l1"], gid_inames=["g0"],
                ),
            ij_bound_str,
            conc_iname_bound_str,
            )
        )

    sched_stmt_2_global_exp = isl.Map(
        "[lg_end] -> {[%s=1, l0, l1, g0] -> [%s] : "
        "%s}"  # iname bounds
        % (
            STATEMENT_VAR_NAME,
            _lex_point_string(
                ["2", "0", "0"],  # lex points
                lid_inames=["l0", "l1"], gid_inames=["g0"],
                ),
            conc_iname_bound_str,
            )
        )

    sio_global_exp = _isl_map_with_marked_dims(
        "[ij_start,ij_end,lg_end] -> {{ "
        "[{0}'=0, i', j', l0', l1', g0'] -> [{0}=1, l0, l1, g0] : "
        "ij_start <= i' < ij_end-1 "  # not last iteration of i
        "and {1} and {2} and {3} "  # iname bounds
        "and {4}"  # param assumptions
        "}}".format(
            STATEMENT_VAR_NAME,
            ij_bound_str_p,
            conc_iname_bound_str,
            conc_iname_bound_str_p,
            assumptions,
            )
        )

    # }}}

    _check_orderings_for_stmt_pair(
        "stmt_j1", "stmt_2", pworders,
        sio_intra_group_exp=sio_intra_group_exp,
        sched_before_intra_group_exp=sched_stmt_j1_intra_group_exp,
        sched_after_intra_group_exp=sched_stmt_2_intra_group_exp,
        sio_global_exp=sio_global_exp,
        sched_before_global_exp=sched_stmt_j1_global_exp,
        sched_after_global_exp=sched_stmt_2_global_exp,
        )

    # {{{ Check for some key example pairs in the sio_intra_group map

    # Get maps
    order_info = pworders[("stmt_j1", "stmt_2")]

    # As long as this is not the last iteration of the i loop, then there
    # should be a barrier between the last instance of statement stmt_j1
    # and statement stmt_2:
    ij_end_val = 7
    last_i_val = ij_end_val - 1
    max_non_last_i_val = last_i_val - 1  # max i val that isn't the last iteration

    wanted_pairs = _isl_map_with_marked_dims(
        "[ij_start, ij_end, lg_end] -> {{"
        "[{0}' = 0, i', j'=ij_end-1, g0', l0', l1'] -> [{0} = 1, l0, l1, g0] : "
        "ij_start <= i' <= {1} "  # constrain i
        "and ij_end >= {2} "  # constrain ij_end
        "and g0 = g0' "  # within a single group
        "and {3} and {4} "  # conc iname bounds
        "}}".format(
            STATEMENT_VAR_NAME,
            max_non_last_i_val,
            ij_end_val,
            conc_iname_bound_str,
            conc_iname_bound_str_p,
            )
        )
    wanted_pairs = ensure_dim_names_match_and_align(
        wanted_pairs, order_info.sio_intra_group)

    assert wanted_pairs.is_subset(order_info.sio_intra_group)

    # If this IS the last iteration of the i loop, then there
    # should NOT be a barrier between the last instance of statement stmt_j1
    # and statement stmt_2:
    unwanted_pairs = _isl_map_with_marked_dims(
        "[ij_start, ij_end, lg_end] -> {{"
        "[{0}' = 0, i', j'=ij_end-1, g0', l0', l1'] -> [{0} = 1, l0, l1, g0] : "
        "ij_start <= i' <= {1} "  # constrain i
        "and ij_end >= {2} "  # constrain p
        "and g0 = g0' "  # within a single group
        "and {3} and {4} "  # conc iname bounds
        "}}".format(
            STATEMENT_VAR_NAME,
            last_i_val,
            ij_end_val,
            conc_iname_bound_str,
            conc_iname_bound_str_p,
            )
        )
    unwanted_pairs = ensure_dim_names_match_and_align(
        unwanted_pairs, order_info.sio_intra_group)

    assert not unwanted_pairs.is_subset(order_info.sio_intra_group)

    # }}}

    # }}}

    # {{{ Relationship between stmt_1 and stmt_i0

    # Create expected maps and compare

    # {{{ Intra-group

    sched_stmt_1_intra_group_exp = isl.Map(
        "[lg_end] -> {[%s=0, l0, l1, g0] -> [%s] : "
        "%s}"  # iname bounds
        % (
            STATEMENT_VAR_NAME,
            _lex_point_string(
                ["1", "0", "0", "0", "0"],  # lex points
                lid_inames=["l0", "l1"], gid_inames=["g0"],
                ),
            conc_iname_bound_str,
            )
        )

    sched_stmt_i0_intra_group_exp = isl.Map(
        "[ij_start, ij_end, lg_end] -> {"
        "[%s=1, i, l0, l1, g0] -> [%s] : "
        "%s and %s}"  # iname bounds
        % (
            STATEMENT_VAR_NAME,
            _lex_point_string(
                ["2", "i", "0", "0", "0"],  # lex points
                lid_inames=["l0", "l1"], gid_inames=["g0"],
                ),
            i_bound_str,
            conc_iname_bound_str,
            )
        )

    sio_intra_group_exp = _isl_map_with_marked_dims(
        "[ij_start, ij_end, lg_end] -> {{ "
        "[{0}'=0, l0', l1', g0'] -> [{0}=1, i, l0, l1, g0] : "
        "ij_start + 1 <= i < ij_end "  # not first iteration of i
        "and g0 = g0' "  # within a single group
        "and {1} and {2} and {3} "  # iname bounds
        "and {4}"  # param assumptions
        "}}".format(
            STATEMENT_VAR_NAME,
            i_bound_str,
            conc_iname_bound_str,
            conc_iname_bound_str_p,
            assumptions,
            )
        )

    # }}}

    # {{{ Global

    sched_stmt_1_global_exp = isl.Map(
        "[lg_end] -> {[%s=0, l0, l1, g0] -> [%s] : "
        "%s}"  # iname bounds
        % (
            STATEMENT_VAR_NAME,
            _lex_point_string(
                ["0", "0", "0"],  # lex points
                lid_inames=["l0", "l1"], gid_inames=["g0"],
                ),
            conc_iname_bound_str,
            )
        )

    sched_stmt_i0_global_exp = isl.Map(
        "[ij_start, ij_end, lg_end] -> {"
        "[%s=1, i, l0, l1, g0] -> [%s] : "
        "%s and %s}"  # iname bounds
        % (
            STATEMENT_VAR_NAME,
            _lex_point_string(
                ["1", "i", "0"],  # lex points
                lid_inames=["l0", "l1"], gid_inames=["g0"],
                ),
            i_bound_str,
            conc_iname_bound_str,
            )
        )

    sio_global_exp = _isl_map_with_marked_dims(
        "[ij_start, ij_end, lg_end] -> {{ "
        "[{0}'=0, l0', l1', g0'] -> [{0}=1, i, l0, l1, g0] : "
        "ij_start + 1 <= i < ij_end "  # not first iteration of i
        "and {1} and {2} and {3} "  # iname bounds
        "and {4}"  # param assumptions
        "}}".format(
            STATEMENT_VAR_NAME,
            i_bound_str,
            conc_iname_bound_str,
            conc_iname_bound_str_p,
            assumptions,
            )
        )

    # }}}

    _check_orderings_for_stmt_pair(
        "stmt_1", "stmt_i0", pworders,
        sio_intra_group_exp=sio_intra_group_exp,
        sched_before_intra_group_exp=sched_stmt_1_intra_group_exp,
        sched_after_intra_group_exp=sched_stmt_i0_intra_group_exp,
        sio_global_exp=sio_global_exp,
        sched_before_global_exp=sched_stmt_1_global_exp,
        sched_after_global_exp=sched_stmt_i0_global_exp,
        )

    # }}}

# }}}


# {{{ test_sios_and_schedules_with_vec_and_barriers()

def test_sios_and_schedules_with_vec_and_barriers():
    from loopy.schedule.checker import (
        get_pairwise_statement_orderings,
    )

    knl = lp.make_kernel(
        "{[i, j, l0] : 0 <= i < 4 and 0 <= j < n and 0 <= l0 < 32}",
        """
        for l0
            for i
                for j
                    b[i,j,l0] = 1 {id=stmt_1}
                    ... lbarrier  {id=b,dep=stmt_1}
                    c[i,j,l0] = 2 {id=stmt_2, dep=b}
                end
            end
        end
        """)
    knl = lp.add_and_infer_dtypes(knl, {"b": "float32", "c": "float32"})

    knl = lp.tag_inames(knl, {"i": "vec", "l0": "l.0"})

    # Get a linearization
    lin_items, proc_knl, lin_knl = _process_and_linearize(knl)

    stmt_id_pairs = [("stmt_1", "stmt_2")]
    pworders = get_pairwise_statement_orderings(
        lin_knl, lin_items, stmt_id_pairs)

    # {{{ Relationship between stmt_1 and stmt_2

    # Create expected maps and compare

    # Iname bound strings to facilitate creation of expected maps
    ij_bound_str = "0 <= i < 4 and 0 <= j < n"
    ij_bound_str_p = "0 <= i' < 4 and 0 <= j' < n"
    conc_iname_bound_str = "0 <= l0 < 32"
    conc_iname_bound_str_p = "0 <= l0' < 32"

    # {{{ Intra-thread

    sched_stmt_1_intra_thread_exp = isl.Map(
        "[n] -> {"
        "[%s=0, i, j, l0] -> [%s] : "
        "%s and %s}"  # iname bounds
        % (
            STATEMENT_VAR_NAME,
            _lex_point_string(
                ["j", "0"],  # lex points (initial matching dim gets removed)
                lid_inames=["l0"],
                ),
            ij_bound_str,
            conc_iname_bound_str,
            )
        )

    sched_stmt_2_intra_thread_exp = isl.Map(
        "[n] -> {"
        "[%s=1, i, j, l0] -> [%s] : "
        "%s and %s}"  # iname bounds
        % (
            STATEMENT_VAR_NAME,
            _lex_point_string(
                ["j", "1"],  # lex points (initial matching dim gets removed)
                lid_inames=["l0"],
                ),
            ij_bound_str,
            conc_iname_bound_str,
            )
        )

    sio_intra_thread_exp = _isl_map_with_marked_dims(
        "[n] -> {{ "
        "[{0}'=0, i', j', l0'] -> [{0}=1, i, j, l0] : "
        "j' <= j "
        "and l0 = l0' "  # within a single thread
        "and {1} and {2} and {3} and {4}"  # iname bounds
        "}}".format(
            STATEMENT_VAR_NAME,
            ij_bound_str,
            ij_bound_str_p,
            conc_iname_bound_str,
            conc_iname_bound_str_p,
            )
        )

    # }}}

    # {{{ Intra-group

    # Intra-group scheds would be same due to lbarrier,
    # but since lex tuples are not simplified in intra-group/global
    # cases, there's an extra lex dim:

    sched_stmt_1_intra_group_exp = isl.Map(
        "[n] -> {"
        "[%s=0, i, j, l0] -> [%s] : "
        "%s and %s}"  # iname bounds
        % (
            STATEMENT_VAR_NAME,
            _lex_point_string(
                ["1", "j", "0"],  # lex points
                lid_inames=["l0"],
                ),
            ij_bound_str,
            conc_iname_bound_str,
            )
        )

    sched_stmt_2_intra_group_exp = isl.Map(
        "[n] -> {"
        "[%s=1, i, j, l0] -> [%s] : "
        "%s and %s}"  # iname bounds
        % (
            STATEMENT_VAR_NAME,
            _lex_point_string(
                ["1", "j", "1"],  # lex points
                lid_inames=["l0"],
                ),
            ij_bound_str,
            conc_iname_bound_str,
            )
        )

    sio_intra_group_exp = _isl_map_with_marked_dims(
        "[n] -> {{ "
        "[{0}'=0, i', j', l0'] -> [{0}=1, i, j, l0] : "
        "j' <= j "
        "and {1} and {2} and {3} and {4}"  # iname bounds
        "}}".format(
            STATEMENT_VAR_NAME,
            ij_bound_str,
            ij_bound_str_p,
            conc_iname_bound_str,
            conc_iname_bound_str_p,
            )
        )

    # }}}

    # {{{ Global

    sched_stmt_1_global_exp = isl.Map(
        "[n] -> {"
        "[%s=0, i, j, l0] -> [%s] : "
        "%s and %s}"  # iname bounds
        % (
            STATEMENT_VAR_NAME,
            _lex_point_string(
                ["0"],  # lex points
                lid_inames=["l0"],
                ),
            ij_bound_str,
            conc_iname_bound_str,
            )
        )

    # (same as stmt_1 except for statement id because no global barriers)
    sched_stmt_2_global_exp = isl.Map(
        "[n] -> {"
        "[%s=1, i, j, l0] -> [%s] : "
        "%s and %s}"  # iname bounds
        % (
            STATEMENT_VAR_NAME,
            _lex_point_string(
                ["0"],  # lex points
                lid_inames=["l0"],
                ),
            ij_bound_str,
            conc_iname_bound_str,
            )
        )

    sio_global_exp = _isl_map_with_marked_dims(
        "[n] -> {{ "
        "[{0}'=0, i', j', l0'] -> [{0}=1, i, j, l0] : "
        "False "
        "and {1} and {2} and {3} and {4}"  # iname bounds
        "}}".format(
            STATEMENT_VAR_NAME,
            ij_bound_str,
            ij_bound_str_p,
            conc_iname_bound_str,
            conc_iname_bound_str_p,
            )
        )

    # }}}

    _check_orderings_for_stmt_pair(
        "stmt_1", "stmt_2", pworders,
        sio_intra_thread_exp=sio_intra_thread_exp,
        sched_before_intra_thread_exp=sched_stmt_1_intra_thread_exp,
        sched_after_intra_thread_exp=sched_stmt_2_intra_thread_exp,
        sio_intra_group_exp=sio_intra_group_exp,
        sched_before_intra_group_exp=sched_stmt_1_intra_group_exp,
        sched_after_intra_group_exp=sched_stmt_2_intra_group_exp,
        sio_global_exp=sio_global_exp,
        sched_before_global_exp=sched_stmt_1_global_exp,
        sched_after_global_exp=sched_stmt_2_global_exp,
        )

    # }}}

# }}}


# {{{ test_sios_with_matmul

def test_sios_with_matmul():
    from loopy.schedule.checker import (
        get_pairwise_statement_orderings,
    )
    # For now, this test just ensures all pairwise SIOs can be created
    # for a complex parallel kernel without any errors/exceptions. Later PRs
    # will examine this kernel's SIOs and related dependencies for accuracy.

    bsize = 16
    knl = lp.make_kernel(
            "{[i,k,j]: 0<=i<n and 0<=k<m and 0<=j<ell}",
            [
                "c[i, j] = sum(k, a[i, k]*b[k, j])"
            ],
            name="matmul",
            assumptions="n,m,ell >= 1",
            lang_version=(2018, 2),
            )
    knl = lp.add_and_infer_dtypes(
        knl, dict(a=np.float32, b=np.float32))
    knl = lp.split_iname(
        knl, "i", bsize, outer_tag="g.0", inner_tag="l.1")
    knl = lp.split_iname(
        knl, "j", bsize, outer_tag="g.1", inner_tag="l.0")
    knl = lp.split_iname(knl, "k", bsize)
    knl = lp.add_prefetch(
        knl, "a", ["k_inner", "i_inner"], default_tag="l.auto")
    knl = lp.add_prefetch(
        knl, "b", ["j_inner", "k_inner"], default_tag="l.auto")
    knl = lp.prioritize_loops(knl, "k_outer,k_inner")

    # Get a linearization
    lin_items, proc_knl, lin_knl = _process_and_linearize(knl)

    # Get ALL statement id pairs
    from loopy.schedule import RunInstruction
    all_stmt_ids = [
        lin_item.insn_id for lin_item in lin_items
        if isinstance(lin_item, RunInstruction)]
    from itertools import product
    stmt_id_pairs = []
    for idx, sid in enumerate(all_stmt_ids):
        stmt_id_pairs.extend(product([sid], all_stmt_ids[idx+1:]))

    # Generate pairwise ordering info for every pair
    get_pairwise_statement_orderings(
        lin_knl, lin_items, stmt_id_pairs)

# }}}


if __name__ == "__main__":
    if len(sys.argv) > 1:
        exec(sys.argv[1])
    else:
        from pytest import main
        main([__file__])

# vim: foldmethod=marker<|MERGE_RESOLUTION|>--- conflicted
+++ resolved
@@ -139,12 +139,13 @@
     _align_and_compare_maps(maps_to_compare)
 
 
-def _process_and_linearize(knl):
+def _process_and_linearize(knl, knl_name="loopy_kernel"):
     # Return linearization items along with the preprocessed kernel and
     # linearized kernel
     proc_knl = preprocess_kernel(knl)
-    lin_knl = get_one_linearized_kernel(proc_knl)
-    return lin_knl.linearization, proc_knl, lin_knl
+    lin_knl = get_one_linearized_kernel(
+        proc_knl[knl_name], proc_knl.callables_table)
+    return lin_knl.linearization, proc_knl[knl_name], lin_knl
 
 # }}}
 
@@ -188,7 +189,6 @@
     knl = lp.prioritize_loops(knl, "i,k")
     knl = lp.prioritize_loops(knl, "i,j")
 
-<<<<<<< HEAD
     # Get a linearization
     lin_items, proc_knl, lin_knl = _process_and_linearize(knl)
 
@@ -199,27 +199,6 @@
         ("stmt_b", "stmt_c"),
         ("stmt_b", "stmt_d"),
         ("stmt_c", "stmt_d"),
-=======
-    # get a linearization
-    knl = preprocess_kernel(knl)
-    knl = get_one_linearized_kernel(knl["loopy_kernel"], knl.callables_table)
-    linearization_items = knl.linearization
-
-    def _lex_space_string(dim_vals):
-        # Return a string describing lex space dimension assignments
-        # (used to create maps below)
-        return ", ".join(
-            ["%s%d=%s" % (LEX_VAR_PREFIX, idx, str(val))
-            for idx, val in enumerate(dim_vals)])
-
-    insn_id_pairs = [
-        ("insn_a", "insn_b"),
-        ("insn_a", "insn_c"),
-        ("insn_a", "insn_d"),
-        ("insn_b", "insn_c"),
-        ("insn_b", "insn_d"),
-        ("insn_c", "insn_d"),
->>>>>>> b98a8de7
         ]
     pworders = get_pairwise_statement_orderings(
         lin_knl,
@@ -425,7 +404,6 @@
             end
         end
         """,
-        name="example",
         assumptions="pi,pj >= 1",
         lang_version=(2018, 2)
         )
@@ -558,7 +536,6 @@
             e[t] = f[t]  {id=stmt_d, dep=stmt_c}
         end
         """,
-        name="example",
         assumptions="pi,pj,pk,pt >= 1",
         lang_version=(2018, 2)
         )
@@ -703,7 +680,6 @@
             end
         end
         """,
-        name="example",
         assumptions="pi,pj >= 1",
         lang_version=(2018, 2)
         )
@@ -724,7 +700,7 @@
         )
 
     # Create string for representing parallel iname condition in sio
-    conc_inames, _ = partition_inames_by_concurrency(knl)
+    conc_inames, _ = partition_inames_by_concurrency(knl["loopy_kernel"])
     par_iname_condition = " and ".join(
         "{0} = {0}'".format(iname) for iname in conc_inames)
 
@@ -786,7 +762,6 @@
             end
         end
         """,
-        name="funky",
         assumptions=assumptions,
         lang_version=(2018, 2)
         )
@@ -1316,7 +1291,6 @@
             [
                 "c[i, j] = sum(k, a[i, k]*b[k, j])"
             ],
-            name="matmul",
             assumptions="n,m,ell >= 1",
             lang_version=(2018, 2),
             )
