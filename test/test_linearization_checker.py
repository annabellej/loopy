from __future__ import division, print_function

__copyright__ = "Copyright (C) 2019 James Stevens"

__license__ = """
Permission is hereby granted, free of charge, to any person obtaining a copy
of this software and associated documentation files (the "Software"), to deal
in the Software without restriction, including without limitation the rights
to use, copy, modify, merge, publish, distribute, sublicense, and/or sell
copies of the Software, and to permit persons to whom the Software is
furnished to do so, subject to the following conditions:

The above copyright notice and this permission notice shall be included in
all copies or substantial portions of the Software.

THE SOFTWARE IS PROVIDED "AS IS", WITHOUT WARRANTY OF ANY KIND, EXPRESS OR
IMPLIED, INCLUDING BUT NOT LIMITED TO THE WARRANTIES OF MERCHANTABILITY,
FITNESS FOR A PARTICULAR PURPOSE AND NONINFRINGEMENT. IN NO EVENT SHALL THE
AUTHORS OR COPYRIGHT HOLDERS BE LIABLE FOR ANY CLAIM, DAMAGES OR OTHER
LIABILITY, WHETHER IN AN ACTION OF CONTRACT, TORT OR OTHERWISE, ARISING FROM,
OUT OF OR IN CONNECTION WITH THE SOFTWARE OR THE USE OR OTHER DEALINGS IN
THE SOFTWARE.
"""

import six  # noqa: F401
import sys
import numpy as np
import loopy as lp
import islpy as isl
from pyopencl.tools import (  # noqa
    pytest_generate_tests_for_pyopencl
    as pytest_generate_tests)
from loopy.version import LOOPY_USE_LANGUAGE_VERSION_2018_2  # noqa
import logging
from loopy import (
    preprocess_kernel,
    get_one_linearized_kernel,
)
from loopy.schedule.checker.schedule import (
    LEX_VAR_PREFIX,
    STATEMENT_VAR_NAME,
    LTAG_VAR_NAMES,
    GTAG_VAR_NAMES,
    BEFORE_MARK,
)
from loopy.schedule.checker.utils import (
    ensure_dim_names_match_and_align,
)

logger = logging.getLogger(__name__)


# {{{ helper functions for map creation/handling

def _align_and_compare_maps(maps):
    from loopy.schedule.checker.utils import prettier_map_string

    for map1, map2 in maps:
        # Align maps and compare
        map1_aligned = ensure_dim_names_match_and_align(map1, map2)
        if map1_aligned != map2:
            print("Maps not equal:")
            print(prettier_map_string(map1_aligned))
            print(prettier_map_string(map2))
        assert map1_aligned == map2


def _lex_point_string(dim_vals, lid_inames=[], gid_inames=[]):
    # Return a string describing a point in a lex space
    # by assigning values to lex dimension variables
    # (used to create maps below)

    return ", ".join(
        ["%s%d=%s" % (LEX_VAR_PREFIX, idx, str(val))
        for idx, val in enumerate(dim_vals)] +
        ["%s=%s" % (LTAG_VAR_NAMES[idx], iname)
        for idx, iname in enumerate(lid_inames)] +
        ["%s=%s" % (GTAG_VAR_NAMES[idx], iname)
        for idx, iname in enumerate(gid_inames)]
        )


def _isl_map_with_marked_dims(s):
    from loopy.schedule.checker.utils import (
        append_marker_to_isl_map_var_names,
    )
    dt = isl.dim_type
    # Isl ignores the apostrophes in map strings, until they are explicitly added
    return append_marker_to_isl_map_var_names(isl.Map(s), dt.in_, BEFORE_MARK)

# }}}


# {{{ test pairwise schedule creation

def test_pairwise_schedule_creation():
    from loopy.schedule.checker import (
        get_pairwise_statement_orderings,
    )

    # Example kernel
    # stmt_c depends on stmt_b only to create deterministic order
    # stmt_d depends on stmt_c only to create deterministic order
    knl = lp.make_kernel(
        [
            "{[i]: 0<=i<pi}",
            "{[k]: 0<=k<pk}",
            "{[j]: 0<=j<pj}",
            "{[t]: 0<=t<pt}",
        ],
        """
        for i
            for k
                <>temp = b[i,k]  {id=stmt_a}
            end
            for j
                a[i,j] = temp + 1  {id=stmt_b,dep=stmt_a}
                c[i,j] = d[i,j]  {id=stmt_c,dep=stmt_b}
            end
        end
        for t
            e[t] = f[t]  {id=stmt_d, dep=stmt_c}
        end
        """,
        name="example",
        assumptions="pi,pj,pk,pt >= 1",
        )
    knl = lp.add_and_infer_dtypes(
            knl,
            {"b": np.float32, "d": np.float32, "f": np.float32})
    knl = lp.prioritize_loops(knl, "i,k")
    knl = lp.prioritize_loops(knl, "i,j")

    # Get a linearization
    proc_knl = preprocess_kernel(knl)
    lin_knl = get_one_linearized_kernel(proc_knl)
    lin_items = lin_knl.linearization

    insn_id_pairs = [
        ("stmt_a", "stmt_b"),
        ("stmt_a", "stmt_c"),
        ("stmt_a", "stmt_d"),
        ("stmt_b", "stmt_c"),
        ("stmt_b", "stmt_d"),
        ("stmt_c", "stmt_d"),
        ]
    pworders = get_pairwise_statement_orderings(
        lin_knl,
        lin_items,
        insn_id_pairs,
        )

    # Relationship between stmt_a and stmt_b ---------------------------------------

    # Create expected maps and compare

    sched_before_intra_thread_exp = isl.Map(
        "[pi, pk] -> { [%s=0, i, k] -> [%s] : 0 <= i < pi and 0 <= k < pk }"
        % (
            STATEMENT_VAR_NAME,
            _lex_point_string(["i", "0"]),
            )
        )

    sched_after_intra_thread_exp = isl.Map(
        "[pi, pj] -> { [%s=1, i, j] -> [%s] : 0 <= i < pi and 0 <= j < pj }"
        % (
            STATEMENT_VAR_NAME,
            _lex_point_string(["i", "1"]),
            )
        )

    _check_orderings_for_stmt_pair(
        "stmt_a", "stmt_b", pworders,
        sched_before_intra_thread_exp=sched_before_intra_thread_exp,
        sched_after_intra_thread_exp=sched_after_intra_thread_exp,
        )

    # ------------------------------------------------------------------------------
    # Relationship between stmt_a and stmt_c ---------------------------------------

    # Create expected maps and compare

    sched_before_intra_thread_exp = isl.Map(
        "[pi, pk] -> { [%s=0, i, k] -> [%s] : 0 <= i < pi and 0 <= k < pk }"
        % (
            STATEMENT_VAR_NAME,
            _lex_point_string(["i", "0"]),
            )
        )

    sched_after_intra_thread_exp = isl.Map(
        "[pi, pj] -> { [%s=1, i, j] -> [%s] : 0 <= i < pi and 0 <= j < pj }"
        % (
            STATEMENT_VAR_NAME,
            _lex_point_string(["i", "1"]),
            )
        )

    _check_orderings_for_stmt_pair(
        "stmt_a", "stmt_c", pworders,
        sched_before_intra_thread_exp=sched_before_intra_thread_exp,
        sched_after_intra_thread_exp=sched_after_intra_thread_exp,
        )

    # ------------------------------------------------------------------------------
    # Relationship between stmt_a and stmt_d ---------------------------------------

    # Create expected maps and compare

    sched_before_intra_thread_exp = isl.Map(
        "[pi, pk] -> { [%s=0, i, k] -> [%s] : 0 <= i < pi and 0 <= k < pk }"
        % (
            STATEMENT_VAR_NAME,
            _lex_point_string([0, ]),
            )
        )

    sched_after_intra_thread_exp = isl.Map(
        "[pt] -> { [%s=1, t] -> [%s] : 0 <= t < pt }"
        % (
            STATEMENT_VAR_NAME,
            _lex_point_string([1, ]),
            )
        )

    _check_orderings_for_stmt_pair(
        "stmt_a", "stmt_d", pworders,
        sched_before_intra_thread_exp=sched_before_intra_thread_exp,
        sched_after_intra_thread_exp=sched_after_intra_thread_exp,
        )

    # ------------------------------------------------------------------------------
    # Relationship between stmt_b and stmt_c ---------------------------------------

    # Create expected maps and compare

    sched_before_intra_thread_exp = isl.Map(
        "[pi, pj] -> { [%s=0, i, j] -> [%s] : 0 <= i < pi and 0 <= j < pj }"
        % (
            STATEMENT_VAR_NAME,
            _lex_point_string(["i", "j", 0]),
            )
        )

    sched_after_intra_thread_exp = isl.Map(
        "[pi, pj] -> { [%s=1, i, j] -> [%s] : 0 <= i < pi and 0 <= j < pj }"
        % (
            STATEMENT_VAR_NAME,
            _lex_point_string(["i", "j", 1]),
            )
        )

    _check_orderings_for_stmt_pair(
        "stmt_b", "stmt_c", pworders,
        sched_before_intra_thread_exp=sched_before_intra_thread_exp,
        sched_after_intra_thread_exp=sched_after_intra_thread_exp,
        )

    # ------------------------------------------------------------------------------
    # Relationship between stmt_b and stmt_d ---------------------------------------

    # Create expected maps and compare

    sched_before_intra_thread_exp = isl.Map(
        "[pi, pj] -> { [%s=0, i, j] -> [%s] : 0 <= i < pi and 0 <= j < pj }"
        % (
            STATEMENT_VAR_NAME,
            _lex_point_string([0, ]),
            )
        )

    sched_after_intra_thread_exp = isl.Map(
        "[pt] -> { [%s=1, t] -> [%s] : 0 <= t < pt }"
        % (
            STATEMENT_VAR_NAME,
            _lex_point_string([1, ]),
            )
        )

    _check_orderings_for_stmt_pair(
        "stmt_b", "stmt_d", pworders,
        sched_before_intra_thread_exp=sched_before_intra_thread_exp,
        sched_after_intra_thread_exp=sched_after_intra_thread_exp,
        )

    # ------------------------------------------------------------------------------
    # Relationship between stmt_c and stmt_d ---------------------------------------

    # Create expected maps and compare

    sched_before_intra_thread_exp = isl.Map(
        "[pi, pj] -> { [%s=0, i, j] -> [%s] : 0 <= i < pi and 0 <= j < pj }"
        % (
            STATEMENT_VAR_NAME,
            _lex_point_string([0, ]),
            )
        )

    sched_after_intra_thread_exp = isl.Map(
        "[pt] -> { [%s=1, t] -> [%s] : 0 <= t < pt }"
        % (
            STATEMENT_VAR_NAME,
            _lex_point_string([1, ]),
            )
        )

    _check_orderings_for_stmt_pair(
        "stmt_c", "stmt_d", pworders,
        sched_before_intra_thread_exp=sched_before_intra_thread_exp,
        sched_after_intra_thread_exp=sched_after_intra_thread_exp,
        )


def test_pairwise_schedule_creation_with_hw_par_tags():
    from loopy.schedule.checker import (
        get_pairwise_statement_orderings,
    )

    # Example kernel
    knl = lp.make_kernel(
        [
            "{[i,ii]: 0<=i,ii<pi}",
            "{[j,jj]: 0<=j,jj<pj}",
        ],
        """
        for i
            for ii
                for j
                    for jj
                        <>temp = b[i,ii,j,jj]  {id=stmt_a}
                        a[i,ii,j,jj] = temp + 1  {id=stmt_b,dep=stmt_a}
                    end
                end
            end
        end
        """,
        name="example",
        assumptions="pi,pj >= 1",
        lang_version=(2018, 2)
        )
    knl = lp.add_and_infer_dtypes(knl, {"a": np.float32, "b": np.float32})
    knl = lp.tag_inames(knl, {"j": "l.1", "jj": "l.0", "i": "g.0"})

    # Get a linearization
    proc_knl = preprocess_kernel(knl)
    lin_knl = get_one_linearized_kernel(proc_knl)
    lin_items = lin_knl.linearization

    stmt_id_pairs = [
        ("stmt_a", "stmt_b"),
        ]
    pworders = get_pairwise_statement_orderings(
        lin_knl,
        lin_items,
        stmt_id_pairs,
        )

    # Relationship between stmt_a and stmt_b ---------------------------------------

    # Create expected maps and compare

    sched_before_intra_thread_exp = isl.Map(
        "[pi,pj] -> {[%s=0,i,ii,j,jj] -> [%s] : 0 <= i,ii < pi and 0 <= j,jj < pj}"
        % (
            STATEMENT_VAR_NAME,
            _lex_point_string(
                ["ii", "0"],
                lid_inames=["jj", "j"], gid_inames=["i"],
                ),
            )
        )

    sched_after_intra_thread_exp = isl.Map(
        "[pi,pj] -> {[%s=1,i,ii,j,jj] -> [%s] : 0 <= i,ii < pi and 0 <= j,jj < pj}"
        % (
            STATEMENT_VAR_NAME,
            _lex_point_string(
                ["ii", "1"],
                lid_inames=["jj", "j"], gid_inames=["i"],
                ),
            )
        )

    _check_orderings_for_stmt_pair(
        "stmt_a", "stmt_b", pworders,
        sched_before_intra_thread_exp=sched_before_intra_thread_exp,
        sched_after_intra_thread_exp=sched_after_intra_thread_exp,
        )

    # ------------------------------------------------------------------------------

# }}}


# {{{ test lex order map creation

def test_lex_order_map_creation():
    from loopy.schedule.checker.lexicographic_order_map import (
        create_lex_order_map,
    )

    def _check_lex_map(exp_lex_order_map, n_dims):

        lex_order_map = create_lex_order_map(
            n_dims=n_dims,
            dim_names=["%s%d" % (LEX_VAR_PREFIX, i) for i in range(n_dims)],
            )

        assert lex_order_map == exp_lex_order_map
        assert lex_order_map.get_var_dict() == exp_lex_order_map.get_var_dict()

    exp_lex_order_map = _isl_map_with_marked_dims(
        "{{ "
        "[{0}0', {0}1', {0}2', {0}3', {0}4'] -> [{0}0, {0}1, {0}2, {0}3, {0}4] :"
        "("
        "{0}0' < {0}0 "
        ") or ("
        "{0}0'={0}0 and {0}1' < {0}1 "
        ") or ("
        "{0}0'={0}0 and {0}1'={0}1 and {0}2' < {0}2 "
        ") or ("
        "{0}0'={0}0 and {0}1'={0}1 and {0}2'={0}2 and {0}3' < {0}3 "
        ") or ("
        "{0}0'={0}0 and {0}1'={0}1 and {0}2'={0}2 and {0}3'={0}3 and {0}4' < {0}4"
        ")"
        "}}".format(LEX_VAR_PREFIX))

    _check_lex_map(exp_lex_order_map, 5)

    exp_lex_order_map = _isl_map_with_marked_dims(
        "{{ "
        "[{0}0'] -> [{0}0] :"
        "("
        "{0}0' < {0}0 "
        ")"
        "}}".format(LEX_VAR_PREFIX))

    _check_lex_map(exp_lex_order_map, 1)

# }}}


# {{{ test statement instance ordering creation

def _check_orderings_for_stmt_pair(
        stmt_id_before,
        stmt_id_after,
        all_sios,
        sio_intra_thread_exp=None,
        sched_before_intra_thread_exp=None,
        sched_after_intra_thread_exp=None,
        sio_intra_group_exp=None,
        sched_before_intra_group_exp=None,
        sched_after_intra_group_exp=None,
        sio_global_exp=None,
        sched_before_global_exp=None,
        sched_after_global_exp=None,
        ):

    order_info = all_sios[(stmt_id_before, stmt_id_after)]

    # Get pairs of maps to compare for equality
    map_candidates = zip([
        sio_intra_thread_exp,
        sched_before_intra_thread_exp, sched_after_intra_thread_exp,
        sio_intra_group_exp,
        sched_before_intra_group_exp, sched_after_intra_group_exp,
        sio_global_exp,
        sched_before_global_exp, sched_after_global_exp,
        ], [
        order_info.sio_intra_thread,
        order_info.pwsched_intra_thread[0], order_info.pwsched_intra_thread[1],
        order_info.sio_intra_group,
        order_info.pwsched_intra_group[0], order_info.pwsched_intra_group[1],
        order_info.sio_global,
        order_info.pwsched_global[0], order_info.pwsched_global[1],
        ])

    # Only compare to maps that were passed
    maps_to_compare = [(m1, m2) for m1, m2 in map_candidates if m1 is not None]
    _align_and_compare_maps(maps_to_compare)


def test_statement_instance_ordering():
    from loopy.schedule.checker import (
        get_pairwise_statement_orderings,
    )

    # Example kernel (add deps to fix loop order)
    knl = lp.make_kernel(
        [
            "{[i]: 0<=i<pi}",
            "{[k]: 0<=k<pk}",
            "{[j]: 0<=j<pj}",
            "{[t]: 0<=t<pt}",
        ],
        """
        for i
            for k
                <>temp = b[i,k]  {id=stmt_a}
            end
            for j
                a[i,j] = temp + 1  {id=stmt_b,dep=stmt_a}
                c[i,j] = d[i,j]  {id=stmt_c,dep=stmt_b}
            end
        end
        for t
            e[t] = f[t]  {id=stmt_d, dep=stmt_c}
        end
        """,
        name="example",
        assumptions="pi,pj,pk,pt >= 1",
        lang_version=(2018, 2)
        )
    knl = lp.add_and_infer_dtypes(
            knl,
            {"b": np.float32, "d": np.float32, "f": np.float32})
    knl = lp.prioritize_loops(knl, "i,k")
    knl = lp.prioritize_loops(knl, "i,j")

    # Get a linearization
    knl = preprocess_kernel(knl)
    knl = get_one_linearized_kernel(knl)
    lin_items = knl.linearization

    # Get pairwise schedules
    stmt_id_pairs = [
        ("stmt_a", "stmt_b"),
        ("stmt_a", "stmt_c"),
        ("stmt_a", "stmt_d"),
        ("stmt_b", "stmt_c"),
        ("stmt_b", "stmt_d"),
        ("stmt_c", "stmt_d"),
        ]
    pworders = get_pairwise_statement_orderings(
        knl,
        lin_items,
        stmt_id_pairs,
        )

    # Relationship between stmt_a and stmt_b ---------------------------------------

    sio_intra_thread_exp = _isl_map_with_marked_dims(
        "[pi, pj, pk] -> {{ "
        "[{0}'=0, i', k'] -> [{0}=1, i, j] : "
        "0 <= i,i' < pi and 0 <= k' < pk and 0 <= j < pj and i >= i' "
        "}}".format(STATEMENT_VAR_NAME)
        )

    _check_orderings_for_stmt_pair(
        "stmt_a", "stmt_b", pworders, sio_intra_thread_exp=sio_intra_thread_exp)

    # Relationship between stmt_a and stmt_c ---------------------------------------

    sio_intra_thread_exp = _isl_map_with_marked_dims(
        "[pi, pj, pk] -> {{ "
        "[{0}'=0, i', k'] -> [{0}=1, i, j] : "
        "0 <= i,i' < pi and 0 <= k' < pk and 0 <= j < pj and i >= i' "
        "}}".format(STATEMENT_VAR_NAME)
        )

    _check_orderings_for_stmt_pair(
        "stmt_a", "stmt_c", pworders, sio_intra_thread_exp=sio_intra_thread_exp)

    # Relationship between stmt_a and stmt_d ---------------------------------------

    sio_intra_thread_exp = _isl_map_with_marked_dims(
        "[pt, pi, pk] -> {{ "
        "[{0}'=0, i', k'] -> [{0}=1, t] : "
        "0 <= i' < pi and 0 <= k' < pk and 0 <= t < pt "
        "}}".format(STATEMENT_VAR_NAME)
        )

    _check_orderings_for_stmt_pair(
        "stmt_a", "stmt_d", pworders, sio_intra_thread_exp=sio_intra_thread_exp)

    # Relationship between stmt_b and stmt_c ---------------------------------------

    sio_intra_thread_exp = _isl_map_with_marked_dims(
        "[pi, pj] -> {{ "
        "[{0}'=0, i', j'] -> [{0}=1, i, j] : "
        "0 <= i,i' < pi and 0 <= j,j' < pj and i > i'; "
        "[{0}'=0, i', j'] -> [{0}=1, i=i', j] : "
        "0 <= i' < pi and 0 <= j,j' < pj and j >= j'; "
        "}}".format(STATEMENT_VAR_NAME)
        )

    _check_orderings_for_stmt_pair(
        "stmt_b", "stmt_c", pworders, sio_intra_thread_exp=sio_intra_thread_exp)

    # Relationship between stmt_b and stmt_d ---------------------------------------

    sio_intra_thread_exp = _isl_map_with_marked_dims(
        "[pt, pi, pj] -> {{ "
        "[{0}'=0, i', j'] -> [{0}=1, t] : "
        "0 <= i' < pi and 0 <= j' < pj and 0 <= t < pt "
        "}}".format(STATEMENT_VAR_NAME)
        )

    _check_orderings_for_stmt_pair(
        "stmt_b", "stmt_d", pworders, sio_intra_thread_exp=sio_intra_thread_exp)

    # Relationship between stmt_c and stmt_d ---------------------------------------

    sio_intra_thread_exp = _isl_map_with_marked_dims(
        "[pt, pi, pj] -> {{ "
        "[{0}'=0, i', j'] -> [{0}=1, t] : "
        "0 <= i' < pi and 0 <= j' < pj and 0 <= t < pt "
        "}}".format(STATEMENT_VAR_NAME)
        )

    _check_orderings_for_stmt_pair(
        "stmt_c", "stmt_d", pworders, sio_intra_thread_exp=sio_intra_thread_exp)


def test_statement_instance_ordering_with_hw_par_tags():
    from loopy.schedule.checker import (
        get_pairwise_statement_orderings,
    )
    from loopy.schedule.checker.utils import (
        partition_inames_by_concurrency,
    )

    # Example kernel
    knl = lp.make_kernel(
        [
            "{[i,ii]: 0<=i,ii<pi}",
            "{[j,jj]: 0<=j,jj<pj}",
        ],
        """
        for i
            for ii
                for j
                    for jj
                        <>temp = b[i,ii,j,jj]  {id=stmt_a}
                        a[i,ii,j,jj] = temp + 1  {id=stmt_b,dep=stmt_a}
                    end
                end
            end
        end
        """,
        name="example",
        assumptions="pi,pj >= 1",
        lang_version=(2018, 2)
        )
    knl = lp.add_and_infer_dtypes(knl, {"a": np.float32, "b": np.float32})
    knl = lp.tag_inames(knl, {"j": "l.1", "jj": "l.0", "i": "g.0"})

    # Get a linearization
    proc_knl = preprocess_kernel(knl)
    lin_knl = get_one_linearized_kernel(proc_knl)
    lin_items = lin_knl.linearization

    # Get pairwise schedules
    stmt_id_pairs = [
        ("stmt_a", "stmt_b"),
        ]
    pworders = get_pairwise_statement_orderings(
        lin_knl,
        lin_items,
        stmt_id_pairs,
        )

    # Create string for representing parallel iname condition in sio
    conc_inames, _ = partition_inames_by_concurrency(knl)
    par_iname_condition = " and ".join(
        "{0} = {0}'".format(iname) for iname in conc_inames)

    # Relationship between stmt_a and stmt_b ---------------------------------------

    sio_intra_thread_exp = _isl_map_with_marked_dims(
        "[pi, pj] -> {{ "
        "[{0}'=0, i', ii', j', jj'] -> [{0}=1, i, ii, j, jj] : "
        "0 <= i,ii,i',ii' < pi and 0 <= j,jj,j',jj' < pj and ii >= ii' "
        "and {1} "
        "}}".format(
            STATEMENT_VAR_NAME,
            par_iname_condition,
            )
        )

    _check_orderings_for_stmt_pair(
        "stmt_a", "stmt_b", pworders, sio_intra_thread_exp=sio_intra_thread_exp)

    # ------------------------------------------------------------------------------

# }}}


# {{{ SIOs and schedules with barriers

def test_sios_and_schedules_with_barriers():
    from loopy.schedule.checker import (
        get_pairwise_statement_orderings,
    )

    assumptions = "ij_end >= ij_start + 1 and lg_end >= 1"
    knl = lp.make_kernel(
        [
            "{[i,j]: ij_start<=i,j<ij_end}",
            "{[l0,l1,g0]: 0<=l0,l1,g0<lg_end}",
        ],
        """
        for g0
            for l0
                for l1
                    <>temp0 = 0  {id=0}
                    ... lbarrier  {id=b0,dep=0}
                    <>temp1 = 1  {id=1,dep=b0}
                    for i
                        <>tempi0 = 0  {id=i0,dep=1}
                        ... lbarrier {id=ib0,dep=i0}
                        ... gbarrier {id=ibb0,dep=i0}
                        <>tempi1 = 0  {id=i1,dep=ib0}
                        <>tempi2 = 0  {id=i2,dep=i1}
                        for j
                            <>tempj0 = 0  {id=j0,dep=i2}
                            ... lbarrier {id=jb0,dep=j0}
                            <>tempj1 = 0  {id=j1,dep=jb0}
                        end
                    end
                    <>temp2 = 0  {id=2,dep=i0}
                end
            end
        end
        """,
        name="funky",
        assumptions=assumptions,
        lang_version=(2018, 2)
        )
    knl = lp.tag_inames(knl, {"l0": "l.0", "l1": "l.1", "g0": "g.0"})

    # Get a linearization
    proc_knl = preprocess_kernel(knl)
    lin_knl = get_one_linearized_kernel(proc_knl)
    lin_items = lin_knl.linearization

    insn_id_pairs = [("j1", "2"), ("1", "i0")]
<<<<<<< HEAD
    scheds = get_pairwise_statement_orderings(
        lin_knl, lin_items, insn_id_pairs)
=======
    pworders = get_pairwise_statement_orderings(
        lin_knl, linearization_items, insn_id_pairs)
>>>>>>> 2f97cc95

    # Relationship between j1 and 2 --------------------------------------------

    # Create expected maps and compare

    # Iname bound strings to facilitate creation of expected maps
    iname_bound_str = "ij_start <= i,j< ij_end"
    iname_bound_str_p = "ij_start <= i',j'< ij_end"
    conc_iname_bound_str = "0 <= l0,l1,g0 < lg_end"
    conc_iname_bound_str_p = "0 <= l0',l1',g0' < lg_end"

    sched_before_intra_group_exp = isl.Map(
        "[ij_start, ij_end, lg_end] -> {"
        "[%s=0, i, j, l0, l1, g0] -> [%s] : "
        "%s and %s}"  # iname bounds
        % (
            STATEMENT_VAR_NAME,
            _lex_point_string(
                ["2", "i", "2", "j", "1"],  # lex points
                lid_inames=["l0", "l1"], gid_inames=["g0"],
                ),
            iname_bound_str,
            conc_iname_bound_str,
            )
        )

    sched_after_intra_group_exp = isl.Map(
        "[lg_end] -> {[%s=1, l0, l1, g0] -> [%s] : %s}"
        % (
            STATEMENT_VAR_NAME,
            _lex_point_string(
                ["3", "0", "0", "0", "0"],  # lex points
                lid_inames=["l0", "l1"], gid_inames=["g0"],
                ),
            conc_iname_bound_str,
            )
        )

    sio_intra_group_exp = _isl_map_with_marked_dims(
        "[ij_start, ij_end, lg_end] -> {{ "
        "[{0}'=0, i', j', l0', l1', g0'] -> [{0}=1, l0, l1, g0] : "
        "(ij_start <= j' < ij_end-1 or "  # not last iteration of j
        " ij_start <= i' < ij_end-1) "  # not last iteration of i
        "and g0 = g0' "  # within a single group
        "and {1} and {2} and {3} "  # iname bounds
        "and {4}"  # param assumptions
        "}}".format(
            STATEMENT_VAR_NAME,
            iname_bound_str_p,
            conc_iname_bound_str,
            conc_iname_bound_str_p,
            assumptions,
            )
        )

    sched_before_global_exp = isl.Map(
        "[ij_start, ij_end, lg_end] -> {"
        "[%s=0, i, j, l0, l1, g0] -> [%s] : "
        "%s and %s}"  # iname bounds
        % (
            STATEMENT_VAR_NAME,
            _lex_point_string(
                ["1", "i", "1"],  # lex points
                lid_inames=["l0", "l1"], gid_inames=["g0"],
                ),
            iname_bound_str,
            conc_iname_bound_str,
            )
        )

    sched_after_global_exp = isl.Map(
        "[lg_end] -> {[%s=1, l0, l1, g0] -> [%s] : "
        "%s}"  # iname bounds
        % (
            STATEMENT_VAR_NAME,
            _lex_point_string(
                ["2", "0", "0"],  # lex points
                lid_inames=["l0", "l1"], gid_inames=["g0"],
                ),
            conc_iname_bound_str,
            )
        )

    sio_global_exp = _isl_map_with_marked_dims(
        "[ij_start,ij_end,lg_end] -> {{ "
        "[{0}'=0, i', j', l0', l1', g0'] -> [{0}=1, l0, l1, g0] : "
        "ij_start <= i' < ij_end-1 "  # not last iteration of i
        "and {1} and {2} and {3} "  # iname bounds
        "and {4}"  # param assumptions
        "}}".format(
            STATEMENT_VAR_NAME,
            iname_bound_str_p,
            conc_iname_bound_str,
            conc_iname_bound_str_p,
            assumptions,
            )
        )

    _check_orderings_for_stmt_pair(
        "j1", "2", pworders,
        sio_intra_group_exp=sio_intra_group_exp,
        sched_before_intra_group_exp=sched_before_intra_group_exp,
        sched_after_intra_group_exp=sched_after_intra_group_exp,
        sio_global_exp=sio_global_exp,
        sched_before_global_exp=sched_before_global_exp,
        sched_after_global_exp=sched_after_global_exp,
        )

    # Check for some key example pairs in the sio_intra_group map

    # Get maps
    order_info = pworders[("j1", "2")]

    # As long as this is not the last iteration of the i loop, then there
    # should be a barrier between the last instance of statement j1
    # and statement 2:
    ij_end_val = 7
    last_i_val = ij_end_val - 1
    max_non_last_i_val = last_i_val - 1  # max i val that isn't the last iteration

    wanted_pairs = _isl_map_with_marked_dims(
        "[ij_start, ij_end, lg_end] -> {{"
        "[{0}' = 0, i', j'=ij_end-1, g0', l0', l1'] -> [{0} = 1, l0, l1, g0] : "
        "ij_start <= i' <= {1} "  # constrain i
        "and ij_end >= {2} "  # constrain ij_end
        "and g0 = g0' "  # within a single group
        "and {3} and {4} "  # conc iname bounds
        "}}".format(
            STATEMENT_VAR_NAME,
            max_non_last_i_val,
            ij_end_val,
            conc_iname_bound_str,
            conc_iname_bound_str_p,
            ))
    wanted_pairs = ensure_dim_names_match_and_align(
        wanted_pairs, order_info.sio_intra_group)

    assert wanted_pairs.is_subset(order_info.sio_intra_group)

    # If this IS the last iteration of the i loop, then there
    # should NOT be a barrier between the last instance of statement j1
    # and statement 2:
    unwanted_pairs = _isl_map_with_marked_dims(
        "[ij_start, ij_end, lg_end] -> {{"
        "[{0}' = 0, i', j'=ij_end-1, g0', l0', l1'] -> [{0} = 1, l0, l1, g0] : "
        "ij_start <= i' <= {1} "  # constrain i
        "and ij_end >= {2} "  # constrain p
        "and g0 = g0' "  # within a single group
        "and {3} and {4} "  # conc iname bounds
        "}}".format(
            STATEMENT_VAR_NAME,
            last_i_val,
            ij_end_val,
            conc_iname_bound_str,
            conc_iname_bound_str_p,
            ))
    unwanted_pairs = ensure_dim_names_match_and_align(
        unwanted_pairs, order_info.sio_intra_group)

    assert not unwanted_pairs.is_subset(order_info.sio_intra_group)

    # Relationship between 1 and i0 --------------------------------------------

    # Create expected maps and compare

    sched_before_intra_group_exp = isl.Map(
        "[lg_end] -> {[%s=0, l0, l1, g0] -> [%s] : "
        "%s}"  # iname bounds
        % (
            STATEMENT_VAR_NAME,
            _lex_point_string(
                ["1", "0", "0", "0", "0"],  # lex points
                lid_inames=["l0", "l1"], gid_inames=["g0"],
                ),
            conc_iname_bound_str,
            )
        )

    sched_after_intra_group_exp = isl.Map(
        "[ij_start, ij_end, lg_end] -> {"
        "[%s=1, i, j, l0, l1, g0] -> [%s] : "
        "%s and %s}"  # iname bounds
        % (
            STATEMENT_VAR_NAME,
            _lex_point_string(
                ["2", "i", "0", "0", "0"],  # lex points
                lid_inames=["l0", "l1"], gid_inames=["g0"],
                ),
            iname_bound_str,
            conc_iname_bound_str,
            )
        )

    sio_intra_group_exp = _isl_map_with_marked_dims(
        "[ij_start, ij_end, lg_end] -> {{ "
        "[{0}'=0, l0', l1', g0'] -> [{0}=1, i, j, l0, l1, g0] : "
        "ij_start + 1 <= i < ij_end "  # not first iteration of i
        "and g0 = g0' "  # within a single group
        "and {1} and {2} and {3} "  # iname bounds
        "and {4}"  # param assumptions
        "}}".format(
            STATEMENT_VAR_NAME,
            iname_bound_str,
            conc_iname_bound_str,
            conc_iname_bound_str_p,
            assumptions,
            )
        )

    sched_before_global_exp = isl.Map(
        "[lg_end] -> {[%s=0, l0, l1, g0] -> [%s] : "
        "%s}"  # iname bounds
        % (
            STATEMENT_VAR_NAME,
            _lex_point_string(
                ["0", "0", "0"],  # lex points
                lid_inames=["l0", "l1"], gid_inames=["g0"],
                ),
            conc_iname_bound_str,
            )
        )

    sched_after_global_exp = isl.Map(
        "[ij_start, ij_end, lg_end] -> {"
        "[%s=1, i, j, l0, l1, g0] -> [%s] : "
        "%s and %s}"  # iname bounds
        % (
            STATEMENT_VAR_NAME,
            _lex_point_string(
                ["1", "i", "0"],  # lex points
                lid_inames=["l0", "l1"], gid_inames=["g0"],
                ),
            iname_bound_str,
            conc_iname_bound_str,
            )
        )

    sio_global_exp = _isl_map_with_marked_dims(
        "[ij_start, ij_end, lg_end] -> {{ "
        "[{0}'=0, l0', l1', g0'] -> [{0}=1, i, j, l0, l1, g0] : "
        "ij_start + 1 <= i < ij_end "  # not first iteration of i
        "and {1} and {2} and {3} "  # iname bounds
        "and {4}"  # param assumptions
        "}}".format(
            STATEMENT_VAR_NAME,
            iname_bound_str,
            conc_iname_bound_str,
            conc_iname_bound_str_p,
            assumptions,
            )
        )

    _check_orderings_for_stmt_pair(
        "1", "i0", pworders,
        sio_intra_group_exp=sio_intra_group_exp,
        sched_before_intra_group_exp=sched_before_intra_group_exp,
        sched_after_intra_group_exp=sched_after_intra_group_exp,
        sio_global_exp=sio_global_exp,
        sched_before_global_exp=sched_before_global_exp,
        sched_after_global_exp=sched_after_global_exp,
        )

# }}}


def test_linearization_checker_with_loop_prioritization():

    lp.set_caching_enabled(False)
    # TODO REMOVE THIS^ (prevents
    # TypeError: unsupported type for persistent hash keying:<class 'islpy._isl.Map'>
    # )

    unproc_knl = lp.make_kernel(
        [
            "{[i]: 0<=i<pi}",
            "{[k]: 0<=k<pk}",
            "{[j]: 0<=j<pj}",
            "{[t]: 0<=t<pt}",
        ],
        """
        for i
            for k
                <>temp = b[i,k]  {id=insn_a}
            end
            for j
                a[i,j] = temp + 1  {id=insn_b,dep=insn_a}
                c[i,j] = d[i,j]  {id=insn_c}
            end
        end
        for t
            e[t] = f[t]  {id=insn_d}
        end
        """,
        name="example",
        assumptions="pi,pj,pk,pt >= 1",
        lang_version=(2018, 2)
        )
    unproc_knl = lp.add_and_infer_dtypes(
            unproc_knl,
            {"b": np.float32, "d": np.float32, "f": np.float32})
    unproc_knl = lp.prioritize_loops(unproc_knl, "i,k")
    unproc_knl = lp.prioritize_loops(unproc_knl, "i,j")

    proc_knl = preprocess_kernel(unproc_knl)
    proc_knl = lp.create_dependencies_from_legacy_knl(proc_knl)

    # get a linearization to check
    lin_knl = get_one_linearized_kernel(proc_knl)
    lin_items = lin_knl.linearization

    linearization_is_valid = lp.check_linearization_validity(
        proc_knl, lin_items)
    assert linearization_is_valid


# TODO fails, why? ...make sure dep creation is consistent with new sio strategies
'''
def test_linearization_checker_with_matmul():

    lp.set_caching_enabled(False)
    # TODO REMOVE THIS^ (prevents
    # TypeError: unsupported type for persistent hash keying:<class 'islpy._isl.Map'>
    # )

    bsize = 16
    unproc_knl = lp.make_kernel(
            "{[i,k,j]: 0<=i<n and 0<=k<m and 0<=j<ell}",
            [
                "c[i, j] = sum(k, a[i, k]*b[k, j])"
            ],
            name="matmul",
            assumptions="n,m,ell >= 1",
            lang_version=(2018, 2),
            )
    unproc_knl = lp.add_and_infer_dtypes(
        unproc_knl, dict(a=np.float32, b=np.float32))
    unproc_knl = lp.split_iname(
        unproc_knl, "i", bsize, outer_tag="g.0", inner_tag="l.1")
    unproc_knl = lp.split_iname(
        unproc_knl, "j", bsize, outer_tag="g.1", inner_tag="l.0")
    unproc_knl = lp.split_iname(unproc_knl, "k", bsize)
    unproc_knl = lp.add_prefetch(
        unproc_knl, "a", ["k_inner", "i_inner"], default_tag="l.auto")
    unproc_knl = lp.add_prefetch(
        unproc_knl, "b", ["j_inner", "k_inner"], default_tag="l.auto")
    unproc_knl = lp.prioritize_loops(unproc_knl, "k_outer,k_inner")

    proc_knl = preprocess_kernel(unproc_knl)
    proc_knl = lp.create_dependencies_from_legacy_knl(proc_knl)

    # get a linearization to check
    lin_knl = get_one_linearized_kernel(proc_knl)
    lin_items = lin_knl.linearization

    linearization_is_valid = lp.check_linearization_validity(
        proc_knl, lin_items)
    assert linearization_is_valid
'''


def test_linearization_checker_with_scan():

    lp.set_caching_enabled(False)
    # TODO REMOVE THIS^ (prevents
    # TypeError: unsupported type for persistent hash keying:<class 'islpy._isl.Map'>
    # )

    stride = 1
    n_scan = 16
    knl = lp.make_kernel(
        "[n] -> {[i,j]: 0<=i<n and 0<=j<=%d*i}" % stride,
        """
        a[i] = sum(j, j**2)
        """,
        name="scan",
        lang_version=(2018, 2),
        )

    knl = lp.fix_parameters(knl, n=n_scan)
    knl = lp.realize_reduction(knl, force_scan=True)


def test_linearization_checker_with_dependent_domain():

    lp.set_caching_enabled(False)
    # TODO REMOVE THIS^ (prevents
    # TypeError: unsupported type for persistent hash keying:<class 'islpy._isl.Map'>
    # )

    unproc_knl = lp.make_kernel(
        [
            "[n] -> {[i]: 0<=i<n}",
            "{[j]: 0<=j<=2*i}"
        ],
        """
        a[i] = sum(j, j**2) {id=scan}
        """,
        name="dependent_domain",
        lang_version=(2018, 2),
        )
    # TODO current check for unused inames is incorrectly
    # causing linearizing to fail when realize_reduction is used
    #unproc_knl = lp.realize_reduction(unproc_knl, force_scan=True)

    proc_knl = preprocess_kernel(unproc_knl)
    proc_knl = lp.create_dependencies_from_legacy_knl(proc_knl)

    # get a linearization to check
    lin_knl = get_one_linearized_kernel(proc_knl)
    lin_items = lin_knl.linearization

    linearization_is_valid = lp.check_linearization_validity(
        proc_knl, lin_items)
    assert linearization_is_valid


# TODO fails, first handle ilp, then figure out reason for failure
'''
def test_linearization_checker_with_stroud_bernstein():

    lp.set_caching_enabled(False)
    # TODO REMOVE THIS^ (prevents
    # TypeError: unsupported type for persistent hash keying:<class 'islpy._isl.Map'>
    # )

    unproc_knl = lp.make_kernel(
            "{[el, i2, alpha1,alpha2]: \
                    0 <= el < nels and \
                    0 <= i2 < nqp1d and \
                    0 <= alpha1 <= deg and 0 <= alpha2 <= deg-alpha1 }",
            """
            for el,i2
                <> xi = qpts[1, i2]
                <> s = 1-xi
                <> r = xi/s
                <> aind = 0 {id=aind_init}
                for alpha1
                    <> w = s**(deg-alpha1) {id=init_w}
                    for alpha2
                        tmp[el,alpha1,i2] = tmp[el,alpha1,i2] + w * coeffs[aind] \
                                {id=write_tmp,dep=init_w:aind_init}
                        w = w * r * ( deg - alpha1 - alpha2 ) / (1 + alpha2) \
                                {id=update_w,dep=init_w:write_tmp}
                        aind = aind + 1 \
                                {id=aind_incr,dep=aind_init:write_tmp:update_w}
                    end
                end
            end
            """,
            [lp.GlobalArg("coeffs", None, shape=None), "..."],
            name="stroud_bernstein_orig", assumptions="deg>=0 and nels>=1")
    unproc_knl = lp.add_and_infer_dtypes(unproc_knl,
        dict(coeffs=np.float32, qpts=np.int32))
    unproc_knl = lp.fix_parameters(unproc_knl, nqp1d=7, deg=4)
    unproc_knl = lp.split_iname(unproc_knl, "el", 16, inner_tag="l.0")
    unproc_knl = lp.split_iname(unproc_knl, "el_outer", 2, outer_tag="g.0",
        inner_tag="ilp", slabs=(0, 1))
    unproc_knl = lp.tag_inames(
        unproc_knl, dict(i2="l.1", alpha1="unr", alpha2="unr"))

    proc_knl = preprocess_kernel(unproc_knl)
    proc_knl = lp.create_dependencies_from_legacy_knl(proc_knl)

    # get a linearization to check
    lin_knl = get_one_linearized_kernel(proc_knl)
    lin_items = lin_knl.linearization

    linearization_is_valid = lp.check_linearization_validity(
        proc_knl, lin_items)
    assert linearization_is_valid


def test_linearization_checker_with_nop():

    lp.set_caching_enabled(False)
    # TODO REMOVE THIS^ (prevents
    # TypeError: unsupported type for persistent hash keying:<class 'islpy._isl.Map'>
    # )

    unproc_knl = lp.make_kernel(
        [
            "{[b]: b_start<=b<b_end}",
            "{[c]: c_start<=c<c_end}",
        ],
        """
         for b
          <> c_end = 2
          for c
           ... nop
          end
         end
        """,
        "...",
        seq_dependencies=True)
    unproc_knl = lp.fix_parameters(unproc_knl, dim=3)

    proc_knl = preprocess_kernel(unproc_knl)
    proc_knl = lp.create_dependencies_from_legacy_knl(proc_knl)

    # get a linearization to check
    lin_knl = get_one_linearized_kernel(proc_knl)
    lin_items = lin_knl.linearization

    linearization_is_valid = lp.check_linearization_validity(
        proc_knl, lin_items)
    assert linearization_is_valid
'''


def test_linearization_checker_with_multi_domain():

    lp.set_caching_enabled(False)
    # TODO REMOVE THIS^ (prevents
    # TypeError: unsupported type for persistent hash keying:<class 'islpy._isl.Map'>
    # )

    unproc_knl = lp.make_kernel(
        [
            "{[i]: 0<=i<ni}",
            "{[j]: 0<=j<nj}",
            "{[k]: 0<=k<nk}",
            "{[x,xx]: 0<=x,xx<nx}",
        ],
        """
        for x,xx
          for i
            <>acc = 0 {id=insn0}
            for j
              for k
                acc = acc + j + k {id=insn1,dep=insn0}
              end
            end
          end
        end
        """,
        name="nest_multi_dom",
        assumptions="ni,nj,nk,nx >= 1",
        lang_version=(2018, 2)
        )
    unproc_knl = lp.prioritize_loops(unproc_knl, "x,xx,i")
    unproc_knl = lp.prioritize_loops(unproc_knl, "i,j")
    unproc_knl = lp.prioritize_loops(unproc_knl, "j,k")

    proc_knl = preprocess_kernel(unproc_knl)
    proc_knl = lp.create_dependencies_from_legacy_knl(proc_knl)

    # get a linearization to check
    lin_knl = get_one_linearized_kernel(proc_knl)
    lin_items = lin_knl.linearization

    linearization_is_valid = lp.check_linearization_validity(
        proc_knl, lin_items)
    assert linearization_is_valid


def test_linearization_checker_with_loop_carried_deps():

    lp.set_caching_enabled(False)
    # TODO REMOVE THIS^ (prevents
    # TypeError: unsupported type for persistent hash keying:<class 'islpy._isl.Map'>
    # )

    unproc_knl = lp.make_kernel(
        "{[i]: 0<=i<n}",
        """
        <>acc0 = 0 {id=insn0}
        for i
          acc0 = acc0 + i {id=insn1,dep=insn0}
          <>acc2 = acc0 + i {id=insn2,dep=insn1}
          <>acc3 = acc2 + i {id=insn3,dep=insn2}
          <>acc4 = acc0 + i {id=insn4,dep=insn1}
        end
        """,
        name="loop_carried_deps",
        assumptions="n >= 1",
        lang_version=(2018, 2)
        )

    proc_knl = preprocess_kernel(unproc_knl)
    proc_knl = lp.create_dependencies_from_legacy_knl(proc_knl)

    # get a linearization to check
    lin_knl = get_one_linearized_kernel(proc_knl)
    lin_items = lin_knl.linearization

    linearization_is_valid = lp.check_linearization_validity(
        proc_knl, lin_items)
    assert linearization_is_valid


def test_linearization_checker_and_invalid_prioritiy_detection():

    lp.set_caching_enabled(False)
    # TODO REMOVE THIS^ (prevents
    # TypeError: unsupported type for persistent hash keying:<class 'islpy._isl.Map'>
    # )

    ref_knl = lp.make_kernel(
        [
            "{[h]: 0<=h<nh}",
            "{[i]: 0<=i<ni}",
            "{[j]: 0<=j<nj}",
            "{[k]: 0<=k<nk}",
        ],
        """
        <> acc = 0
        for h,i,j,k
              acc = acc + h + i + j + k
        end
        """,
        name="priorities",
        assumptions="ni,nj,nk,nh >= 1",
        lang_version=(2018, 2)
        )

    unproc_knl0 = ref_knl

    # no error:
    unproc_knl0 = lp.prioritize_loops(unproc_knl0, "h,i")
    unproc_knl0 = lp.prioritize_loops(unproc_knl0, "i,j")
    unproc_knl0 = lp.prioritize_loops(unproc_knl0, "j,k")

    proc_knl0 = preprocess_kernel(unproc_knl0)
    proc_knl0 = lp.create_dependencies_from_legacy_knl(proc_knl0)

    # get a linearization to check
    lin_knl0 = get_one_linearized_kernel(proc_knl0)
    lin_items = lin_knl0.linearization

    linearization_is_valid = lp.check_linearization_validity(
        proc_knl0, lin_items)
    assert linearization_is_valid

    unproc_knl1 = ref_knl

    # no error:
    unproc_knl1 = lp.prioritize_loops(unproc_knl1, "h,i,k")
    unproc_knl1 = lp.prioritize_loops(unproc_knl1, "h,j,k")

    proc_knl1 = preprocess_kernel(unproc_knl1)
    proc_knl1 = lp.create_dependencies_from_legacy_knl(proc_knl1)

    # get a linearization to check
    lin_knl1 = get_one_linearized_kernel(proc_knl1)
    lin_items = lin_knl1.linearization

    linearization_is_valid = lp.check_linearization_validity(
        proc_knl1, lin_items)
    assert linearization_is_valid

    unproc_knl2 = ref_knl

    # error (cycle):
    unproc_knl2 = lp.prioritize_loops(unproc_knl2, "h,i,j")
    unproc_knl2 = lp.prioritize_loops(unproc_knl2, "j,k")
    # TODO think about when legacy deps should be updated based on prio changes

    # TODO move constrain_loop_nesting stuff to later PR
    try:
        if hasattr(lp, "constrain_loop_nesting"):
            unproc_knl2 = lp.constrain_loop_nesting(  # pylint:disable=no-member
                unproc_knl2, "k,i")

            # legacy deps depend on priorities, so update deps using new knl
            proc_knl2 = preprocess_kernel(unproc_knl2)
            proc_knl2 = lp.create_dependencies_from_legacy_knl(proc_knl2)
        else:
            unproc_knl2 = lp.prioritize_loops(unproc_knl2, "k,i")

            # legacy deps depend on priorities, so update deps using new knl
            proc_knl2 = preprocess_kernel(unproc_knl2)
            proc_knl2 = lp.create_dependencies_from_legacy_knl(proc_knl2)

            # get a linearization to check
            lin_knl2 = get_one_linearized_kernel(proc_knl2)
            lin_items = lin_knl2.linearization

            linearization_is_valid = lp.check_linearization_validity(
                proc_knl2, lin_items)
        # should raise error
        assert False
    except ValueError as e:
        if hasattr(lp, "constrain_loop_nesting"):
            assert "cycle detected" in str(e)
        else:
            assert "invalid priorities" in str(e)

    unproc_knl3 = ref_knl

    # error (inconsistent priorities):
    unproc_knl3 = lp.prioritize_loops(unproc_knl3, "h,i,j,k")
    # TODO think about when legacy deps should be updated based on prio changes
    # TODO move constrain_loop_nesting stuff to later PR
    try:
        if hasattr(lp, "constrain_loop_nesting"):
            unproc_knl3 = lp.constrain_loop_nesting(  # pylint:disable=no-member
                unproc_knl3, "h,j,i,k")

            # legacy deps depend on priorities, so update deps using new knl
            proc_knl3 = preprocess_kernel(unproc_knl3)
            proc_knl3 = lp.create_dependencies_from_legacy_knl(proc_knl3)
        else:
            unproc_knl3 = lp.prioritize_loops(unproc_knl3, "h,j,i,k")

            # legacy deps depend on priorities, so update deps using new knl
            proc_knl3 = preprocess_kernel(unproc_knl3)
            proc_knl3 = lp.create_dependencies_from_legacy_knl(proc_knl3)

            # get a linearization to check
            lin_knl3 = get_one_linearized_kernel(proc_knl3)
            lin_items = lin_knl3.linearization

            linearization_is_valid = lp.check_linearization_validity(
                proc_knl3, lin_items)
        # should raise error
        assert False
    except ValueError as e:
        if hasattr(lp, "constrain_loop_nesting"):
            assert "cycle detected" in str(e)
        else:
            assert "invalid priorities" in str(e)


def test_legacy_dep_creation_with_separate_loops():

    lp.set_caching_enabled(False)
    # TODO REMOVE THIS^ (prevents
    # TypeError: unsupported type for persistent hash keying:<class 'islpy._isl.Map'>
    # )

    # Test two dep situations:
    # 1. stmts with no common inames
    #    expected dep map: {stmt0->stmt1 : domain and True}
    # 2. stmts with no inames
    #    expected dep map: {stmt0->stmt1 : True}
    unproc_knl = lp.make_kernel(
        "{[i,j]: 0<=i<pi and 0<=j<pj}",
        """
        for i
            a[i] = i  {id=insn_a}
        end
        for j
            e[j] = f[j]  {id=insn_b,dep=insn_a}
        end
        <> x = 0.1  {id=insn_c}
        <> y = x  {id=insn_d,dep=insn_c}
        """,
        name="example",
        assumptions="pi,pj >= 1",
        lang_version=(2018, 2)
        )
    unproc_knl = lp.add_and_infer_dtypes(
            unproc_knl,
            {"a": np.float32, "f": np.float32, "x": np.float32, "y": np.float32})

    proc_knl = preprocess_kernel(unproc_knl)
    proc_knl = lp.create_dependencies_from_legacy_knl(proc_knl)

    # get a linearization to check
    lin_knl = get_one_linearized_kernel(proc_knl)
    lin_items = lin_knl.linearization

    linearization_is_valid = lp.check_linearization_validity(
        proc_knl, lin_items)
    assert linearization_is_valid


# TODO create more kernels with invalid linearizations to test linearization checker
# TODO test with multiple deps between same statement pair


if __name__ == "__main__":
    if len(sys.argv) > 1:
        exec(sys.argv[1])
    else:
        from pytest import main
        main([__file__])

# vim: foldmethod=marker<|MERGE_RESOLUTION|>--- conflicted
+++ resolved
@@ -737,13 +737,8 @@
     lin_items = lin_knl.linearization
 
     insn_id_pairs = [("j1", "2"), ("1", "i0")]
-<<<<<<< HEAD
-    scheds = get_pairwise_statement_orderings(
+    pworders = get_pairwise_statement_orderings(
         lin_knl, lin_items, insn_id_pairs)
-=======
-    pworders = get_pairwise_statement_orderings(
-        lin_knl, linearization_items, insn_id_pairs)
->>>>>>> 2f97cc95
 
     # Relationship between j1 and 2 --------------------------------------------
 
