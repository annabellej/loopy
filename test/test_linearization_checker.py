from __future__ import division, print_function

__copyright__ = "Copyright (C) 2019 James Stevens"

__license__ = """
Permission is hereby granted, free of charge, to any person obtaining a copy
of this software and associated documentation files (the "Software"), to deal
in the Software without restriction, including without limitation the rights
to use, copy, modify, merge, publish, distribute, sublicense, and/or sell
copies of the Software, and to permit persons to whom the Software is
furnished to do so, subject to the following conditions:

The above copyright notice and this permission notice shall be included in
all copies or substantial portions of the Software.

THE SOFTWARE IS PROVIDED "AS IS", WITHOUT WARRANTY OF ANY KIND, EXPRESS OR
IMPLIED, INCLUDING BUT NOT LIMITED TO THE WARRANTIES OF MERCHANTABILITY,
FITNESS FOR A PARTICULAR PURPOSE AND NONINFRINGEMENT. IN NO EVENT SHALL THE
AUTHORS OR COPYRIGHT HOLDERS BE LIABLE FOR ANY CLAIM, DAMAGES OR OTHER
LIABILITY, WHETHER IN AN ACTION OF CONTRACT, TORT OR OTHERWISE, ARISING FROM,
OUT OF OR IN CONNECTION WITH THE SOFTWARE OR THE USE OR OTHER DEALINGS IN
THE SOFTWARE.
"""

import six  # noqa: F401
import sys
import numpy as np
import loopy as lp
from pyopencl.tools import (  # noqa
    pytest_generate_tests_for_pyopencl
    as pytest_generate_tests)
from loopy.version import LOOPY_USE_LANGUAGE_VERSION_2018_2  # noqa
import logging
from loopy import (
    preprocess_kernel,
    get_one_linearized_kernel,
)
from loopy.schedule.checker.schedule import (
    LEX_VAR_PREFIX,
    STATEMENT_VAR_NAME,
)

logger = logging.getLogger(__name__)

try:
    import faulthandler
except ImportError:
    pass
else:
    faulthandler.enable()


<<<<<<< HEAD
# {{{ test pairwise schedule map creation

def test_pairwise_schedule_and_map_creation():
=======
def test_lexschedule_creation():
>>>>>>> f137ba36
    import islpy as isl
    from loopy.schedule.checker import (
        get_schedule_for_statement_pair,
    )
    from loopy.schedule.checker.utils import (
        ensure_dim_names_match_and_align,
    )

    # example kernel
    knl = lp.make_kernel(
        [
            "{[i]: 0<=i<pi}",
            "{[k]: 0<=k<pk}",
            "{[j]: 0<=j<pj}",
            "{[t]: 0<=t<pt}",
        ],
        """
        for i
            for k
                <>temp = b[i,k]  {id=insn_a}
            end
            for j
                a[i,j] = temp + 1  {id=insn_b,dep=insn_a}
                c[i,j] = d[i,j]  {id=insn_c}
            end
        end
        for t
            e[t] = f[t]  {id=insn_d}
        end
        """,
        name="example",
        assumptions="pi,pj,pk,pt >= 1",
        lang_version=(2018, 2)
        )
    knl = lp.add_and_infer_dtypes(
            knl,
            {"b": np.float32, "d": np.float32, "f": np.float32})
    knl = lp.prioritize_loops(knl, "i,k")
    knl = lp.prioritize_loops(knl, "i,j")

    # get a linearization
    knl = preprocess_kernel(knl)
    knl = get_one_linearized_kernel(knl)
    linearization_items = knl.linearization

    # There are multiple potential linearization orders for this kernel, so when
    # performing our comparisons for schedule correctness, we need to know which
    # order loopy chose.
    from loopy.schedule import RunInstruction
    linearized_insn_ord = []
    for item in linearization_items:
        if isinstance(item, RunInstruction):
            linearized_insn_ord.append(item.insn_id)

    def _lex_space_string(dim_vals):
        # Return a string describing lex space dimension assignments
        # (used to create maps below)
        return ", ".join(
            ["%s%d=%s" % (LEX_VAR_PREFIX, idx, str(val))
            for idx, val in enumerate(dim_vals)])

    # Relationship between insn_a and insn_b ---------------------------------------

    # Get two maps
    sched_map_before, sched_map_after = get_schedule_for_statement_pair(
        knl,
        linearization_items,
        "insn_a",
        "insn_b",
        )

    # Create expected maps, align, compare

    sched_map_before_expected = isl.Map(
        "[pi, pk] -> { [%s=0, i, k] -> [%s] : 0 <= i < pi and 0 <= k < pk }"
        % (
            STATEMENT_VAR_NAME,
            _lex_space_string(["0", "i", "0", "k", "0"]),
            )
        )
    sched_map_before_expected = ensure_dim_names_match_and_align(
        sched_map_before_expected, sched_map_before)

    sched_map_after_expected = isl.Map(
        "[pi, pj] -> { [%s=1, i, j] -> [%s] : 0 <= i < pi and 0 <= j < pj }"
        % (
            STATEMENT_VAR_NAME,
            _lex_space_string(["0", "i", "1", "j", "0"]),
            )
        )
    sched_map_after_expected = ensure_dim_names_match_and_align(
        sched_map_after_expected, sched_map_after)

    assert sched_map_before == sched_map_before_expected
    assert sched_map_after == sched_map_after_expected

    # ------------------------------------------------------------------------------
    # Relationship between insn_a and insn_c ---------------------------------------

    # Get two maps
    sched_map_before, sched_map_after = get_schedule_for_statement_pair(
        knl,
        linearization_items,
        "insn_a",
        "insn_c",
        )

    # Create expected maps, align, compare

    sched_map_before_expected = isl.Map(
        "[pi, pk] -> { [%s=0, i, k] -> [%s] : 0 <= i < pi and 0 <= k < pk }"
        % (
            STATEMENT_VAR_NAME,
            _lex_space_string(["0", "i", "0", "k", "0"]),
            )
        )
    sched_map_before_expected = ensure_dim_names_match_and_align(
        sched_map_before_expected, sched_map_before)

    sched_map_after_expected = isl.Map(
        "[pi, pj] -> { [%s=1, i, j] -> [%s] : 0 <= i < pi and 0 <= j < pj }"
        % (
            STATEMENT_VAR_NAME,
            _lex_space_string(["0", "i", "1", "j", "0"]),
            )
        )
    sched_map_after_expected = ensure_dim_names_match_and_align(
        sched_map_after_expected, sched_map_after)

    assert sched_map_before == sched_map_before_expected
    assert sched_map_after == sched_map_after_expected

    # ------------------------------------------------------------------------------
    # Relationship between insn_a and insn_d ---------------------------------------

    # insn_a and insn_d could have been linearized in either order
    # (i loop could be before or after t loop)
    def perform_insn_ad_checks_with(a_lex_idx, d_lex_idx):
        # Get two maps
        sched_map_before, sched_map_after = get_schedule_for_statement_pair(
            knl,
            linearization_items,
            "insn_a",
            "insn_d",
            )

        # Create expected maps, align, compare

        sched_map_before_expected = isl.Map(
            "[pi, pk] -> { [%s=0, i, k] -> [%s] : 0 <= i < pi and 0 <= k < pk }"
            % (
                STATEMENT_VAR_NAME,
                _lex_space_string([a_lex_idx, "i", "0", "k", "0"]),
                )
            )
        sched_map_before_expected = ensure_dim_names_match_and_align(
            sched_map_before_expected, sched_map_before)

        sched_map_after_expected = isl.Map(
            "[pt] -> { [%s=1, t] -> [%s] : 0 <= t < pt }"
            % (
                STATEMENT_VAR_NAME,
                _lex_space_string([d_lex_idx, "t", "0", "0", "0"]),
                )
            )
        sched_map_after_expected = ensure_dim_names_match_and_align(
            sched_map_after_expected, sched_map_after)

        assert sched_map_before == sched_map_before_expected
        assert sched_map_after == sched_map_after_expected

    if linearized_insn_ord.index("insn_a") < linearized_insn_ord.index("insn_d"):
        # insn_a was linearized first, check schedule accordingly
        perform_insn_ad_checks_with(0, 1)
    else:
        # insn_d was linearized first, check schedule accordingly
        perform_insn_ad_checks_with(1, 0)

    # ------------------------------------------------------------------------------
    # Relationship between insn_b and insn_c ---------------------------------------

    # insn_b and insn_c could have been linearized in either order
    # (i loop could be before or after t loop)
    def perform_insn_bc_checks_with(b_lex_idx, c_lex_idx):
        # Get two maps
        sched_map_before, sched_map_after = get_schedule_for_statement_pair(
            knl,
            linearization_items,
            "insn_b",
            "insn_c",
            )

        # Create expected maps, align, compare

        sched_map_before_expected = isl.Map(
            "[pi, pj] -> { [%s=0, i, j] -> [%s] : 0 <= i < pi and 0 <= j < pj }"
            % (
                STATEMENT_VAR_NAME,
                _lex_space_string(["0", "i", "0", "j", b_lex_idx]),
                )
            )
        sched_map_before_expected = ensure_dim_names_match_and_align(
            sched_map_before_expected, sched_map_before)

        sched_map_after_expected = isl.Map(
            "[pi, pj] -> { [%s=1, i, j] -> [%s] : 0 <= i < pi and 0 <= j < pj }"
            % (
                STATEMENT_VAR_NAME,
                _lex_space_string(["0", "i", "0", "j", c_lex_idx]),
                )
            )
        sched_map_after_expected = ensure_dim_names_match_and_align(
            sched_map_after_expected, sched_map_after)

        assert sched_map_before == sched_map_before_expected
        assert sched_map_after == sched_map_after_expected

    if linearized_insn_ord.index("insn_b") < linearized_insn_ord.index("insn_c"):
        # insn_b was linearized first, check schedule accordingly
        perform_insn_bc_checks_with(0, 1)
    else:
        # insn_c was linearized first, check schedule accordingly
        perform_insn_bc_checks_with(1, 0)

    # ------------------------------------------------------------------------------
    # Relationship between insn_b and insn_d ---------------------------------------

    # insn_b and insn_d could have been linearized in either order
    # (i loop could be before or after t loop)
    def perform_insn_bd_checks_with(b_lex_idx, d_lex_idx):
        # Get two maps
        sched_map_before, sched_map_after = get_schedule_for_statement_pair(
            knl,
            linearization_items,
            "insn_b",
            "insn_d",
            )

        # Create expected maps, align, compare

        sched_map_before_expected = isl.Map(
            "[pi, pj] -> { [%s=0, i, j] -> [%s] : 0 <= i < pi and 0 <= j < pj }"
            % (
                STATEMENT_VAR_NAME,
                _lex_space_string([b_lex_idx, "i", "0", "j", "0"]),
                )
            )
        sched_map_before_expected = ensure_dim_names_match_and_align(
            sched_map_before_expected, sched_map_before)

        sched_map_after_expected = isl.Map(
            "[pt] -> { [%s=1, t] -> [%s] : 0 <= t < pt }"
            % (
                STATEMENT_VAR_NAME,
                _lex_space_string([d_lex_idx, "t", "0", "0", "0"]),
                )
            )
        sched_map_after_expected = ensure_dim_names_match_and_align(
            sched_map_after_expected, sched_map_after)

        assert sched_map_before == sched_map_before_expected
        assert sched_map_after == sched_map_after_expected

    if linearized_insn_ord.index("insn_b") < linearized_insn_ord.index("insn_d"):
        # insn_b was linearized first, check schedule accordingly
        perform_insn_bd_checks_with(0, 1)
    else:
        # insn_d was linearized first, check schedule accordingly
        perform_insn_bd_checks_with(1, 0)

    # ------------------------------------------------------------------------------
    # Relationship between insn_c and insn_d ---------------------------------------

    # insn_c and insn_d could have been linearized in either order
    # (i loop could be before or after t loop)
    def perform_insn_cd_checks_with(c_lex_idx, d_lex_idx):
        # Get two maps
        sched_map_before, sched_map_after = get_schedule_for_statement_pair(
            knl,
            linearization_items,
            "insn_c",
            "insn_d",
            )

        # Create expected maps, align, compare

        sched_map_before_expected = isl.Map(
            "[pi, pj] -> { [%s=0, i, j] -> [%s] : 0 <= i < pi and 0 <= j < pj }"
            % (
                STATEMENT_VAR_NAME,
                _lex_space_string([c_lex_idx, "i", "0", "j", "0"]),
                )
            )
        sched_map_before_expected = ensure_dim_names_match_and_align(
            sched_map_before_expected, sched_map_before)

        sched_map_after_expected = isl.Map(
            "[pt] -> { [%s=1, t] -> [%s] : 0 <= t < pt }"
            % (
                STATEMENT_VAR_NAME,
                _lex_space_string([d_lex_idx, "t", "0", "0", "0"]),
                )
            )
        sched_map_after_expected = ensure_dim_names_match_and_align(
            sched_map_after_expected, sched_map_after)

        assert sched_map_before == sched_map_before_expected
        assert sched_map_after == sched_map_after_expected

    if linearized_insn_ord.index("insn_c") < linearized_insn_ord.index("insn_d"):
        # insn_c was linearized first, check schedule accordingly
        perform_insn_cd_checks_with(0, 1)
    else:
        # insn_d was linearized first, check schedule accordingly
        perform_insn_cd_checks_with(1, 0)

# }}}


# {{{ test statement instance ordering creation

def test_statement_instance_ordering_creation():
    import islpy as isl
    from loopy.schedule.checker import (
        get_schedule_for_statement_pair,
    )
    from loopy.schedule.checker.schedule import (
        get_lex_order_map_for_sched_space,
    )
    from loopy.schedule.checker.utils import (
        ensure_dim_names_match_and_align,
        append_marker_to_isl_map_var_names,
    )
    from loopy.schedule.checker.lexicographic_order_map import (
        get_statement_ordering_map,
    )

    # example kernel (add deps to fix loop order)
    knl = lp.make_kernel(
        [
            "{[i]: 0<=i<pi}",
            "{[k]: 0<=k<pk}",
            "{[j]: 0<=j<pj}",
            "{[t]: 0<=t<pt}",
        ],
        """
        for i
            for k
                <>temp = b[i,k]  {id=insn_a}
            end
            for j
                a[i,j] = temp + 1  {id=insn_b,dep=insn_a}
                c[i,j] = d[i,j]  {id=insn_c,dep=insn_b}
            end
        end
        for t
            e[t] = f[t]  {id=insn_d, dep=insn_c}
        end
        """,
        name="example",
        assumptions="pi,pj,pk,pt >= 1",
        lang_version=(2018, 2)
        )
    knl = lp.add_and_infer_dtypes(
            knl,
            {"b": np.float32, "d": np.float32, "f": np.float32})
    knl = lp.prioritize_loops(knl, "i,k")
    knl = lp.prioritize_loops(knl, "i,j")

    # get a linearization
    knl = preprocess_kernel(knl)
    knl = get_one_linearized_kernel(knl)
    linearization_items = knl.linearization

    def check_sio_for_insn_pair(
            insn_id_before,
            insn_id_after,
            expected_lex_order_map,
            expected_sio,
            ):

        # Get pairwise schedule
        sched_map_before, sched_map_after = get_schedule_for_statement_pair(
            knl,
            linearization_items,
            insn_id_before,
            insn_id_after,
            )

        # get map representing lexicographic ordering
        sched_lex_order_map = get_lex_order_map_for_sched_space(sched_map_before)

        assert sched_lex_order_map == expected_lex_order_map

        # create statement instance ordering,
        # maps each statement instance to all statement instances occuring later
        sio = get_statement_ordering_map(
            sched_map_before,
            sched_map_after,
            sched_lex_order_map,
            )

        sio_aligned = ensure_dim_names_match_and_align(sio, expected_sio)

        assert sio_aligned == expected_sio

    expected_lex_order_map = isl.Map(
        "{{ "
        "[{0}0', {0}1', {0}2', {0}3', {0}4'] -> [{0}0, {0}1, {0}2, {0}3, {0}4] :"
        "("
        "{0}0' < {0}0 "
        ") or ("
        "{0}0'={0}0 and {0}1' < {0}1 "
        ") or ("
        "{0}0'={0}0 and {0}1'={0}1 and {0}2' < {0}2 "
        ") or ("
        "{0}0'={0}0 and {0}1'={0}1 and {0}2'={0}2 and {0}3' < {0}3 "
        ") or ("
        "{0}0'={0}0 and {0}1'={0}1 and {0}2'={0}2 and {0}3'={0}3 and {0}4' < {0}4"
        ")"
        "}}".format(LEX_VAR_PREFIX))

    # Isl ignores these apostrophes, but test would still pass since it ignores
    # variable names when checking for equality. Even so, explicitly add apostrophes
    # for sanity.
    expected_lex_order_map = append_marker_to_isl_map_var_names(
        expected_lex_order_map, isl.dim_type.in_, "'")

    # Relationship between insn_a and insn_b ---------------------------------------

    expected_sio = isl.Map(
        "[pi, pj, pk] -> {{ "
        "[{0}'=0, i', k'] -> [{0}=1, i, j] : "
        "0 <= i' < pi and 0 <= k' < pk and 0 <= j < pj and 0 <= i < pi and i > i'; "
        "[{0}'=0, i', k'] -> [{0}=1, i=i', j] : "
        "0 <= i' < pi and 0 <= k' < pk and 0 <= j < pj "
        "}}".format(STATEMENT_VAR_NAME)
        )
    # isl ignores these apostrophes, so explicitly add them
    expected_sio = append_marker_to_isl_map_var_names(
        expected_sio, isl.dim_type.in_, "'")

    check_sio_for_insn_pair(
        "insn_a", "insn_b", expected_lex_order_map, expected_sio)

    # Relationship between insn_a and insn_c ---------------------------------------

    expected_sio = isl.Map(
        "[pi, pj, pk] -> {{ "
        "[{0}'=0, i', k'] -> [{0}=1, i, j] : "
        "0 <= i' < pi and 0 <= k' < pk and 0 <= j < pj and 0 <= i < pi and i > i'; "
        "[{0}'=0, i', k'] -> [{0}=1, i=i', j] : "
        "0 <= i' < pi and 0 <= k' < pk and 0 <= j < pj "
        "}}".format(STATEMENT_VAR_NAME)
        )
    # isl ignores these apostrophes, so explicitly add them
    expected_sio = append_marker_to_isl_map_var_names(
        expected_sio, isl.dim_type.in_, "'")

    check_sio_for_insn_pair(
        "insn_a", "insn_c", expected_lex_order_map, expected_sio)

    # Relationship between insn_a and insn_d ---------------------------------------

    expected_sio = isl.Map(
        "[pt, pi, pk] -> {{ "
        "[{0}'=0, i', k'] -> [{0}=1, t] : "
        "0 <= i' < pi and 0 <= k' < pk and 0 <= t < pt "
        "}}".format(STATEMENT_VAR_NAME)
        )
    # isl ignores these apostrophes, so explicitly add them
    expected_sio = append_marker_to_isl_map_var_names(
        expected_sio, isl.dim_type.in_, "'")

    check_sio_for_insn_pair(
        "insn_a", "insn_d", expected_lex_order_map, expected_sio)

    # Relationship between insn_b and insn_c ---------------------------------------

    expected_sio = isl.Map(
        "[pi, pj] -> {{ "
        "[{0}'=0, i', j'] -> [{0}=1, i, j] : "
        "0 <= i' < pi and 0 <= j' < pj and i > i' and 0 <= i < pi and 0 <= j < pj; "
        "[{0}'=0, i', j'] -> [{0}=1, i=i', j] : "
        "0 <= i' < pi and 0 <= j' < pj and j > j' and 0 <= j < pj; "
        "[{0}'=0, i', j'] -> [{0}=1, i=i', j=j'] : "
        "0 <= i' < pi and 0 <= j' < pj "
        "}}".format(STATEMENT_VAR_NAME)
        )
    # isl ignores these apostrophes, so explicitly add them
    expected_sio = append_marker_to_isl_map_var_names(
        expected_sio, isl.dim_type.in_, "'")

    check_sio_for_insn_pair(
        "insn_b", "insn_c", expected_lex_order_map, expected_sio)

    # Relationship between insn_b and insn_d ---------------------------------------

    expected_sio = isl.Map(
        "[pt, pi, pj] -> {{ "
        "[{0}'=0, i', j'] -> [{0}=1, t] : "
        "0 <= i' < pi and 0 <= j' < pj and 0 <= t < pt "
        "}}".format(STATEMENT_VAR_NAME)
        )
    # isl ignores these apostrophes, so explicitly add them
    expected_sio = append_marker_to_isl_map_var_names(
        expected_sio, isl.dim_type.in_, "'")

    check_sio_for_insn_pair(
        "insn_b", "insn_d", expected_lex_order_map, expected_sio)

    # Relationship between insn_c and insn_d ---------------------------------------

    expected_sio = isl.Map(
        "[pt, pi, pj] -> {{ "
        "[{0}'=0, i', j'] -> [{0}=1, t] : "
        "0 <= i' < pi and 0 <= j' < pj and 0 <= t < pt "
        "}}".format(STATEMENT_VAR_NAME)
        )
    # isl ignores these apostrophes, so explicitly add them
    expected_sio = append_marker_to_isl_map_var_names(
        expected_sio, isl.dim_type.in_, "'")

    check_sio_for_insn_pair(
        "insn_c", "insn_d", expected_lex_order_map, expected_sio)

# }}}


if __name__ == "__main__":
    if len(sys.argv) > 1:
        exec(sys.argv[1])
    else:
        from pytest import main
        main([__file__])

# vim: foldmethod=marker<|MERGE_RESOLUTION|>--- conflicted
+++ resolved
@@ -50,13 +50,9 @@
     faulthandler.enable()
 
 
-<<<<<<< HEAD
-# {{{ test pairwise schedule map creation
-
-def test_pairwise_schedule_and_map_creation():
-=======
-def test_lexschedule_creation():
->>>>>>> f137ba36
+# {{{ test pairwise schedule creation
+
+def test_pairwise_schedule_creation():
     import islpy as isl
     from loopy.schedule.checker import (
         get_schedule_for_statement_pair,
