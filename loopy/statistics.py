__copyright__ = """
Copyright (C) 2015 James Stevens
Copyright (C) 2018 Kaushik Kulkarni
Copyright (C) 2019 Andreas Kloeckner
"""


__license__ = """
Permission is hereby granted, free of charge, to any person obtaining a copy
of this software and associated documentation files (the "Software"), to deal
in the Software without restriction, including without limitation the rights
to use, copy, modify, merge, publish, distribute, sublicense, and/or sell
copies of the Software, and to permit persons to whom the Software is
furnished to do so, subject to the following conditions:

The above copyright notice and this permission notice shall be included in
all copies or substantial portions of the Software.

THE SOFTWARE IS PROVIDED "AS IS", WITHOUT WARRANTY OF ANY KIND, EXPRESS OR
IMPLIED, INCLUDING BUT NOT LIMITED TO THE WARRANTIES OF MERCHANTABILITY,
FITNESS FOR A PARTICULAR PURPOSE AND NONINFRINGEMENT. IN NO EVENT SHALL THE
AUTHORS OR COPYRIGHT HOLDERS BE LIABLE FOR ANY CLAIM, DAMAGES OR OTHER
LIABILITY, WHETHER IN AN ACTION OF CONTRACT, TORT OR OTHERWISE, ARISING FROM,
OUT OF OR IN CONNECTION WITH THE SOFTWARE OR THE USE OR OTHER DEALINGS IN
THE SOFTWARE.
"""

import loopy as lp
from islpy import dim_type
import islpy as isl
from pymbolic.mapper import CombineMapper
from loopy.kernel.data import (
        MultiAssignmentBase, TemporaryVariable, AddressSpace)
from loopy.diagnostic import warn_with_kernel, LoopyError
from loopy.symbolic import CoefficientCollector
from pytools import ImmutableRecord, memoize_method
from loopy.kernel.function_interface import CallableKernel
<<<<<<< HEAD
from loopy.program import Program
=======
from loopy.kernel import LoopKernel
from loopy.program import make_program
from functools import partial
>>>>>>> 23d7e9ca


__doc__ = """

.. currentmodule:: loopy

.. autoclass:: ToCountMap
.. autoclass:: ToCountPolynomialMap
.. autoclass:: CountGranularity
.. autoclass:: Op
.. autoclass:: MemAccess

.. autofunction:: get_op_map
.. autofunction:: get_mem_access_map
.. autofunction:: get_synchronization_map

.. autofunction:: gather_access_footprints
.. autofunction:: gather_access_footprint_bytes

.. currentmodule:: loopy.statistics

.. autoclass:: GuardedPwQPolynomial

.. currentmodule:: loopy
"""


# FIXME:
# - The SUBGROUP granularity is completely broken if the root kernel
#   contains the grid and the operations get counted in the callee.
#   To test, most of those are set to WORKITEM instead below (marked
#   with FIXMEs). This leads to value mismatches and key errors in
#   the tests.
# - Currently, nothing prevents summation across different
#   granularities, which is guaranteed to yield bogus results.
# - AccessFootprintGatherer needs to be redone to match get_op_map and
#   get_mem_access_map style
# - Test for the subkernel functionality need to be written


def get_kernel_parameter_space(kernel):
    return isl.Space.create_from_names(kernel.isl_context,
            set=[], params=sorted(list(kernel.outer_params()))).params()


def get_kernel_zero_pwqpolynomial(kernel):
    space = get_kernel_parameter_space(kernel)
    space = space.insert_dims(dim_type.out, 0, 1)
    return isl.PwQPolynomial.zero(space)


# {{{ GuardedPwQPolynomial

def _get_param_tuple(obj):
    return tuple(
            obj.get_dim_name(dim_type.param, i)
            for i in range(obj.dim(dim_type.param)))


class GuardedPwQPolynomial:
    def __init__(self, pwqpolynomial, valid_domain):
        self.pwqpolynomial = pwqpolynomial
        self.valid_domain = valid_domain

        assert (_get_param_tuple(pwqpolynomial.space)
                == _get_param_tuple(valid_domain.space))

    @property
    def space(self):
        return self.valid_domain.space

    def __add__(self, other):
        if isinstance(other, GuardedPwQPolynomial):
            return GuardedPwQPolynomial(
                    self.pwqpolynomial + other.pwqpolynomial,
                    self.valid_domain & other.valid_domain)
        else:
            return GuardedPwQPolynomial(
                    self.pwqpolynomial + other,
                    self.valid_domain)

    __radd__ = __add__

    def __mul__(self, other):
        if isinstance(other, GuardedPwQPolynomial):
            return GuardedPwQPolynomial(
                    self.pwqpolynomial * other.pwqpolynomial,
                    self.valid_domain & other.valid_domain)
        else:
            return GuardedPwQPolynomial(
                    self.pwqpolynomial * other,
                    self.valid_domain)

    __rmul__ = __mul__

    def eval_with_dict(self, value_dict):
        space = self.pwqpolynomial.space
        pt = isl.Point.zero(space.params())

        for i in range(space.dim(dim_type.param)):
            par_name = space.get_dim_name(dim_type.param, i)
            pt = pt.set_coordinate_val(
                dim_type.param, i, value_dict[par_name])

        if not (isl.Set.from_point(pt) <= self.valid_domain):
            raise ValueError("evaluation point outside of domain of "
                    "definition of piecewise quasipolynomial")

        return self.pwqpolynomial.eval(pt).to_python()

    @staticmethod
    def zero():
        p = isl.PwQPolynomial("{ 0 }")
        return GuardedPwQPolynomial(p, isl.Set.universe(p.domain().space))

    def __str__(self):
        return str(self.pwqpolynomial)

    def __repr__(self):
        return "Guarded" + repr(self.pwqpolynomial)

# }}}


# {{{ ToCountMap

class ToCountMap:
    """A map from work descriptors like :class:`Op` and :class:`MemAccess`
    to any arithmetic type.

    .. automethod:: __getitem__
    .. automethod:: __str__
    .. automethod:: __repr__
    .. automethod:: __len__
    .. automethod:: get
    .. automethod:: items
    .. automethod:: keys
    .. automethod:: values

    .. automethod:: copy
    .. automethod:: with_set_attributes

    .. automethod:: filter_by
    .. automethod:: filter_by_func
    .. automethod:: group_by
    .. automethod:: to_bytes
    .. automethod:: sum
    .. automethod:: eval_and_sum

    """

    def __init__(self, count_map=None):
        if count_map is None:
            count_map = {}

        self.count_map = count_map

    def _zero(self):
        return 0

    def __add__(self, other):
        result = self.count_map.copy()
        for k, v in other.count_map.items():
            result[k] = self.count_map.get(k, 0) + v
        return self.copy(count_map=result)

    def __radd__(self, other):
        if other != 0:
            raise ValueError("ToCountMap: Attempted to add ToCountMap "
                                "to {} {}. ToCountMap may only be added to "
                                "0 and other ToCountMap objects."
                                .format(type(other), other))

        return self

    def __mul__(self, other):
        if isinstance(other, GuardedPwQPolynomial):
            return self.copy({
                index: value*other
                for index, value in self.count_map.items()})
        else:
            raise ValueError("ToCountMap: Attempted to multiply "
                                "ToCountMap by {} {}."
                                .format(type(other), other))

    __rmul__ = __mul__

    def __getitem__(self, index):
        return self.count_map[index]

    def __repr__(self):
        return repr(self.count_map)

    def __str__(self):
        return "\n".join(
                f"{k}: {v}"
                for k, v in sorted(self.count_map.items(),
                    key=lambda k: str(k)))

    def __len__(self):
        return len(self.count_map)

    def get(self, key, default=None):
        return self.count_map.get(key, default)

    def items(self):
        return self.count_map.items()

    def keys(self):
        return self.count_map.keys()

    def values(self):
        return self.count_map.values()

    def copy(self, count_map=None):
        if count_map is None:
            count_map = self.count_map

        return type(self)(count_map=count_map)

    def with_set_attributes(self, **kwargs):
        return self.copy(count_map={
            key.copy(**kwargs): val
            for key, val in self.count_map.items()})

    def filter_by(self, **kwargs):
        """Remove items without specified key fields.

        :arg kwargs: Keyword arguments matching fields in the keys of the
            :class:`ToCountMap`, each given a list of allowable values for that
            key field.

        :return: A :class:`ToCountMap` containing the subset of the items in
            the original :class:`ToCountMap` that match the field values
            passed.

        Example usage::

            # (first create loopy kernel and specify array data types)

            params = {"n": 512, "m": 256, "l": 128}
            mem_map = lp.get_mem_access_map(knl)
            filtered_map = mem_map.filter_by(direction=["load"],
                                             variable=["a","g"])
            tot_loads_a_g = filtered_map.eval_and_sum(params)

            # (now use these counts to, e.g., predict performance)

        """

        new_count_map = {}

        class _Sentinel:
            pass

        new_kwargs = {}
        for arg_field, allowable_vals in kwargs.items():
            if arg_field == "dtype":
                from loopy.types import to_loopy_type
                allowable_vals = [to_loopy_type(dtype) for dtype in allowable_vals]

            new_kwargs[arg_field] = allowable_vals

        for key, val in self.count_map.items():
            if all(getattr(key, arg_field, _Sentinel) in allowable_vals
                    for arg_field, allowable_vals in new_kwargs.items()):
                new_count_map[key] = val

        return self.copy(count_map=new_count_map)

    def filter_by_func(self, func):
        """Keep items that pass a test.

        :arg func: A function that takes a map key a parameter and returns a
            :class:`bool`.

        :arg: A :class:`ToCountMap` containing the subset of the items in the
            original :class:`ToCountMap` for which func(key) is true.

        Example usage::

            # (first create loopy kernel and specify array data types)

            params = {"n": 512, "m": 256, "l": 128}
            mem_map = lp.get_mem_access_map(knl)
            def filter_func(key):
                return key.lid_strides[0] > 1 and key.lid_strides[0] <= 4:

            filtered_map = mem_map.filter_by_func(filter_func)
            tot = filtered_map.eval_and_sum(params)

            # (now use these counts to, e.g., predict performance)

        """

        new_count_map = {}

        for self_key, self_val in self.count_map.items():
            if func(self_key):
                new_count_map[self_key] = self_val

        return self.copy(count_map=new_count_map)

    def group_by(self, *args):
        """Group map items together, distinguishing by only the key fields
        passed in args.

        :arg args: Zero or more :class:`str` fields of map keys.

        :return: A :class:`ToCountMap` containing the same total counts grouped
            together by new keys that only contain the fields specified in the
            arguments passed.

        Example usage::

            # (first create loopy kernel and specify array data types)

            params = {"n": 512, "m": 256, "l": 128}
            mem_map = get_mem_access_map(knl)
            grouped_map = mem_map.group_by("mtype", "dtype", "direction")

            f32_global_ld = grouped_map[MemAccess(mtype="global",
                                                  dtype=np.float32,
                                                  direction="load")
                                       ].eval_with_dict(params)
            f32_global_st = grouped_map[MemAccess(mtype="global",
                                                  dtype=np.float32,
                                                  direction="store")
                                       ].eval_with_dict(params)
            f32_local_ld = grouped_map[MemAccess(mtype="local",
                                                 dtype=np.float32,
                                                 direction="load")
                                      ].eval_with_dict(params)
            f32_local_st = grouped_map[MemAccess(mtype="local",
                                                 dtype=np.float32,
                                                 direction="store")
                                      ].eval_with_dict(params)

            op_map = get_op_map(knl)
            ops_dtype = op_map.group_by("dtype")

            f32ops = ops_dtype[Op(dtype=np.float32)].eval_with_dict(params)
            f64ops = ops_dtype[Op(dtype=np.float64)].eval_with_dict(params)
            i32ops = ops_dtype[Op(dtype=np.int32)].eval_with_dict(params)

            # (now use these counts to, e.g., predict performance)

        """

        new_count_map = {}

        # make sure all item keys have same type
        if self.count_map:
            key_type = type(list(self.keys())[0])
            if not all(isinstance(x, key_type) for x in self.keys()):
                raise ValueError("ToCountMap: group_by() function may only "
                                 "be used on ToCountMaps with uniform keys")
        else:
            return self

        for self_key, self_val in self.count_map.items():
            new_key = key_type(
                    **{
                        field: getattr(self_key, field)
                        for field in args})

            new_count_map[new_key] = new_count_map.get(new_key, 0) + self_val

        return self.copy(count_map=new_count_map)

    def to_bytes(self):
        """Convert counts to bytes using data type in map key.

        :return: A :class:`ToCountMap` mapping each original key to an
            :class:`islpy.PwQPolynomial` with counts in bytes rather than
            instances.

        Example usage::

            # (first create loopy kernel and specify array data types)

            bytes_map = get_mem_access_map(knl).to_bytes()
            params = {"n": 512, "m": 256, "l": 128}

            s1_g_ld_byt = bytes_map.filter_by(
                                mtype=["global"], lid_strides={0: 1},
                                direction=["load"]).eval_and_sum(params)
            s2_g_ld_byt = bytes_map.filter_by(
                                mtype=["global"], lid_strides={0: 2},
                                direction=["load"]).eval_and_sum(params)
            s1_g_st_byt = bytes_map.filter_by(
                                mtype=["global"], lid_strides={0: 1},
                                direction=["store"]).eval_and_sum(params)
            s2_g_st_byt = bytes_map.filter_by(
                                mtype=["global"], lid_strides={0: 2},
                                direction=["store"]).eval_and_sum(params)

            # (now use these counts to, e.g., predict performance)

        """

        new_count_map = {}

        for key, val in self.count_map.items():
            new_count_map[key] = int(key.dtype.itemsize) * val

        return self.copy(new_count_map)

    def sum(self):
        """:return: A sum of the values of the dictionary."""

        total = self._zero()

        for k, v in self.count_map.items():
            total += v

        return total

# }}}


# {{{ ToCountPolynomialMap

class ToCountPolynomialMap(ToCountMap):
    """Maps any type of key to a :class:`islpy.PwQPolynomial` or a
    :class:`GuardedPwQPolynomial`.
    """

    def __init__(self, space, count_map=None):
        if not isinstance(space, isl.Space):
            raise TypeError(
                    "first argument to ToCountPolynomialMap must be "
                    "of type islpy.Space")

        assert space.is_params()
        self.space = space

        space_param_tuple = _get_param_tuple(space)

        for key, val in count_map.items():
            if isinstance(val, isl.PwQPolynomial):
                assert val.dim(dim_type.out) == 1
            elif isinstance(val, GuardedPwQPolynomial):
                assert val.pwqpolynomial.dim(dim_type.out) == 1
            else:
                raise TypeError("unexpected value type")

            assert _get_param_tuple(val.space) == space_param_tuple

        super().__init__(count_map)

    def _zero(self):
        space = self.space.insert_dims(dim_type.out, 0, 1)
        return isl.PwQPolynomial.zero(space)

    def copy(self, count_map=None, space=None):
        if count_map is None:
            count_map = self.count_map

        if space is None:
            space = self.space

        return type(self)(space, count_map)

    def eval_and_sum(self, params=None):
        """Add all counts and evaluate with provided parameter dict *params*

        :return: An :class:`int` containing the sum of all counts
            evaluated with the parameters provided.

        Example usage::

            # (first create loopy kernel and specify array data types)

            params = {"n": 512, "m": 256, "l": 128}
            mem_map = lp.get_mem_access_map(knl)
            filtered_map = mem_map.filter_by(direction=["load"],
                                             variable=["a", "g"])
            tot_loads_a_g = filtered_map.eval_and_sum(params)

            # (now use these counts to, e.g., predict performance)

        """
        if params is None:
            params = {}

        return self.sum().eval_with_dict(params)

# }}}


# {{{ subst_into_to_count_map

def subst_into_guarded_pwqpolynomial(new_space, guarded_poly, subst_dict):
    from loopy.isl_helpers import subst_into_pwqpolynomial, get_param_subst_domain

    poly = subst_into_pwqpolynomial(
            new_space, guarded_poly.pwqpolynomial, subst_dict)

    valid_domain = guarded_poly.valid_domain
    i_begin_subst_space = valid_domain.dim(dim_type.param)

    valid_domain, subst_domain, _ = get_param_subst_domain(
            new_space, guarded_poly.valid_domain, subst_dict)

    valid_domain = valid_domain & subst_domain
    valid_domain = valid_domain.project_out(dim_type.param, 0, i_begin_subst_space)
    return GuardedPwQPolynomial(poly, valid_domain)


def subst_into_to_count_map(space, tcm, subst_dict):
    from loopy.isl_helpers import subst_into_pwqpolynomial
    new_count_map = {}
    for key, value in tcm.count_map.items():
        if isinstance(value, GuardedPwQPolynomial):
            new_count_map[key] = subst_into_guarded_pwqpolynomial(
                    space, value, subst_dict)

        elif isinstance(value, isl.PwQPolynomial):
            new_count_map[key] = subst_into_pwqpolynomial(space, value, subst_dict)

        elif isinstance(value, int):
            new_count_map[key] = value

        else:
            raise ValueError("unexpected value type")

    return tcm.copy(space=space, count_map=new_count_map)

# }}}


def stringify_stats_mapping(m):

    from warnings import warn
    warn("stringify_stats_mapping is deprecated and will be removed in 2020."
            " Use ToCountMap.__str__() instead.", DeprecationWarning, stacklevel=2)

    result = ""
    for key in sorted(m.keys(), key=lambda k: str(k)):
        result += ("{} : {}\n".format(key, m[key]))
    return result


# {{{ CountGranularity

class CountGranularity:
    """Strings specifying whether an operation should be counted once per
    *work-item*, *sub-group*, or *work-group*.

    .. attribute:: WORKITEM

       A :class:`str` that specifies that an operation should be counted
       once per *work-item*.

    .. attribute:: SUBGROUP

       A :class:`str` that specifies that an operation should be counted
       once per *sub-group*.

    .. attribute:: WORKGROUP

       A :class:`str` that specifies that an operation should be counted
       once per *work-group*.

    """

    WORKITEM = "workitem"
    SUBGROUP = "subgroup"
    WORKGROUP = "workgroup"
    ALL = [WORKITEM, SUBGROUP, WORKGROUP]

# }}}


# {{{ Op descriptor

class Op(ImmutableRecord):
    """A descriptor for a type of arithmetic operation.

    .. attribute:: dtype

       A :class:`loopy.types.LoopyType` or :class:`numpy.dtype` that specifies the
       data type operated on.

    .. attribute:: name

       A :class:`str` that specifies the kind of arithmetic operation as
       *add*, *mul*, *div*, *pow*, *shift*, *bw* (bitwise), etc.

    .. attribute:: count_granularity

       A :class:`str` that specifies whether this operation should be counted
       once per *work-item*, *sub-group*, or *work-group*. The granularities
       allowed can be found in :class:`CountGranularity`, and may be accessed,
       e.g., as ``CountGranularity.WORKITEM``. A work-item is a single instance
       of computation executing on a single processor (think "thread"), a
       collection of which may be grouped together into a work-group. Each
       work-group executes on a single compute unit with all work-items within
       the work-group sharing local memory. A sub-group is an
       implementation-dependent grouping of work-items within a work-group,
       analagous to an NVIDIA CUDA warp.

    .. attribute:: kernel_name

        A :class:`str` representing the kernel name where the operation occurred.

    """

    def __init__(self, dtype=None, name=None, count_granularity=None,
            kernel_name=None):
        if count_granularity not in CountGranularity.ALL+[None]:
            raise ValueError("Op.__init__: count_granularity '%s' is "
                    "not allowed. count_granularity options: %s"
                    % (count_granularity, CountGranularity.ALL+[None]))

        if dtype is not None:
            from loopy.types import to_loopy_type
            dtype = to_loopy_type(dtype)

        super().__init__(dtype=dtype, name=name,
                        count_granularity=count_granularity,
                        kernel_name=kernel_name)

    def __repr__(self):
        # Record.__repr__ overridden for consistent ordering and conciseness
        if self.kernel_name is not None:
            return (f"Op({self.dtype}, {self.name}, {self.count_granularity},"
                    f" {self.kernel_name})")
        else:
            return f"Op({self.dtype}, {self.name}, {self.count_granularity})"

# }}}


# {{{ MemAccess descriptor

class MemAccess(ImmutableRecord):
    """A descriptor for a type of memory access.

    .. attribute:: mtype

       A :class:`str` that specifies the memory type accessed as **global**
       or **local**

    .. attribute:: dtype

       A :class:`loopy.types.LoopyType` or :class:`numpy.dtype` that specifies the
       data type accessed.

    .. attribute:: lid_strides

       A :class:`dict` of **{** :class:`int` **:**
       :class:`pymbolic.primitives.Expression` or :class:`int` **}** that
       specifies local strides for each local id in the memory access index.
       Local ids not found will not be present in ``lid_strides.keys()``.
       Uniform access (i.e. work-items within a sub-group access the same
       item) is indicated by setting ``lid_strides[0]=0``, but may also occur
       when no local id 0 is found, in which case the 0 key will not be
       present in lid_strides.

    .. attribute:: gid_strides

       A :class:`dict` of **{** :class:`int` **:**
       :class:`pymbolic.primitives.Expression` or :class:`int` **}** that
       specifies global strides for each global id in the memory access index.
       global ids not found will not be present in ``gid_strides.keys()``.

    .. attribute:: direction

       A :class:`str` that specifies the direction of memory access as
       **load** or **store**.

    .. attribute:: variable

       A :class:`str` that specifies the variable name of the data
       accessed.

    .. attribute:: variable_tag

       A :class:`str` that specifies the variable tag of a
       :class:`loopy.symbolic.TaggedVariable`.

    .. attribute:: count_granularity

       A :class:`str` that specifies whether this operation should be counted
       once per *work-item*, *sub-group*, or *work-group*. The granularities
       allowed can be found in :class:`CountGranularity`, and may be accessed,
       e.g., as ``CountGranularity.WORKITEM``. A work-item is a single instance
       of computation executing on a single processor (think "thread"), a
       collection of which may be grouped together into a work-group. Each
       work-group executes on a single compute unit with all work-items within
       the work-group sharing local memory. A sub-group is an
       implementation-dependent grouping of work-items within a work-group,
       analagous to an NVIDIA CUDA warp.

    .. attribute:: kernel_name

        A :class:`str` representing the kernel name where the operation occurred.
    """

    def __init__(self, mtype=None, dtype=None, lid_strides=None, gid_strides=None,
                 direction=None, variable=None, variable_tag=None,
                 count_granularity=None, kernel_name=None):

        if count_granularity not in CountGranularity.ALL+[None]:
            raise ValueError("Op.__init__: count_granularity '%s' is "
                    "not allowed. count_granularity options: %s"
                    % (count_granularity, CountGranularity.ALL+[None]))

        if dtype is not None:
            from loopy.types import to_loopy_type
            dtype = to_loopy_type(dtype)

        super().__init__(mtype=mtype, dtype=dtype,
                        lid_strides=lid_strides, gid_strides=gid_strides,
                        direction=direction, variable=variable,
                        variable_tag=variable_tag,
                        count_granularity=count_granularity,
                        kernel_name=kernel_name)

    def __hash__(self):
        # dicts in gid_strides and lid_strides aren't natively hashable
        return hash(repr(self))

    def __repr__(self):
        # Record.__repr__ overridden for consistent ordering and conciseness
        return "MemAccess({}, {}, {}, {}, {}, {}, {}, {}, {})".format(
            self.mtype,
            self.dtype,
            None if self.lid_strides is None else dict(
                sorted(self.lid_strides.items())),
            None if self.gid_strides is None else dict(
                sorted(self.gid_strides.items())),
            self.direction,
            self.variable,
            self.variable_tag,
            self.count_granularity,
            self.kernel_name)

# }}}


# {{{ Sync descriptor

class Sync(ImmutableRecord):
    """A descriptor for a type of synchronization.

    .. attribute:: kind

       A string describing the synchronization kind, e.g. ``"barrier_global"`` or
       ``"barrier_local"`` or ``"kernel_launch"``.

    .. attribute:: kernel_name

        A :class:`str` representing the kernel name where the operation occurred.
    """

    def __init__(self, kind=None, kernel_name=None):
        super().__init__(kind=kind, kernel_name=kernel_name)

    def __repr__(self):
        # Record.__repr__ overridden for consistent ordering and conciseness
        return f"Sync({self.kind}, {self.kernel_name})"

# }}}


# {{{ CounterBase

class CounterBase(CombineMapper):
    def __init__(self, knl, callables_table, kernel_rec):
        self.knl = knl
        self.callables_table = callables_table
        self.kernel_rec = kernel_rec

        from loopy.type_inference import TypeReader
        self.type_inf = TypeReader(knl, callables_table)
        self.zero = get_kernel_zero_pwqpolynomial(self.knl)
        self.one = self.zero + 1

    @property
    @memoize_method
    def param_space(self):
        return get_kernel_parameter_space(self.knl)

    def new_poly_map(self, count_map):
        return ToCountPolynomialMap(self.param_space, count_map)

    def new_zero_poly_map(self):
        return self.new_poly_map({})

    def combine(self, values):
        return sum(values)

    def map_constant(self, expr):
        return self.new_zero_poly_map()

    def map_call(self, expr):
        from loopy.symbolic import ResolvedFunction
        assert isinstance(expr.function, ResolvedFunction)
        clbl = self.callables_table[expr.function.name]

        from loopy.kernel.function_interface import CallableKernel
        from loopy.kernel.data import ValueArg
        if isinstance(clbl, CallableKernel):
            sub_result = self.kernel_rec(clbl.subkernel)

            arg_dict = {
                    arg.name: value
                    for arg, value in zip(
                        clbl.subkernel.args,
                        expr.parameters)
                    if isinstance(arg, ValueArg)}

            return subst_into_to_count_map(
                    self.param_space,
                    sub_result, arg_dict) \
                    + self.rec(expr.parameters)

        else:
            raise NotImplementedError()

    def map_call_with_kwargs(self, expr):
        # FIXME
        raise NotImplementedError()

    def map_sum(self, expr):
        if expr.children:
            return sum(self.rec(child) for child in expr.children)
        else:
            return self.new_zero_poly_map()

    map_product = map_sum

    def map_comparison(self, expr):
        return self.rec(expr.left)+self.rec(expr.right)

    def map_if(self, expr):
        warn_with_kernel(self.knl, "summing_if_branches",
                         "%s counting sum of if-expression branches."
                         % type(self).__name__)
        return self.rec(expr.condition) + self.rec(expr.then) \
               + self.rec(expr.else_)

    def map_if_positive(self, expr):
        warn_with_kernel(self.knl, "summing_if_branches",
                         "%s counting sum of if-expression branches."
                         % type(self).__name__)
        return self.rec(expr.criterion) + self.rec(expr.then) \
               + self.rec(expr.else_)

    def map_common_subexpression(self, expr):
        raise RuntimeError("%s encountered %s--not supposed to happen"
                % (type(self).__name__, type(expr).__name__))

    map_substitution = map_common_subexpression
    map_derivative = map_common_subexpression
    map_slice = map_common_subexpression

    def map_reduction(self, expr):
        # preprocessing should have removed these
        raise RuntimeError("%s encountered %s--not supposed to happen"
                % (type(self).__name__, type(expr).__name__))

# }}}


# {{{ ExpressionOpCounter

class ExpressionOpCounter(CounterBase):
    def __init__(self, knl, callables_table, kernel_rec,
            count_within_subscripts=True):
        super().__init__(
                knl, callables_table, kernel_rec)
        self.count_within_subscripts = count_within_subscripts

    arithmetic_count_granularity = CountGranularity.SUBGROUP

    def combine(self, values):
        return sum(values)

    def map_constant(self, expr):
        return self.new_zero_poly_map()

    map_tagged_variable = map_constant
    map_variable = map_constant

    def map_call(self, expr):
        from loopy.symbolic import ResolvedFunction
        assert isinstance(expr.function, ResolvedFunction)
        clbl = self.callables_table[expr.function.name]

        from loopy.kernel.function_interface import CallableKernel
        if not isinstance(clbl, CallableKernel):
            return self.new_poly_map(
                        {Op(dtype=self.type_inf(expr),
                            name="func:"+clbl.name,
                            count_granularity=self.arithmetic_count_granularity,
                            kernel_name=self.knl.name): self.one}
                        ) + self.rec(expr.parameters)
        else:
            return super().map_call(expr)

    def map_subscript(self, expr):
        if self.count_within_subscripts:
            return self.rec(expr.index)
        else:
            return self.new_zero_poly_map()

    def map_sub_array_ref(self, expr):
        # generates an array view, considered free
        return self.new_zero_poly_map()

    def map_sum(self, expr):
        assert expr.children
        return self.new_poly_map(
                    {Op(dtype=self.type_inf(expr),
                        name="add",
                        count_granularity=self.arithmetic_count_granularity,
                        kernel_name=self.knl.name):
                     self.zero + (len(expr.children)-1)}
                    ) + sum(self.rec(child) for child in expr.children)

    def map_product(self, expr):
        from pymbolic.primitives import is_zero
        assert expr.children
        return sum(self.new_poly_map({Op(dtype=self.type_inf(expr),
                                  name="mul",
                                  count_granularity=(
                                      self.arithmetic_count_granularity),
                                  kernel_name=self.knl.name): self.one})
                   + self.rec(child)
                   for child in expr.children
                   if not is_zero(child + 1)) + \
                   self.new_poly_map({Op(dtype=self.type_inf(expr),
                                  name="mul",
                                  count_granularity=(
                                      self.arithmetic_count_granularity),
                                  kernel_name=self.knl.name): -self.one})

    def map_quotient(self, expr, *args):
        return self.new_poly_map({Op(dtype=self.type_inf(expr),
                              name="div",
                              count_granularity=self.arithmetic_count_granularity,
                              kernel_name=self.knl.name): self.one}) \
                                + self.rec(expr.numerator) \
                                + self.rec(expr.denominator)

    map_floor_div = map_quotient
    map_remainder = map_quotient

    def map_power(self, expr):
        return self.new_poly_map({Op(dtype=self.type_inf(expr),
                              name="pow",
                              count_granularity=self.arithmetic_count_granularity,
                              kernel_name=self.knl.name): self.one}) \
                                + self.rec(expr.base) \
                                + self.rec(expr.exponent)

    def map_left_shift(self, expr):
        return self.new_poly_map({Op(dtype=self.type_inf(expr),
                              name="shift",
                              count_granularity=self.arithmetic_count_granularity,
                              kernel_name=self.knl.name): self.one}) \
                                + self.rec(expr.shiftee) \
                                + self.rec(expr.shift)

    map_right_shift = map_left_shift

    def map_bitwise_not(self, expr):
        return self.new_poly_map({Op(dtype=self.type_inf(expr),
                              name="bw",
                              count_granularity=self.arithmetic_count_granularity,
                              kernel_name=self.knl.name): self.one}) \
                                + self.rec(expr.child)

    def map_bitwise_or(self, expr):
        return self.new_poly_map({Op(dtype=self.type_inf(expr),
                              name="bw",
                              count_granularity=self.arithmetic_count_granularity,
                              kernel_name=self.knl.name):
                           self.zero + (len(expr.children)-1)}) \
                                + sum(self.rec(child) for child in expr.children)

    map_bitwise_xor = map_bitwise_or
    map_bitwise_and = map_bitwise_or

    def map_if(self, expr):
        warn_with_kernel(self.knl, "summing_if_branches_ops",
                         "ExpressionOpCounter counting ops as sum of "
                         "if-statement branches.")
        return self.rec(expr.condition) + self.rec(expr.then) \
               + self.rec(expr.else_)

    def map_if_positive(self, expr):
        warn_with_kernel(self.knl, "summing_ifpos_branches_ops",
                         "ExpressionOpCounter counting ops as sum of "
                         "if_pos-statement branches.")
        return self.rec(expr.criterion) + self.rec(expr.then) \
               + self.rec(expr.else_)

    def map_min(self, expr):
        return self.new_poly_map({Op(dtype=self.type_inf(expr),
                              name="maxmin",
                              count_granularity=self.arithmetic_count_granularity,
                              kernel_name=self.knl.name):
                           len(expr.children)-1}) \
               + sum(self.rec(child) for child in expr.children)

    map_max = map_min

    def map_common_subexpression(self, expr):
        raise NotImplementedError("ExpressionOpCounter encountered "
                                  "common_subexpression, "
                                  "map_common_subexpression not implemented.")

    def map_substitution(self, expr):
        raise NotImplementedError("ExpressionOpCounter encountered "
                                  "substitution, "
                                  "map_substitution not implemented.")

    def map_derivative(self, expr):
        raise NotImplementedError("ExpressionOpCounter encountered "
                                  "derivative, "
                                  "map_derivative not implemented.")

    def map_slice(self, expr):
        raise NotImplementedError("ExpressionOpCounter encountered slice, "
                                  "map_slice not implemented.")

# }}}


# {{{ modified coefficient collector that ignores denominator of floor div

class _IndexStrideCoefficientCollector(CoefficientCollector):

    def map_floor_div(self, expr):
        from warnings import warn
        warn("_IndexStrideCoefficientCollector encountered FloorDiv, ignoring "
             "denominator in expression %s" % (expr))
        return self.rec(expr.numerator)

# }}}


# {{{ _get_lid_and_gid_strides

def _get_lid_and_gid_strides(knl, array, index):
    # find all local and global index tags and corresponding inames
    from loopy.symbolic import get_dependencies
    my_inames = get_dependencies(index) & knl.all_inames()

    from loopy.kernel.data import (LocalIndexTag, GroupIndexTag,
                                   filter_iname_tags_by_type)
    lid_to_iname = {}
    gid_to_iname = {}
    for iname in my_inames:
        tags = knl.iname_tags_of_type(iname, (GroupIndexTag, LocalIndexTag))
        if tags:
            tag, = filter_iname_tags_by_type(
                tags, (GroupIndexTag, LocalIndexTag), 1)
            if isinstance(tag, LocalIndexTag):
                lid_to_iname[tag.axis] = iname
            else:
                gid_to_iname[tag.axis] = iname

    # create lid_strides and gid_strides dicts

    # strides are coefficents in flattened index, i.e., we want
    # lid_strides = {0:l0, 1:l1, 2:l2, ...} and
    # gid_strides = {0:g0, 1:g1, 2:g2, ...},
    # where l0, l1, l2, g0, g1, and g2 come from flattened index
    # [... + g2*gid2 + g1*gid1 + g0*gid0 + ... + l2*lid2 + l1*lid1 + l0*lid0]

    from loopy.kernel.array import FixedStrideArrayDimTag
    from pymbolic.primitives import Variable
    from loopy.symbolic import simplify_using_aff
    from loopy.diagnostic import ExpressionNotAffineError

    def get_iname_strides(tag_to_iname_dict):
        tag_to_stride_dict = {}

        if array.dim_tags is None:
            assert len(index) <= 1
            dim_tags = (None,) * len(index)
        else:
            dim_tags = array.dim_tags

        for tag, iname in tag_to_iname_dict.items():
            total_iname_stride = 0
            # find total stride of this iname for each axis
            for idx, axis_tag in zip(index, dim_tags):
                # collect index coefficients
                try:
                    coeffs = _IndexStrideCoefficientCollector(
                            [tag_to_iname_dict[tag]])(
                                    simplify_using_aff(knl, idx))
                except ExpressionNotAffineError:
                    total_iname_stride = None
                    break

                # check if idx contains this iname
                try:
                    coeff = coeffs[Variable(tag_to_iname_dict[tag])]
                except KeyError:
                    # idx does not contain this iname
                    continue

                # found coefficient of this iname
                # now determine stride
                if isinstance(axis_tag, FixedStrideArrayDimTag):
                    axis_tag_stride = axis_tag.stride

                    if axis_tag_stride is lp.auto:
                        total_iname_stride = None
                        break

                elif axis_tag is None:
                    axis_tag_stride = 1

                else:
                    continue

                total_iname_stride += axis_tag_stride*coeff

            tag_to_stride_dict[tag] = total_iname_stride

        return tag_to_stride_dict

    return get_iname_strides(lid_to_iname), get_iname_strides(gid_to_iname)

# }}}


# {{{ MemAccessCounterBase

class MemAccessCounterBase(CounterBase):
    def map_sub_array_ref(self, expr):
        # generates an array view, considered free
        return self.new_zero_poly_map()

    def map_call(self, expr):
        from loopy.symbolic import ResolvedFunction
        assert isinstance(expr.function, ResolvedFunction)
        clbl = self.callables_table[expr.function.name]

        from loopy.kernel.function_interface import CallableKernel
        if not isinstance(clbl, CallableKernel):
            return self.rec(expr.parameters)
        else:
            return super().map_call(expr)

# }}}


# {{{ LocalMemAccessCounter

class LocalMemAccessCounter(MemAccessCounterBase):
    local_mem_count_granularity = CountGranularity.SUBGROUP

    def count_var_access(self, dtype, name, index):
        count_map = {}
        if name in self.knl.temporary_variables:
            array = self.knl.temporary_variables[name]
            if isinstance(array, TemporaryVariable) and (
                    array.address_space == AddressSpace.LOCAL):
                if index is None:
                    # no subscript
                    count_map[MemAccess(
                                mtype="local",
                                dtype=dtype,
                                count_granularity=self.local_mem_count_granularity,
                                kernel_name=self.knl.name)] = self.one
                    return self.new_poly_map(count_map)

                array = self.knl.temporary_variables[name]

                # could be tuple or scalar index
                index_tuple = index
                if not isinstance(index_tuple, tuple):
                    index_tuple = (index_tuple,)

                lid_strides, gid_strides = _get_lid_and_gid_strides(
                                                self.knl, array, index_tuple)

                count_map[MemAccess(
                        mtype="local",
                        dtype=dtype,
                        lid_strides=dict(sorted(lid_strides.items())),
                        gid_strides=dict(sorted(gid_strides.items())),
                        variable=name,
                        count_granularity=self.local_mem_count_granularity,
                        kernel_name=self.knl.name)] = self.one

        return self.new_poly_map(count_map)

    def map_variable(self, expr):
        return self.count_var_access(
                    self.type_inf(expr), expr.name, None)

    map_tagged_variable = map_variable

    def map_subscript(self, expr):
        return (self.count_var_access(self.type_inf(expr),
                                      expr.aggregate.name,
                                      expr.index)
                + self.rec(expr.index))

# }}}


# {{{ GlobalMemAccessCounter

class GlobalMemAccessCounter(MemAccessCounterBase):
    def map_variable(self, expr):
        name = expr.name

        if name in self.knl.arg_dict:
            array = self.knl.arg_dict[name]
        else:
            # this is a temporary variable
            return self.new_zero_poly_map()

        if not isinstance(array, lp.ArrayArg):
            # this array is not in global memory
            return self.new_zero_poly_map()

        return self.new_poly_map({MemAccess(mtype="global",
                    dtype=self.type_inf(expr), lid_strides={},
                    gid_strides={}, variable=name,
                    count_granularity=CountGranularity.WORKITEM,
                    kernel_name=self.knl.name): self.one}
                    ) + self.rec(expr.index)

    def map_subscript(self, expr):
        name = expr.aggregate.name
        try:
            var_tag = expr.aggregate.tag
        except AttributeError:
            var_tag = None

        if name in self.knl.arg_dict:
            array = self.knl.arg_dict[name]
        else:
            # this is a temporary variable
            return self.rec(expr.index)

        if not isinstance(array, lp.ArrayArg):
            # this array is not in global memory
            return self.rec(expr.index)

        index_tuple = expr.index  # could be tuple or scalar index
        if not isinstance(index_tuple, tuple):
            index_tuple = (index_tuple,)

        lid_strides, gid_strides = _get_lid_and_gid_strides(
                                        self.knl, array, index_tuple)

        global_access_count_granularity = CountGranularity.SUBGROUP

        # Account for broadcasts once per subgroup
        count_granularity = CountGranularity.WORKITEM if (
                # if the stride in lid.0 is known
                0 in lid_strides
                and
                # it is nonzero
                lid_strides[0] != 0
                ) else global_access_count_granularity

        return self.new_poly_map({MemAccess(
                            mtype="global",
                            dtype=self.type_inf(expr),
                            lid_strides=dict(sorted(lid_strides.items())),
                            gid_strides=dict(sorted(gid_strides.items())),
                            variable=name,
                            variable_tag=var_tag,
                            count_granularity=count_granularity,
                            kernel_name=self.knl.name,
                            ): self.one}
                          ) + self.rec(expr.index_tuple)

# }}}


# {{{ AccessFootprintGatherer

class AccessFootprintGatherer(CombineMapper):
    def __init__(self, kernel, domain, ignore_uncountable=False):
        self.kernel = kernel
        self.domain = domain
        self.ignore_uncountable = ignore_uncountable

    @staticmethod
    def combine(values):
        assert values

        def merge_dicts(a, b):
            result = a.copy()

            for var_name, footprint in b.items():
                if var_name in result:
                    result[var_name] = result[var_name] | footprint
                else:
                    result[var_name] = footprint

            return result

        from functools import reduce
        return reduce(merge_dicts, values)

    def map_constant(self, expr):
        return {}

    def map_variable(self, expr):
        return {}

    def map_subscript(self, expr):
        subscript = expr.index

        if not isinstance(subscript, tuple):
            subscript = (subscript,)

        from loopy.symbolic import get_access_range

        try:
            access_range = get_access_range(self.domain, subscript,
                    self.kernel.assumptions)
        except isl.Error:
            # Likely: index was non-linear, nothing we can do.
            if self.ignore_uncountable:
                return {}
            else:
                raise LoopyError("failed to gather footprint: %s" % expr)

        except TypeError:
            # Likely: index was non-linear, nothing we can do.
            if self.ignore_uncountable:
                return {}
            else:
                raise LoopyError("failed to gather footprint: %s" % expr)

        from pymbolic.primitives import Variable
        assert isinstance(expr.aggregate, Variable)

        return self.combine([
            self.rec(expr.index),
            {expr.aggregate.name: access_range}])

# }}}


# {{{ count

def add_assumptions_guard(kernel, pwqpolynomial):
    return GuardedPwQPolynomial(
            pwqpolynomial,
            kernel.assumptions.align_params(pwqpolynomial.space))


def count(kernel, set, space=None):
    if isinstance(kernel, Program):
        kernel_names = [i for i, clbl in six.iteritems(kernel.callables_table)
                if isinstance(clbl, CallableKernel)]
        if len(kernel_names) > 1:
            raise LoopyError()
        return count(kernel[kernel_names[0]], set, space)

    try:
        if space is not None:
            set = set.align_params(space)

        return add_assumptions_guard(kernel, set.card())
    except AttributeError:
        pass

    total_count = isl.PwQPolynomial.zero(
            set.space
            .drop_dims(dim_type.set, 0, set.dim(dim_type.set))
            .add_dims(dim_type.set, 1))

    set = set.make_disjoint()

    from loopy.isl_helpers import get_simple_strides

    for bset in set.get_basic_sets():
        bset_count = None
        bset_rebuilt = bset.universe(bset.space)

        bset_strides = get_simple_strides(bset, key_by="index")

        for i in range(bset.dim(isl.dim_type.set)):
            dmax = bset.dim_max(i)
            dmin = bset.dim_min(i)

            stride = bset_strides.get((dim_type.set, i))
            if stride is None:
                stride = 1

            length_pwaff = dmax - dmin + stride
            if space is not None:
                length_pwaff = length_pwaff.align_params(space)

            length = isl.PwQPolynomial.from_pw_aff(length_pwaff)
            length = length.scale_down_val(stride)

            if bset_count is None:
                bset_count = length
            else:
                bset_count = bset_count * length

            # {{{ rebuild check domain

            zero = isl.Aff.zero_on_domain(
                        isl.LocalSpace.from_space(bset.space))
            iname = isl.PwAff.from_aff(
                    zero.set_coefficient_val(isl.dim_type.in_, i, 1))
            dmin_matched = dmin.insert_dims(
                    dim_type.in_, 0, bset.dim(isl.dim_type.set))
            dmax_matched = dmax.insert_dims(
                    dim_type.in_, 0, bset.dim(isl.dim_type.set))
            for idx in range(bset.dim(isl.dim_type.set)):
                if bset.has_dim_id(isl.dim_type.set, idx):
                    dim_id = bset.get_dim_id(isl.dim_type.set, idx)
                    dmin_matched = dmin_matched.set_dim_id(
                            isl.dim_type.in_, idx, dim_id)
                    dmax_matched = dmax_matched.set_dim_id(
                            isl.dim_type.in_, idx, dim_id)

            bset_rebuilt = (
                    bset_rebuilt
                    & iname.le_set(dmax_matched)
                    & iname.ge_set(dmin_matched)
                    & (iname-dmin_matched).mod_val(stride).eq_set(zero))

            # }}}

        if bset_count is not None:
            total_count += bset_count

        is_subset = bset <= bset_rebuilt
        is_superset = bset >= bset_rebuilt

        if not (is_subset and is_superset):
            if is_subset:
                warn_with_kernel(kernel, "count_overestimate",
                        "Barvinok wrappers are not installed. "
                        "Counting routines have overestimated the "
                        "number of integer points in your loop "
                        "domain.")
            elif is_superset:
                warn_with_kernel(kernel, "count_underestimate",
                        "Barvinok wrappers are not installed. "
                        "Counting routines have underestimated the "
                        "number of integer points in your loop "
                        "domain.")
            else:
                warn_with_kernel(kernel, "count_misestimate",
                        "Barvinok wrappers are not installed. "
                        "Counting routines have misestimated the "
                        "number of integer points in your loop "
                        "domain.")

    return add_assumptions_guard(kernel, total_count)


def get_unused_hw_axes_factor(knl, callables_table, insn,
        disregard_local_axes):
    # FIXME: Multi-kernel support
    gsize, lsize = knl.get_grid_size_upper_bounds(callables_table)

    g_used = set()
    l_used = set()

    from loopy.kernel.data import LocalIndexTag, GroupIndexTag
    for iname in knl.insn_inames(insn):
        tags = knl.iname_tags_of_type(iname,
                              (LocalIndexTag, GroupIndexTag), max_num=1)
        if tags:
            tag, = tags
            if isinstance(tag, LocalIndexTag):
                l_used.add(tag.axis)
            elif isinstance(tag, GroupIndexTag):
                g_used.add(tag.axis)

    def mult_grid_factor(used_axes, size):
        result = get_kernel_zero_pwqpolynomial(knl) + 1

        for iaxis, size in enumerate(size):
            if iaxis not in used_axes:
                if not isinstance(size, int):
                    size = size.align_params(result.space)

                    size = isl.PwQPolynomial.from_pw_aff(size)

                result = result * size

        return result

    if disregard_local_axes:
        result = mult_grid_factor(g_used, gsize)
    else:
        result = mult_grid_factor(g_used, gsize) * mult_grid_factor(l_used, lsize)

    return add_assumptions_guard(knl, result)


def count_inames_domain(knl, inames):
    space = get_kernel_parameter_space(knl)
    if not inames:
        return get_kernel_zero_pwqpolynomial(knl) + 1

    inames_domain = knl.get_inames_domain(inames)
    domain = inames_domain.project_out_except(inames, [dim_type.set])
    return count(knl, domain, space=space)


def count_insn_runs(knl, callables_table, insn, count_redundant_work,
        disregard_local_axes=False):

    insn_inames = knl.insn_inames(insn)

    if disregard_local_axes:
        from loopy.kernel.data import LocalIndexTag
        insn_inames = frozenset(
                [iname for iname in insn_inames
                    if not knl.iname_tags_of_type(iname, LocalIndexTag)])

    c = count_inames_domain(knl, insn_inames)

    if count_redundant_work:
        unused_fac = get_unused_hw_axes_factor(knl, callables_table,
                insn, disregard_local_axes=disregard_local_axes)
        return c * unused_fac
    else:
        return c


def _get_insn_count(knl, callables_table, insn_id, subgroup_size,
        count_redundant_work, count_granularity=CountGranularity.WORKITEM):
    insn = knl.id_to_insn[insn_id]

    if count_granularity is None:
        warn_with_kernel(knl, "get_insn_count_assumes_granularity",
                         "get_insn_count: No count granularity passed, "
                         "assuming %s granularity."
                         % (CountGranularity.WORKITEM))
        count_granularity == CountGranularity.WORKITEM

    if count_granularity == CountGranularity.WORKITEM:
        return count_insn_runs(
            knl, callables_table, insn,
            count_redundant_work=count_redundant_work,
            disregard_local_axes=False)

    ct_disregard_local = count_insn_runs(
            knl, callables_table, insn, disregard_local_axes=True,
            count_redundant_work=count_redundant_work)

    if count_granularity == CountGranularity.WORKGROUP:
        return ct_disregard_local
    elif count_granularity == CountGranularity.SUBGROUP:
        # {{{ compute workgroup_size

        from loopy.symbolic import aff_to_expr
        _, local_size = knl.get_grid_size_upper_bounds(callables_table)
        workgroup_size = 1
        if local_size:
            for size in local_size:
                s = aff_to_expr(size)
                if not isinstance(s, int):
                    raise LoopyError("Cannot count insn with %s granularity, "
                                     "work-group size is not integer: %s"
                                     % (CountGranularity.SUBGROUP, local_size))
                workgroup_size *= s

        # }}}

        warn_with_kernel(knl, "insn_count_subgroups_upper_bound",
                "get_insn_count: when counting instruction %s with "
                "count_granularity=%s, using upper bound for work-group size "
                "(%d work-items) to compute sub-groups per work-group. When "
                "multiple device programs present, actual sub-group count may be "
                "lower." % (insn_id, CountGranularity.SUBGROUP, workgroup_size))

        from pytools import div_ceil
        return ct_disregard_local*div_ceil(workgroup_size, subgroup_size)

    else:
        # this should not happen since this is enforced in Op/MemAccess
        raise ValueError("get_insn_count: count_granularity '%s' is"
                "not allowed. count_granularity options: %s"
                % (count_granularity, CountGranularity.ALL+[None]))

# }}}


# {{{ get_op_map

def _get_op_map_for_single_kernel(knl, callables_table,
        count_redundant_work,
        count_within_subscripts, subgroup_size):

    if not knl.options.ignore_boostable_into:
        raise LoopyError("Kernel '%s': Using operation counting requires the option "
                "ignore_boostable_into to be set." % knl.name)

    subgroup_size = _process_subgroup_size(knl, subgroup_size)

    kernel_rec = partial(_get_op_map_for_single_kernel,
            callables_table=callables_table,
            count_redundant_work=count_redundant_work,
            count_within_subscripts=count_within_subscripts,
            subgroup_size=subgroup_size)

    op_counter = ExpressionOpCounter(knl, callables_table, kernel_rec,
            count_within_subscripts)
    op_map = op_counter.new_zero_poly_map()

    from loopy.kernel.instruction import (
            CallInstruction, CInstruction, Assignment,
            NoOpInstruction, BarrierInstruction)

    for insn in knl.instructions:
        if isinstance(insn, (CallInstruction, CInstruction, Assignment)):
            ops = op_counter(insn.assignees) + op_counter(insn.expression)
            for key, val in ops.count_map.items():
                count = _get_insn_count(knl, callables_table, insn.id,
                            subgroup_size, count_redundant_work,
                            key.count_granularity)
                op_map = op_map + ToCountMap({key: val}) * count

        elif isinstance(insn, (NoOpInstruction, BarrierInstruction)):
            pass
        else:
            raise NotImplementedError("unexpected instruction item type: '%s'"
                    % type(insn).__name__)

    return op_map


def get_op_map(program, numpy_types=True, count_redundant_work=False,
               count_within_subscripts=True, subgroup_size=None,
               entrypoint=None):

    """Count the number of operations in a loopy kernel.

    :arg knl: A :class:`loopy.LoopKernel` whose operations are to be counted.

    :arg count_redundant_work: Based on usage of hardware axes or other
        specifics, a kernel may perform work redundantly. This :class:`bool`
        flag indicates whether this work should be included in the count.
        (Likely desirable for performance modeling, but undesirable for code
        optimization.)

    :arg count_within_subscripts: A :class:`bool` specifying whether to
        count operations inside array indices.

    :arg subgroup_size: (currently unused) An :class:`int`, :class:`str`
        ``"guess"``, or *None* that specifies the sub-group size. An OpenCL
        sub-group is an implementation-dependent grouping of work-items within
        a work-group, analagous to an NVIDIA CUDA warp. subgroup_size is used,
        e.g., when counting a :class:`MemAccess` whose count_granularity
        specifies that it should only be counted once per sub-group. If set to
        *None* an attempt to find the sub-group size using the device will be
        made, if this fails an error will be raised. If a :class:`str`
        ``"guess"`` is passed as the subgroup_size, get_mem_access_map will
        attempt to find the sub-group size using the device and, if
        unsuccessful, will make a wild guess.

    :return: A :class:`ToCountMap` of **{** :class:`Op` **:**
        :class:`islpy.PwQPolynomial` **}**.

        - The :class:`Op` specifies the characteristics of the arithmetic
          operation.

        - The :class:`islpy.PwQPolynomial` holds the number of operations of
          the kind specified in the key (in terms of the
          :class:`loopy.LoopKernel` parameter *inames*).

    Example usage::

        # (first create loopy kernel and specify array data types)

        op_map = get_op_map(knl)
        params = {"n": 512, "m": 256, "l": 128}
        f32add = op_map[Op(np.float32,
                           "add",
                           count_granularity=CountGranularity.WORKITEM)
                       ].eval_with_dict(params)
        f32mul = op_map[Op(np.float32,
                           "mul",
                           count_granularity=CountGranularity.WORKITEM)
                       ].eval_with_dict(params)

        # (now use these counts to, e.g., predict performance)

    """

    if entrypoint is None:
        if len(program.entrypoints) > 1:
            raise LoopyError("Must provide entrypoint")

        entrypoint = list(program.entrypoints)[0]

    assert entrypoint in program.entrypoints

    from loopy.preprocess import preprocess_program, infer_unknown_types
    program = preprocess_program(program)

    # Ordering restriction: preprocess might insert arguments to
    # make strides valid. Those also need to go through type inference.
    program = infer_unknown_types(program, expect_completion=True)

    if numpy_types is not None:
        from warnings import warn
        warn("numpy_types is being ignored and will be removed in 2020.",
                DeprecationWarning, stacklevel=2)

    return _get_op_map_for_single_kernel(
            program[entrypoint], program.callables_table,
            count_redundant_work=count_redundant_work,
            count_within_subscripts=count_within_subscripts,
            subgroup_size=subgroup_size)

# }}}


# {{{ subgoup size finding

def _find_subgroup_size_for_knl(knl):
    from loopy.target.pyopencl import PyOpenCLTarget
    if isinstance(knl.target, PyOpenCLTarget) and knl.target.device is not None:
        from pyopencl.characterize import get_simd_group_size
        subgroup_size_guess = get_simd_group_size(knl.target.device, None)
        warn_with_kernel(knl, "getting_subgroup_size_from_device",
                         "Device: %s. Using sub-group size given by "
                         "pyopencl.characterize.get_simd_group_size(): %s"
                         % (knl.target.device, subgroup_size_guess))
        return subgroup_size_guess
    else:
        return None


@memoize_method
def _process_subgroup_size(knl, subgroup_size_requested):

    if isinstance(subgroup_size_requested, int):
        return subgroup_size_requested
    else:
        # try to find subgroup_size
        subgroup_size_guess = _find_subgroup_size_for_knl(knl)

        if subgroup_size_requested is None:
            if subgroup_size_guess is None:
                # "guess" was not passed and either no target device found
                # or get_simd_group_size returned None
                raise ValueError("No sub-group size passed, no target device found. "
                                 "Either (1) pass integer value for subgroup_size, "
                                 "(2) ensure that kernel.target is PyOpenClTarget "
                                 "and kernel.target.device is set, or (3) pass "
                                 "subgroup_size='guess' and hope for the best.")
            else:
                return subgroup_size_guess

        elif subgroup_size_requested == "guess":
            if subgroup_size_guess is None:
                # unable to get subgroup_size from device, so guess
                subgroup_size_guess = 32
                warn_with_kernel(knl, "get_x_map_guessing_subgroup_size",
                                 "'guess' sub-group size passed, no target device "
                                 "found, wildly guessing that sub-group size is %d."
                                 % (subgroup_size_guess))
                return subgroup_size_guess
            else:
                return subgroup_size_guess
        else:
            raise ValueError("Invalid value for subgroup_size: %s. subgroup_size "
                             "must be integer, 'guess', or, if you're feeling "
                             "lucky, None." % (subgroup_size_requested))

# }}}


# {{{ get_mem_access_map

def _get_mem_access_map_for_single_kernel(knl, callables_table,
        count_redundant_work, subgroup_size):

    if not knl.options.ignore_boostable_into:
        raise LoopyError("Kernel '%s': Using operation counting requires the option "
                "ignore_boostable_into to be set." % knl.name)

    subgroup_size = _process_subgroup_size(knl, subgroup_size)

    kernel_rec = partial(_get_mem_access_map_for_single_kernel,
            callables_table=callables_table,
            count_redundant_work=count_redundant_work,
            subgroup_size=subgroup_size)

    access_counter_g = GlobalMemAccessCounter(
            knl, callables_table, kernel_rec)
    access_counter_l = LocalMemAccessCounter(
            knl, callables_table, kernel_rec)
    access_map = access_counter_g.new_zero_poly_map()

    from loopy.kernel.instruction import (
            CallInstruction, CInstruction, Assignment,
            NoOpInstruction, BarrierInstruction)

    for insn in knl.instructions:
        if isinstance(insn, (CallInstruction, CInstruction, Assignment)):
            insn_access_map = (
                        access_counter_g(insn.expression)
                        + access_counter_l(insn.expression)
                        ).with_set_attributes(direction="load")
            for assignee in insn.assignees:
                insn_access_map = insn_access_map + (
                        access_counter_g(insn.assignee)
                        + access_counter_l(insn.assignee)
                        ).with_set_attributes(direction="store")

            for key, val in insn_access_map.count_map.items():
                count = _get_insn_count(knl, callables_table, insn.id,
                            subgroup_size, count_redundant_work,
                            key.count_granularity)
                access_map = access_map + ToCountMap({key: val}) * count

        elif isinstance(insn, (NoOpInstruction, BarrierInstruction)):
            pass

        else:
            raise NotImplementedError("unexpected instruction item type: '%s'"
                    % type(insn).__name__)

    return access_map


def get_mem_access_map(program, numpy_types=None, count_redundant_work=False,
                       subgroup_size=None, entrypoint=None):
    """Count the number of memory accesses in a loopy kernel.

    :arg knl: A :class:`loopy.LoopKernel` whose memory accesses are to be
        counted.

    :arg count_redundant_work: Based on usage of hardware axes or other
        specifics, a kernel may perform work redundantly. This :class:`bool`
        flag indicates whether this work should be included in the count.
        (Likely desirable for performance modeling, but undesirable for
        code optimization.)

    :arg subgroup_size: An :class:`int`, :class:`str` ``"guess"``, or
        *None* that specifies the sub-group size. An OpenCL sub-group is an
        implementation-dependent grouping of work-items within a work-group,
        analagous to an NVIDIA CUDA warp. subgroup_size is used, e.g., when
        counting a :class:`MemAccess` whose count_granularity specifies that it
        should only be counted once per sub-group. If set to *None* an attempt
        to find the sub-group size using the device will be made, if this fails
        an error will be raised. If a :class:`str` ``"guess"`` is passed as
        the subgroup_size, get_mem_access_map will attempt to find the
        sub-group size using the device and, if unsuccessful, will make a wild
        guess.

    :return: A :class:`ToCountMap` of **{** :class:`MemAccess` **:**
        :class:`islpy.PwQPolynomial` **}**.

        - The :class:`MemAccess` specifies the characteristics of the memory
          access.

        - The :class:`islpy.PwQPolynomial` holds the number of memory accesses
          with the characteristics specified in the key (in terms of the
          :class:`loopy.LoopKernel` *inames*).

    Example usage::

        # (first create loopy kernel and specify array data types)

        params = {"n": 512, "m": 256, "l": 128}
        mem_map = get_mem_access_map(knl)

        f32_s1_g_ld_a = mem_map[MemAccess(
                                    mtype="global",
                                    dtype=np.float32,
                                    lid_strides={0: 1},
                                    gid_strides={0: 256},
                                    direction="load",
                                    variable="a",
                                    count_granularity=CountGranularity.WORKITEM)
                               ].eval_with_dict(params)
        f32_s1_g_st_a = mem_map[MemAccess(
                                    mtype="global",
                                    dtype=np.float32,
                                    lid_strides={0: 1},
                                    gid_strides={0: 256},
                                    direction="store",
                                    variable="a",
                                    count_granularity=CountGranularity.WORKITEM)
                               ].eval_with_dict(params)
        f32_s1_l_ld_x = mem_map[MemAccess(
                                    mtype="local",
                                    dtype=np.float32,
                                    lid_strides={0: 1},
                                    gid_strides={0: 256},
                                    direction="load",
                                    variable="x",
                                    count_granularity=CountGranularity.WORKITEM)
                               ].eval_with_dict(params)
        f32_s1_l_st_x = mem_map[MemAccess(
                                    mtype="local",
                                    dtype=np.float32,
                                    lid_strides={0: 1},
                                    gid_strides={0: 256},
                                    direction="store",
                                    variable="x",
                                    count_granularity=CountGranularity.WORKITEM)
                               ].eval_with_dict(params)

        # (now use these counts to, e.g., predict performance)

    """

    if entrypoint is None:
        if len(program.entrypoints) > 1:
            raise LoopyError("Must provide entrypoint")

        entrypoint = list(program.entrypoints)[0]

    assert entrypoint in program.entrypoints

    from loopy.preprocess import preprocess_program, infer_unknown_types

    program = preprocess_program(program)
    # Ordering restriction: preprocess might insert arguments to
    # make strides valid. Those also need to go through type inference.
    program = infer_unknown_types(program, expect_completion=True)

    if numpy_types is not None:
        from warnings import warn
        warn("numpy_types is being ignored and will be removed in 2020.",
                DeprecationWarning, stacklevel=2)

    return _get_mem_access_map_for_single_kernel(
            program[entrypoint], program.callables_table,
            count_redundant_work=count_redundant_work,
            subgroup_size=subgroup_size)

# }}}


# {{{ get_synchronization_map

def _get_synchronization_map_for_single_kernel(knl, callables_table,
        subgroup_size=None):

    knl = lp.get_one_scheduled_kernel(knl, callables_table)

    from loopy.schedule import (EnterLoop, LeaveLoop, Barrier,
            CallKernel, ReturnFromKernel, RunInstruction)

    kernel_rec = partial(_get_synchronization_map_for_single_kernel,
            callables_table=callables_table,
            subgroup_size=subgroup_size)

    sync_counter = CounterBase(knl, callables_table, kernel_rec)
    sync_map = sync_counter.new_zero_poly_map()

    iname_list = []

    for sched_item in knl.schedule:
        if isinstance(sched_item, EnterLoop):
            if sched_item.iname:  # (if not empty)
                iname_list.append(sched_item.iname)
        elif isinstance(sched_item, LeaveLoop):
            if sched_item.iname:  # (if not empty)
                iname_list.pop()

        elif isinstance(sched_item, Barrier):
            sync_map = sync_map + ToCountMap(
                    {Sync(
                        "barrier_%s" % sched_item.synchronization_kind,
                        knl.name): count_inames_domain(knl, frozenset(iname_list))})

        elif isinstance(sched_item, RunInstruction):
            pass

        elif isinstance(sched_item, CallKernel):
            sync_map = sync_map + ToCountMap(
                    {Sync("kernel_launch", knl.name):
                        count_inames_domain(knl, frozenset(iname_list))})

        elif isinstance(sched_item, ReturnFromKernel):
            pass

        else:
            raise LoopyError("unexpected schedule item: %s"
                    % type(sched_item).__name__)

    return sync_map


def get_synchronization_map(program, subgroup_size=None, entrypoint=None):
    """Count the number of synchronization events each work-item encounters in
    a loopy kernel.

    :arg knl: A :class:`loopy.LoopKernel` whose barriers are to be counted.

    :arg subgroup_size: (currently unused) An :class:`int`, :class:`str`
        ``"guess"``, or *None* that specifies the sub-group size. An OpenCL
        sub-group is an implementation-dependent grouping of work-items within
        a work-group, analagous to an NVIDIA CUDA warp. subgroup_size is used,
        e.g., when counting a :class:`MemAccess` whose count_granularity
        specifies that it should only be counted once per sub-group. If set to
        *None* an attempt to find the sub-group size using the device will be
        made, if this fails an error will be raised. If a :class:`str`
        ``"guess"`` is passed as the subgroup_size, get_mem_access_map will
        attempt to find the sub-group size using the device and, if
        unsuccessful, will make a wild guess.

    :return: A dictionary mapping each type of synchronization event to an
        :class:`islpy.PwQPolynomial` holding the number of events per
        work-item.

        Possible keys include ``barrier_local``, ``barrier_global``
        (if supported by the target) and ``kernel_launch``.

    Example usage::

        # (first create loopy kernel and specify array data types)

        sync_map = get_synchronization_map(knl)
        params = {"n": 512, "m": 256, "l": 128}
        barrier_ct = sync_map["barrier_local"].eval_with_dict(params)

        # (now use this count to, e.g., predict performance)

    """
    if entrypoint is None:
        if len(program.entrypoints) > 1:
            raise LoopyError("Must provide entrypoint")

        entrypoint = list(program.entrypoints)[0]

    assert entrypoint in program.entrypoints
    from loopy.preprocess import preprocess_program, infer_unknown_types

    program = preprocess_program(program)
    # Ordering restriction: preprocess might insert arguments to
    # make strides valid. Those also need to go through type inference.
    program = infer_unknown_types(program, expect_completion=True)

    return _get_synchronization_map_for_single_kernel(
            program[entrypoint], program.callables_table,
            subgroup_size=subgroup_size)

# }}}


# {{{ gather_access_footprints

def _gather_access_footprints_for_single_kernel(kernel, ignore_uncountable):
    write_footprints = []
    read_footprints = []

    for insn in kernel.instructions:
        if not isinstance(insn, MultiAssignmentBase):
            warn_with_kernel(kernel, "count_non_assignment",
                    "Non-assignment instruction encountered in "
                    "gather_access_footprints, not counted")
            continue

        insn_inames = kernel.insn_inames(insn)
        inames_domain = kernel.get_inames_domain(insn_inames)
        domain = (inames_domain.project_out_except(insn_inames,
                                                   [dim_type.set]))

        afg = AccessFootprintGatherer(kernel, domain,
                ignore_uncountable=ignore_uncountable)

        for assignee in insn.assignees:
            write_footprints.append(afg(insn.assignees))
        read_footprints.append(afg(insn.expression))

    return write_footprints, read_footprints


def gather_access_footprints(program, ignore_uncountable=False, entrypoint=None):
    """Return a dictionary mapping ``(var_name, direction)`` to
    :class:`islpy.Set` instances capturing which indices of each the array
    *var_name* are read/written (where *direction* is either ``read`` or
    ``write``.

    :arg ignore_uncountable: If *False*, an error will be raised for accesses
        on which the footprint cannot be determined (e.g. data-dependent or
        nonlinear indices)
    """

    if entrypoint is None:
        if len(program.entrypoints) > 1:
            raise LoopyError("Must provide entrypoint")

        entrypoint = list(program.entrypoints)[0]

    assert entrypoint in program.entrypoints

    # FIMXE: works only for one callable kernel till now.
    if len([in_knl_callable for in_knl_callable in
        program.callables_table.values() if isinstance(in_knl_callable,
            CallableKernel)]) != 1:
        raise NotImplementedError("Currently only supported for program with "
            "only one CallableKernel.")

    from loopy.preprocess import preprocess_program, infer_unknown_types

    program = preprocess_program(program)
    # Ordering restriction: preprocess might insert arguments to
    # make strides valid. Those also need to go through type inference.
    program = infer_unknown_types(program, expect_completion=True)

    write_footprints = []
    read_footprints = []

    write_footprints, read_footprints = _gather_access_footprints_for_single_kernel(
            program[entrypoint], ignore_uncountable)

    write_footprints = AccessFootprintGatherer.combine(write_footprints)
    read_footprints = AccessFootprintGatherer.combine(read_footprints)

    result = {}

    for vname, footprint in write_footprints.items():
        result[(vname, "write")] = footprint

    for vname, footprint in read_footprints.items():
        result[(vname, "read")] = footprint

    return result


def gather_access_footprint_bytes(program, ignore_uncountable=False):
    """Return a dictionary mapping ``(var_name, direction)`` to
    :class:`islpy.PwQPolynomial` instances capturing the number of bytes  are
    read/written (where *direction* is either ``read`` or ``write`` on array
    *var_name*

    :arg ignore_uncountable: If *True*, an error will be raised for accesses on
        which the footprint cannot be determined (e.g. data-dependent or
        nonlinear indices)
    """

    from loopy.preprocess import preprocess_program, infer_unknown_types
    kernel = infer_unknown_types(program, expect_completion=True)

    from loopy.kernel import KernelState
    if kernel.state < KernelState.PREPROCESSED:
        kernel = preprocess_program(program)

    result = {}
    fp = gather_access_footprints(kernel,
                                  ignore_uncountable=ignore_uncountable)

    for key, var_fp in fp.items():
        vname, direction = key

        var_descr = kernel.get_var_descriptor(vname)
        bytes_transferred = (
                int(var_descr.dtype.numpy_dtype.itemsize)
                * count(kernel, var_fp))
        if key in result:
            result[key] += bytes_transferred
        else:
            result[key] = bytes_transferred

    return result

# }}}

# vim: foldmethod=marker<|MERGE_RESOLUTION|>--- conflicted
+++ resolved
@@ -35,13 +35,8 @@
 from loopy.symbolic import CoefficientCollector
 from pytools import ImmutableRecord, memoize_method
 from loopy.kernel.function_interface import CallableKernel
-<<<<<<< HEAD
 from loopy.program import Program
-=======
-from loopy.kernel import LoopKernel
-from loopy.program import make_program
 from functools import partial
->>>>>>> 23d7e9ca
 
 
 __doc__ = """
@@ -1405,7 +1400,7 @@
 
 def count(kernel, set, space=None):
     if isinstance(kernel, Program):
-        kernel_names = [i for i, clbl in six.iteritems(kernel.callables_table)
+        kernel_names = [i for i, clbl in kernel.callables_table.items()
                 if isinstance(clbl, CallableKernel)]
         if len(kernel_names) > 1:
             raise LoopyError()
