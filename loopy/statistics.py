from __future__ import division, absolute_import, print_function

__copyright__ = "Copyright (C) 2015 James Stevens"

__license__ = """
Permission is hereby granted, free of charge, to any person obtaining a copy
of this software and associated documentation files (the "Software"), to deal
in the Software without restriction, including without limitation the rights
to use, copy, modify, merge, publish, distribute, sublicense, and/or sell
copies of the Software, and to permit persons to whom the Software is
furnished to do so, subject to the following conditions:

The above copyright notice and this permission notice shall be included in
all copies or substantial portions of the Software.

THE SOFTWARE IS PROVIDED "AS IS", WITHOUT WARRANTY OF ANY KIND, EXPRESS OR
IMPLIED, INCLUDING BUT NOT LIMITED TO THE WARRANTIES OF MERCHANTABILITY,
FITNESS FOR A PARTICULAR PURPOSE AND NONINFRINGEMENT. IN NO EVENT SHALL THE
AUTHORS OR COPYRIGHT HOLDERS BE LIABLE FOR ANY CLAIM, DAMAGES OR OTHER
LIABILITY, WHETHER IN AN ACTION OF CONTRACT, TORT OR OTHERWISE, ARISING FROM,
OUT OF OR IN CONNECTION WITH THE SOFTWARE OR THE USE OR OTHER DEALINGS IN
THE SOFTWARE.
"""

import six

import loopy as lp
import numpy as np
import warnings
from islpy import dim_type
import islpy as isl
from pytools import memoize_in
from pymbolic.mapper import CombineMapper
from functools import reduce
from loopy.kernel.data import MultiAssignmentBase
from loopy.diagnostic import warn_with_kernel, LoopyError


#TODO does this work for class functions?
__doc__ = """

.. currentmodule:: loopy

.. autoclass:: ToCountMap
.. autoclass:: Op
.. autoclass:: MemAccess

.. autofunction:: get_op_poly
.. autofunction:: get_op_map

.. autofunction:: get_lmem_access_poly
.. autofunction:: get_DRAM_access_poly
.. autofunction:: get_gmem_access_poly
.. autofunction:: get_mem_access_map

.. autofunction:: get_synchronization_poly
.. autofunction:: get_synchronization_map

.. autofunction:: gather_access_footprints
.. autofunction:: gather_access_footprint_bytes

"""


# {{{ ToCountMap

class ToCountMap(object):
    """Maps any type of key to an arithmetic type.

    .. automethod:: filter_by
    .. automethod:: filter_by_func
    .. automethod:: group_by
    .. automethod:: to_bytes
    .. automethod:: sum
    .. automethod:: eval_and_sum

    """

    def __init__(self, init_dict=None):
        if init_dict is None:
            init_dict = {}
        self.count_map = init_dict

    def __add__(self, other):
        result = self.count_map.copy()
        for k, v in six.iteritems(other.count_map):
            result[k] = self.count_map.get(k, 0) + v
        return ToCountMap(result)

    def __radd__(self, other):
        if other != 0:
            raise ValueError("ToCountMap: Attempted to add ToCountMap "
                                "to {0} {1}. ToCountMap may only be added to "
                                "0 and other ToCountMap objects."
                                .format(type(other), other))
        return self

    def __mul__(self, other):
        if isinstance(other, isl.PwQPolynomial):
            return ToCountMap(dict(
                (index, self.count_map[index]*other)
                for index in self.keys()))
        else:
            raise ValueError("ToCountMap: Attempted to multiply "
                                "ToCountMap by {0} {1}."
                                .format(type(other), other))

    __rmul__ = __mul__

    def __getitem__(self, index):
        try:
            return self.count_map[index]
        except KeyError:
            return isl.PwQPolynomial('{ 0 }')

    def __setitem__(self, index, value):
        self.count_map[index] = value

    def __repr__(self):
        return repr(self.count_map)

    def __len__(self):
        return len(self.count_map)

    def items(self):
        return self.count_map.items()

    def keys(self):
        return self.count_map.keys()

    def pop(self, item):
        return self.count_map.pop(item)

    def copy(self):
        return ToCountMap(dict(self.count_map))

    def filter_by(self, **kwargs):
        """Remove items without specified key fields.

        :parameter \*\*kwargs: Keyword arguments matching fields in the keys of
                             the :class:`ToCountMap`, each given a list of
                             allowable values for that key field.

        :return: A :class:`ToCountMap` containing the subset of the items in
                 the original :class:`ToCountMap` that match the field values
                 passed.

        Example usage::

            # (first create loopy kernel and specify array data types)

            params = {'n': 512, 'm': 256, 'l': 128}
            mem_map = lp.get_mem_access_map(knl)
            filtered_map = mem_map.filter_by(direction=['load'],
                                             variable=['a','g'])
            tot_loads_a_g = filtered_map.eval_and_sum(params)

            # (now use these counts to predict performance)

        """

        result_map = ToCountMap()

        from loopy.types import to_loopy_type
        if 'dtype' in kwargs.keys():
            kwargs['dtype'] = [to_loopy_type(d) for d in kwargs['dtype']]

        # for each item in self.count_map
        for self_key, self_val in self.items():
            try:
                # check to see if key attribute values match all filters
                for arg_field, allowable_vals in kwargs.items():
                    attr_val = getattr(self_key, arg_field)
                    # see if the value is in the filter list
                    if attr_val not in allowable_vals:
                        break
                else:  # loop terminated without break or error
                    result_map[self_key] = self_val
            except(AttributeError):
                # the field passed is not a field of this key
                continue

        return result_map

    def filter_by_func(self, func):
        """Keep items that pass a test.

        :parameter func: A function that takes a map key a parameter and
                         returns a :class:`bool`.

        :return: A :class:`ToCountMap` containing the subset of the items in
                 the original :class:`ToCountMap` for which func(key) is true.

        Example usage::

            # (first create loopy kernel and specify array data types)

            params = {'n': 512, 'm': 256, 'l': 128}
            mem_map = lp.get_mem_access_map(knl)
            def filter_func(key):
                return key.stride > 1 and key.stride <= 4:

            filtered_map = mem_map.filter_by_func(filter_func)
            tot = filtered_map.eval_and_sum(params)

            # (now use these counts to predict performance)

        """

        result_map = ToCountMap()

        # for each item in self.count_map, call func on the key
        for self_key, self_val in self.items():
            if func(self_key):
                result_map[self_key] = self_val

        return result_map

    def group_by(self, *args):
        """Group map items together, distinguishing by only the key fields
           passed in args.

        :parameter \*args: Zero or more :class:`str` fields of map keys.

        :return: A :class:`ToCountMap` containing the same total counts
                 grouped together by new keys that only contain the fields
                 specified in the arguments passed.

        Example usage::

            # (first create loopy kernel and specify array data types)

            params = {'n': 512, 'm': 256, 'l': 128}
            mem_map = get_mem_access_map(knl)
            grouped_map = mem_map.group_by('mtype', 'dtype', 'direction')

            f32_global_ld = grouped_map[MemAccess(mtype='global',
                                                  dtype=np.float32,
                                                  direction='load')
                                       ].eval_with_dict(params)
            f32_global_st = grouped_map[MemAccess(mtype='global',
                                                  dtype=np.float32,
                                                  direction='store')
                                       ].eval_with_dict(params)
            f32_local_ld = grouped_map[MemAccess(mtype='local',
                                                 dtype=np.float32,
                                                 direction='load')
                                      ].eval_with_dict(params)
            f32_local_st = grouped_map[MemAccess(mtype='local',
                                                 dtype=np.float32,
                                                 direction='store')
                                      ].eval_with_dict(params)

            op_map = get_op_map(knl)
            ops_dtype = op_map.group_by('dtype')

            f32ops = ops_dtype[Op(dtype=np.float32)].eval_with_dict(params)
            f64ops = ops_dtype[Op(dtype=np.float64)].eval_with_dict(params)
            i32ops = ops_dtype[Op(dtype=np.int32)].eval_with_dict(params)

            # (now use these counts to predict performance)

        """

        result_map = ToCountMap()

        # make sure all item keys have same type
        if self.count_map:
            key_type = type(list(self.keys())[0])
            if not all(isinstance(x, key_type) for x in self.keys()):
                raise ValueError("ToCountMap: group_by() function may only "
                                 "be used on ToCountMaps with uniform keys")
        else:
            return result_map

        # for each item in self.count_map
        for self_key, self_val in self.items():
            new_key = key_type()

            # set all specified fields
            for field in args:
                setattr(new_key, field, getattr(self_key, field))

            if new_key in result_map.keys():
                result_map[new_key] += self_val
            else:
                result_map[new_key] = self_val

        return result_map

    def to_bytes(self):
        """Convert counts to bytes using data type in map key.

        :return: A :class:`ToCountMap` mapping each original key to a
                 :class:`islpy.PwQPolynomial` with counts in bytes rather than
                 instances.

        Example usage::

            # (first create loopy kernel and specify array data types)

            bytes_map = get_mem_access_map(knl).to_bytes()
            params = {'n': 512, 'm': 256, 'l': 128}

            s1_g_ld_byt = bytes_map.filter_by(
                                mtype=['global'], stride=[1],
                                direction=['load']).eval_and_sum(params)
            s2_g_ld_byt = bytes_map.filter_by(
                                mtype=['global'], stride=[2],
                                direction=['load']).eval_and_sum(params)
            s1_g_st_byt = bytes_map.filter_by(
                                mtype=['global'], stride=[1],
                                direction=['store']).eval_and_sum(params)
            s2_g_st_byt = bytes_map.filter_by(
                                mtype=['global'], stride=[2],
                                direction=['store']).eval_and_sum(params)

            # (now use these counts to predict performance)

        """

        result = self.copy()

        for key, val in self.items():
            bytes_processed = int(key.dtype.itemsize) * val
            result[key] = bytes_processed

        return result


    def sum(self):
        """Add all counts in ToCountMap.

        :return: A :class:`islpy.PwQPolynomial` containing the sum of counts.

        """
        total = isl.PwQPolynomial('{ 0 }')
        for k, v in self.items():
            if not isinstance(v, isl.PwQPolynomial):
                raise ValueError("ToCountMap: sum() encountered type {0} but "
                                 "may only be used on PwQPolynomials."
                                 .format(type(v)))
            total += v
        return total


    def eval_and_sum(self, params):
        """Add all counts in :class:`ToCountMap` and evaluate with provided
        parameter dict.

        :return: An :class:`int` containing the sum of all counts in the
                 :class:`ToCountMap` evaluated with the parameters provided.

        Example usage::

            # (first create loopy kernel and specify array data types)

            params = {'n': 512, 'm': 256, 'l': 128}
            mem_map = lp.get_mem_access_map(knl)
            filtered_map = mem_map.filter_by(direction=['load'],
                                             variable=['a','g'])
            tot_loads_a_g = filtered_map.eval_and_sum(params)

            # (now use these counts to predict performance)

        """
        return self.sum().eval_with_dict(params)

# }}}


def stringify_stats_mapping(m):
    result = ""
    for key in sorted(m.keys(), key=lambda k: str(k)):
        result += ("%s : %s\n" % (key, m[key]))
    return result


class Op(object):
    """An arithmetic operation.

    .. attribute:: dtype

       A :class:`loopy.LoopyType` or :class:`numpy.dtype` that specifies the
       data type operated on.

    .. attribute:: name

       A :class:`str` that specifies the kind of arithmetic operation as
       *add*, *sub*, *mul*, *div*, *pow*, *shift*, *bw* (bitwise), etc.

    """

    def __init__(self, dtype=None, name=None):
        self.name = name
        if dtype is None:
            self.dtype = dtype
        else:
            from loopy.types import to_loopy_type
            self.dtype = to_loopy_type(dtype)

    def __eq__(self, other):
        return isinstance(other, Op) and (
                (self.dtype is None or other.dtype is None or
                 self.dtype == other.dtype) and
                (self.name is None or other.name is None or
                 self.name == other.name))

    def __hash__(self):
        return hash(str(self))

    def __str__(self):
        if self.dtype is None:
            dtype = 'None'
        else:
            dtype = str(self.dtype)
        if self.name is None:
            name = 'None'
        else:
            name = self.name
        return "Op("+dtype+", "+name+")"


class MemAccess(object):
    """A memory access.

    .. attribute:: mtype

       A :class:`str` that specifies the memory type accessed as **global**
       or **local**

    .. attribute:: dtype

       A :class:`loopy.LoopyType` or :class:`numpy.dtype` that specifies the
       data type accessed.

    .. attribute:: stride

       An :class:`int` that specifies stride of the memory access. A stride of 0
       indicates a uniform access (i.e. all threads access the same item).

    .. attribute:: direction

       A :class:`str` that specifies the direction of memory access as
       **load** or **store**.

    .. attribute:: variable

       A :class:`str` that specifies the variable name of the data
       accessed.

    """

    def __init__(self, mtype=None, dtype=None, stride=None, direction=None, variable=None):
        self.mtype = mtype
        self.stride = stride
        self.direction = direction
        self.variable = variable
        if dtype is None:
            self.dtype = dtype
        else:
            from loopy.types import to_loopy_type
            self.dtype = to_loopy_type(dtype)

        #TODO currently giving all lmem access stride=None
        if (mtype == 'local') and (stride is not None):
            raise NotImplementedError("MemAccess: stride must be None when "
                                      "mtype is 'local'")

        #TODO currently giving all lmem access variable=None
        if (mtype == 'local') and (variable is not None):
            raise NotImplementedError("MemAccess: variable must be None when "
                                      "mtype is 'local'")

    def __eq__(self, other):
        return isinstance(other, MemAccess) and (
                (self.mtype is None or other.mtype is None or
                 self.mtype == other.mtype) and
                (self.dtype is None or other.dtype is None or
                 self.dtype == other.dtype) and
                (self.stride is None or other.stride is None or
                 self.stride == other.stride) and
                (self.direction is None or other.direction is None or
                 self.direction == other.direction) and
                (self.variable is None or other.variable is None or
                 self.variable == other.variable))

    def __hash__(self):
        return hash(str(self))

    def __str__(self):
        if self.mtype is None:
            mtype = 'None'
        else:
            mtype = self.mtype
        if self.dtype is None:
            dtype = 'None'
        else:
            dtype = str(self.dtype)
        if self.stride is None:
            stride = 'None'
        else:
            stride = str(self.stride)
        if self.direction is None:
            direction = 'None'
        else:
            direction = self.direction
        if self.variable is None:
            variable = 'None'
        else:
            variable = self.variable
        return "MemAccess("+mtype+", "+dtype+", "+stride+", "+direction+", " \
               +variable+")"


# {{{ ExpressionOpCounter

class ExpressionOpCounter(CombineMapper):

    def __init__(self, knl):
        self.knl = knl
        from loopy.expression import TypeInferenceMapper
        self.type_inf = TypeInferenceMapper(knl)

    def combine(self, values):
        return sum(values)

    def map_constant(self, expr):
        return ToCountMap()

    map_tagged_variable = map_constant
    map_variable = map_constant

    #def map_wildcard(self, expr):
    #    return 0,0

    #def map_function_symbol(self, expr):
    #    return 0,0

    def map_call(self, expr):
        return ToCountMap(
                    {Op(dtype=self.type_inf(expr),
                        name='func:'+str(expr.function)): 1}
                    ) + self.rec(expr.parameters)

    # def map_call_with_kwargs(self, expr):  # implemented in CombineMapper

    def map_subscript(self, expr):  # implemented in CombineMapper
        return self.rec(expr.index)

    # def map_lookup(self, expr):  # implemented in CombineMapper

    def map_sum(self, expr):
        assert expr.children
        return ToCountMap(
                    {Op(dtype=self.type_inf(expr),
                        name='add'): len(expr.children)-1}
                    ) + sum(self.rec(child) for child in expr.children)

    def map_product(self, expr):
        from pymbolic.primitives import is_zero
        assert expr.children
        return sum(ToCountMap({Op(dtype=self.type_inf(expr), name='mul'): 1})
                   + self.rec(child)
                   for child in expr.children
                   if not is_zero(child + 1)) + \
                   ToCountMap({Op(dtype=self.type_inf(expr), name='mul'): -1})

    def map_quotient(self, expr, *args):
        return ToCountMap({Op(dtype=self.type_inf(expr), name='div'): 1}) \
                                + self.rec(expr.numerator) \
                                + self.rec(expr.denominator)

    map_floor_div = map_quotient
    map_remainder = map_quotient

    def map_power(self, expr):
        return ToCountMap({Op(dtype=self.type_inf(expr), name='pow'): 1}) \
                                + self.rec(expr.base) \
                                + self.rec(expr.exponent)

    def map_left_shift(self, expr):
        return ToCountMap({Op(dtype=self.type_inf(expr), name='shift'): 1}) \
                                + self.rec(expr.shiftee) \
                                + self.rec(expr.shift)

    map_right_shift = map_left_shift

    def map_bitwise_not(self, expr):
        return ToCountMap({Op(dtype=self.type_inf(expr), name='bw'): 1}) \
                                + self.rec(expr.child)

    def map_bitwise_or(self, expr):
        return ToCountMap({Op(dtype=self.type_inf(expr), name='bw'):
                           len(expr.children)-1}
                         ) + sum(self.rec(child) for child in expr.children)

    map_bitwise_xor = map_bitwise_or
    map_bitwise_and = map_bitwise_or

    def map_comparison(self, expr):
        return self.rec(expr.left)+self.rec(expr.right)

    def map_logical_not(self, expr):
        return self.rec(expr.child)

    def map_logical_or(self, expr):
        return sum(self.rec(child) for child in expr.children)

    map_logical_and = map_logical_or

    def map_if(self, expr):
        warnings.warn("ExpressionOpCounter counting ops as "
                      "sum of if-statement branches.")
        return self.rec(expr.condition) + self.rec(expr.then) \
               + self.rec(expr.else_)

    def map_if_positive(self, expr):
        warnings.warn("ExpressionOpCounter counting ops as "
                      "sum of if_pos-statement branches.")
        return self.rec(expr.criterion) + self.rec(expr.then) \
               + self.rec(expr.else_)

    def map_min(self, expr):
        return ToCountMap({Op(dtype=self.type_inf(expr), name='maxmin'):
                           len(expr.children)-1}
                         ) + sum(self.rec(child) for child in expr.children)

    map_max = map_min

    def map_common_subexpression(self, expr):
        raise NotImplementedError("ExpressionOpCounter encountered "
                                  "common_subexpression, "
                                  "map_common_subexpression not implemented.")

    def map_substitution(self, expr):
        raise NotImplementedError("ExpressionOpCounter encountered "
                                  "substitution, "
                                  "map_substitution not implemented.")

    def map_derivative(self, expr):
        raise NotImplementedError("ExpressionOpCounter encountered "
                                  "derivative, "
                                  "map_derivative not implemented.")

    def map_slice(self, expr):
        raise NotImplementedError("ExpressionOpCounter encountered slice, "
                                  "map_slice not implemented.")

# }}}


# {{{ LocalSubscriptCounter

class LocalSubscriptCounter(CombineMapper):

    def __init__(self, knl):
        self.knl = knl
        from loopy.expression import TypeInferenceMapper
        self.type_inf = TypeInferenceMapper(knl)

    def combine(self, values):
        return sum(values)

    def map_constant(self, expr):
        return ToCountMap()

    map_tagged_variable = map_constant
    map_variable = map_constant

    def map_call(self, expr):
        return self.rec(expr.parameters)

    def map_subscript(self, expr):
        name = expr.aggregate.name  # name of array

        if name in self.knl.temporary_variables:
            array = self.knl.temporary_variables[name]
            #print("array: ", array)
            #print("is local? ", array.is_local)
            if array.is_local:
                return ToCountMap(
                        {MemAccess(mtype='local',
                                   dtype=self.type_inf(expr)): 1}
                        ) + self.rec(expr.index)

        return self.rec(expr.index)
            
    def map_sum(self, expr):
        if expr.children:
            return sum(self.rec(child) for child in expr.children)
        else:
            return ToCountMap()

    map_product = map_sum

    def map_quotient(self, expr, *args):
        return self.rec(expr.numerator) + self.rec(expr.denominator)

    map_floor_div = map_quotient
    map_remainder = map_quotient

    def map_power(self, expr):
        return self.rec(expr.base) + self.rec(expr.exponent)

    def map_left_shift(self, expr):
        return self.rec(expr.shiftee)+self.rec(expr.shift)

    map_right_shift = map_left_shift

    def map_bitwise_not(self, expr):
        return self.rec(expr.child)

    def map_bitwise_or(self, expr):
        return sum(self.rec(child) for child in expr.children)

    map_bitwise_xor = map_bitwise_or
    map_bitwise_and = map_bitwise_or

    def map_comparison(self, expr):
        return self.rec(expr.left)+self.rec(expr.right)

    map_logical_not = map_bitwise_not
    map_logical_or = map_bitwise_or
    map_logical_and = map_logical_or

    def map_if(self, expr):
        warnings.warn("LocalSubscriptCounter counting LMEM accesses as "
                      "sum of if-statement branches.")
        return self.rec(expr.condition) + self.rec(expr.then) \
               + self.rec(expr.else_)

    def map_if_positive(self, expr):
        warnings.warn("LocalSubscriptCounter counting LMEM accesses as "
                      "sum of if_pos-statement branches.")
        return self.rec(expr.criterion) + self.rec(expr.then) \
               + self.rec(expr.else_)

    map_min = map_bitwise_or
    map_max = map_min

    def map_common_subexpression(self, expr):
        raise NotImplementedError("LocalSubscriptCounter encountered "
                                  "common_subexpression, "
                                  "map_common_subexpression not implemented.")

    def map_substitution(self, expr):
        raise NotImplementedError("LocalSubscriptCounter encountered "
                                  "substitution, "
                                  "map_substitution not implemented.")

    def map_derivative(self, expr):
        raise NotImplementedError("LocalSubscriptCounter encountered "
                                  "derivative, "
                                  "map_derivative not implemented.")

    def map_slice(self, expr):
        raise NotImplementedError("LocalSubscriptCounter encountered slice, "
                                  "map_slice not implemented.")

# }}}




# {{{ GlobalSubscriptCounter

class GlobalSubscriptCounter(CombineMapper):

    def __init__(self, knl):
        self.knl = knl
        from loopy.expression import TypeInferenceMapper
        self.type_inf = TypeInferenceMapper(knl)

    def combine(self, values):
        return sum(values)

    def map_constant(self, expr):
        return ToCountMap()

    map_tagged_variable = map_constant
    map_variable = map_constant

    def map_call(self, expr):
        return self.rec(expr.parameters)

    def map_subscript(self, expr):
        name = expr.aggregate.name  # name of array

        if name in self.knl.arg_dict:
            array = self.knl.arg_dict[name]
        else:
            # this is a temporary variable
            return self.rec(expr.index)

        if not isinstance(array, lp.GlobalArg):
            # this array is not in global memory
            return self.rec(expr.index)

        index = expr.index  # could be tuple or scalar index
        if not isinstance(index, tuple):
            index = (index,)

        from loopy.symbolic import get_dependencies
        from loopy.kernel.data import LocalIndexTag, GroupIndexTag
        my_inames = get_dependencies(index) & self.knl.all_inames()

        # find min tag axis
        import sys
        min_tag_axis = sys.maxsize
        local_id_found = False
        for iname in my_inames:
            tag = self.knl.iname_to_tag.get(iname)
            if isinstance(tag, LocalIndexTag):
                local_id_found = True
                if tag.axis < min_tag_axis:
                    min_tag_axis = tag.axis

        if not local_id_found:
            # count as uniform access
            return ToCountMap({MemAccess(mtype='global',
                                         dtype=self.type_inf(expr), stride=0,
                                         variable=name): 1}
                             ) + self.rec(expr.index)

        # get local_id associated with minimum tag axis
        min_lid = None
        for iname in my_inames:
            tag = self.knl.iname_to_tag.get(iname)
            if isinstance(tag, LocalIndexTag):
                if tag.axis == min_tag_axis:
                    min_lid = iname
                    break  # there will be only one min local_id

        # found local_id associated with minimum tag axis

        total_stride = None
        extra_stride = 1
        # check coefficient of min_lid for each axis
        from loopy.symbolic import CoefficientCollector
        from loopy.kernel.array import FixedStrideArrayDimTag
        from pymbolic.primitives import Variable
        for idx, axis_tag in zip(index, array.dim_tags):

            from loopy.symbolic import simplify_using_aff
            coeffs = CoefficientCollector()(simplify_using_aff(self.knl, idx))
            # check if he contains the lid 0 guy
            try:
                coeff_min_lid = coeffs[Variable(min_lid)]
            except KeyError:
                # does not contain min_lid
                continue
            # found coefficient of min_lid
            # now determine stride
            if isinstance(axis_tag, FixedStrideArrayDimTag):
                stride = axis_tag.stride
            else:
                continue

            total_stride = stride*coeff_min_lid*extra_stride
            #TODO is there a case where this^ does not execute,
            # or executes more than once for two different axes?

        #TODO temporary fix that needs changing:
        if min_tag_axis != 0:
            print("... min tag axis (%d) is not zero! ..." % (min_tag_axis))
            return ToCountMap({MemAccess(mtype='global',
                                         dtype=self.type_inf(expr),
                                         stride=sys.maxsize, variable=name): 1}
                             ) + self.rec(expr.index)

        return ToCountMap({MemAccess(mtype='global', dtype=self.type_inf(expr),
                                     stride=total_stride, variable=name): 1}
                         ) + self.rec(expr.index)

    def map_sum(self, expr):
        if expr.children:
            return sum(self.rec(child) for child in expr.children)
        else:
            return ToCountMap()

    map_product = map_sum

    def map_quotient(self, expr, *args):
        return self.rec(expr.numerator) + self.rec(expr.denominator)

    map_floor_div = map_quotient
    map_remainder = map_quotient

    def map_power(self, expr):
        return self.rec(expr.base) + self.rec(expr.exponent)

    def map_left_shift(self, expr):
        return self.rec(expr.shiftee)+self.rec(expr.shift)

    map_right_shift = map_left_shift

    def map_bitwise_not(self, expr):
        return self.rec(expr.child)

    def map_bitwise_or(self, expr):
        return sum(self.rec(child) for child in expr.children)

    map_bitwise_xor = map_bitwise_or
    map_bitwise_and = map_bitwise_or

    def map_comparison(self, expr):
        return self.rec(expr.left)+self.rec(expr.right)

    map_logical_not = map_bitwise_not
    map_logical_or = map_bitwise_or
    map_logical_and = map_logical_or

    def map_if(self, expr):
        warnings.warn("GlobalSubscriptCounter counting GMEM accesses as "
                      "sum of if-statement branches.")
        return self.rec(expr.condition) + self.rec(expr.then) \
               + self.rec(expr.else_)

    def map_if_positive(self, expr):
        warnings.warn("GlobalSubscriptCounter counting GMEM accesses as "
                      "sum of if_pos-statement branches.")
        return self.rec(expr.criterion) + self.rec(expr.then) \
               + self.rec(expr.else_)

    map_min = map_bitwise_or
    map_max = map_min

    def map_common_subexpression(self, expr):
        raise NotImplementedError("GlobalSubscriptCounter encountered "
                                  "common_subexpression, "
                                  "map_common_subexpression not implemented.")

    def map_substitution(self, expr):
        raise NotImplementedError("GlobalSubscriptCounter encountered "
                                  "substitution, "
                                  "map_substitution not implemented.")

    def map_derivative(self, expr):
        raise NotImplementedError("GlobalSubscriptCounter encountered "
                                  "derivative, "
                                  "map_derivative not implemented.")

    def map_slice(self, expr):
        raise NotImplementedError("GlobalSubscriptCounter encountered slice, "
                                  "map_slice not implemented.")

# }}}


# {{{ AccessFootprintGatherer

class AccessFootprintGatherer(CombineMapper):
    def __init__(self, kernel, domain, ignore_uncountable=False):
        self.kernel = kernel
        self.domain = domain
        self.ignore_uncountable = ignore_uncountable

    @staticmethod
    def combine(values):
        assert values

        def merge_dicts(a, b):
            result = a.copy()

            for var_name, footprint in six.iteritems(b):
                if var_name in result:
                    result[var_name] = result[var_name] | footprint
                else:
                    result[var_name] = footprint

            return result

        from functools import reduce
        return reduce(merge_dicts, values)

    def map_constant(self, expr):
        return {}

    def map_variable(self, expr):
        return {}

    def map_subscript(self, expr):
        subscript = expr.index

        if not isinstance(subscript, tuple):
            subscript = (subscript,)

        from loopy.symbolic import get_access_range

        try:
            access_range = get_access_range(self.domain, subscript,
                    self.kernel.assumptions)
        except isl.Error:
            # Likely: index was non-linear, nothing we can do.
            if self.ignore_uncountable:
                return {}
            else:
                raise LoopyError("failed to gather footprint: %s" % expr)

        except TypeError:
            # Likely: index was non-linear, nothing we can do.
            if self.ignore_uncountable:
                return {}
            else:
                raise LoopyError("failed to gather footprint: %s" % expr)

        from pymbolic.primitives import Variable
        assert isinstance(expr.aggregate, Variable)

        return self.combine([
            self.rec(expr.index),
            {expr.aggregate.name: access_range}])

# }}}


# {{{ count

def count(kernel, set):
    try:
        return set.card()
    except AttributeError:
        pass

    count = isl.PwQPolynomial.zero(
            set.space
            .drop_dims(dim_type.set, 0, set.dim(dim_type.set))
            .add_dims(dim_type.set, 1))

    set = set.make_disjoint()

    from loopy.isl_helpers import get_simple_strides

    for bset in set.get_basic_sets():
        bset_count = None
        bset_rebuilt = bset.universe(bset.space)

        bset_strides = get_simple_strides(bset, key_by="index")

        for i in range(bset.dim(isl.dim_type.set)):
            dmax = bset.dim_max(i)
            dmin = bset.dim_min(i)

            stride = bset_strides.get((dim_type.set, i))
            if stride is None:
                stride = 1

            length = isl.PwQPolynomial.from_pw_aff(dmax - dmin + stride)
            length = length.scale_down_val(stride)

            if bset_count is None:
                bset_count = length
            else:
                bset_count = bset_count * length

            # {{{ rebuild check domain

            zero = isl.Aff.zero_on_domain(
                        isl.LocalSpace.from_space(bset.space))
            iname = isl.PwAff.from_aff(
                    zero.set_coefficient_val(isl.dim_type.in_, i, 1))
            dmin_matched = dmin.insert_dims(
                    dim_type.in_, 0, bset.dim(isl.dim_type.set))
            dmax_matched = dmax.insert_dims(
                    dim_type.in_, 0, bset.dim(isl.dim_type.set))
            for idx in range(bset.dim(isl.dim_type.set)):
                if bset.has_dim_id(isl.dim_type.set, idx):
                    dim_id = bset.get_dim_id(isl.dim_type.set, idx)
                    dmin_matched = dmin_matched.set_dim_id(
                            isl.dim_type.in_, idx, dim_id)
                    dmax_matched = dmax_matched.set_dim_id(
                            isl.dim_type.in_, idx, dim_id)

            bset_rebuilt = (
                    bset_rebuilt
                    & iname.le_set(dmax_matched)
                    & iname.ge_set(dmin_matched)
                    & (iname-dmin_matched).mod_val(stride).eq_set(zero))

            # }}}

        if bset_count is not None:
            count += bset_count

        is_subset = bset <= bset_rebuilt
        is_superset = bset >= bset_rebuilt

        if not (is_subset and is_superset):
            if is_subset:
<<<<<<< HEAD
                from loopy.diagnostic import warn_with_kernel
=======
>>>>>>> 9dcd629c
                warn_with_kernel(kernel, "count_overestimate",
                        "Barvinok wrappers are not installed. "
                        "Counting routines have overestimated the "
                        "number of integer points in your loop "
                        "domain.")
            elif is_superset:
<<<<<<< HEAD
                from loopy.diagnostic import warn_with_kernel
=======
>>>>>>> 9dcd629c
                warn_with_kernel(kernel, "count_underestimate",
                        "Barvinok wrappers are not installed. "
                        "Counting routines have underestimated the "
                        "number of integer points in your loop "
                        "domain.")
            else:
<<<<<<< HEAD
                from loopy.diagnostic import warn_with_kernel
=======
>>>>>>> 9dcd629c
                warn_with_kernel(kernel, "count_misestimate",
                        "Barvinok wrappers are not installed. "
                        "Counting routines have misestimated the "
                        "number of integer points in your loop "
                        "domain.")

    return count

# }}}


# {{{ get_op_poly

def get_op_poly(knl, numpy_types=True):

    """Count the number of operations in a loopy kernel.

    get_op_poly is deprecated. Use get_op_map instead.

    """
    from warnings import warn
    warn("get_op_poly is deprecated. Use get_op_map instead.",
         DeprecationWarning, stacklevel=2)
    return get_op_map(knl, numpy_types)

# }}}


def get_op_map(knl, numpy_types=True):

    """Count the number of operations in a loopy kernel.

    :parameter knl: A :class:`loopy.LoopKernel` whose operations are to be counted.

    :parameter numpy_types: A :class:`bool` specifying whether the types
                            in the returned mapping should be numpy types
                            instead of :class:`loopy.LoopyType`.

    :return: A :class:`ToCountMap` of **{** :class:`Op` **:**
             :class:`islpy.PwQPolynomial` **}**.

             - The :class:`Op` specifies the characteristics of the arithmetic
               operation.

             - The :class:`islpy.PwQPolynomial` holds the number of operations of
               the kind specified in the key (in terms of the
               :class:`loopy.LoopKernel` parameter *inames*).

    Example usage::

        # (first create loopy kernel and specify array data types)

        op_map = get_op_map(knl)
        params = {'n': 512, 'm': 256, 'l': 128}
        f32add = op_map[Op(np.float32, 'add')].eval_with_dict(params)
        f32mul = op_map[Op(np.float32, 'mul')].eval_with_dict(params)

        # (now use these counts to predict performance)

    """

    from loopy.preprocess import preprocess_kernel, infer_unknown_types
    knl = infer_unknown_types(knl, expect_completion=True)
    knl = preprocess_kernel(knl)

    op_map = ToCountMap()
    op_counter = ExpressionOpCounter(knl)
    for insn in knl.instructions:
        # how many times is this instruction executed?
        # check domain size:
        insn_inames = knl.insn_inames(insn)
        inames_domain = knl.get_inames_domain(insn_inames)
        domain = (inames_domain.project_out_except(
                                        insn_inames, [dim_type.set]))
        ops = op_counter(insn.assignee) + op_counter(insn.expression)
        op_map = op_map + ops*count(knl, domain)

    if numpy_types:
        op_map.count_map = dict((Op(dtype=op.dtype.numpy_dtype, name=op.name),
                                 count)
                for op, count in six.iteritems(op_map.count_map))

    return op_map


#TODO test deprecated functions?
def get_lmem_access_poly(knl):
    """Count the number of local memory accesses in a loopy kernel.

    get_lmem_access_poly is deprecated. Use get_mem_access_map and filter the
    result with the mtype=['local'] option.

    """
    from warnings import warn
    warn("get_lmem_access_poly is deprecated. Use get_mem_access_map and "
         "filter the result with the mtype=['local'] option.",
         DeprecationWarning, stacklevel=2)
    return get_mem_access_map(knl).filter_by(mtype=['local'])


def get_DRAM_access_poly(knl):
    """Count the number of global memory accesses in a loopy kernel.

    get_DRAM_access_poly is deprecated. Use get_mem_access_map and filter the
    result with the mtype=['global'] option.

    """
    from warnings import warn
    warn("get_DRAM_access_poly is deprecated. Use get_mem_access_map and "
         "filter the result with the mtype=['global'] option.",
         DeprecationWarning, stacklevel=2)
    return get_mem_access_map(knl).filter_by(mtype=['global'])


# {{{ get_gmem_access_poly

def get_gmem_access_poly(knl):
    """Count the number of global memory accesses in a loopy kernel.

    get_DRAM_access_poly is deprecated. Use get_mem_access_map and filter the
    result with the mtype=['global'] option.

    """
    from warnings import warn
    warn("get_DRAM_access_poly is deprecated. Use get_mem_access_map and "
         "filter the result with the mtype=['global'] option.",
         DeprecationWarning, stacklevel=2)
    return get_mem_access_map(knl).filter_by(mtype=['global'])

# }}}


def get_mem_access_map(knl, numpy_types=True):
    """Count the number of memory accesses in a loopy kernel.

    :parameter knl: A :class:`loopy.LoopKernel` whose memory accesses are to be
                    counted.

    :parameter numpy_types: A :class:`bool` specifying whether the types
                            in the returned mapping should be numpy types
                            instead of :class:`loopy.LoopyType`.

    :return: A :class:`ToCountMap` of **{** :class:`MemAccess` **:**
             :class:`islpy.PwQPolynomial` **}**.

             - The :class:`MemAccess` specifies the characteristics of the
               memory access.

             - The :class:`islpy.PwQPolynomial` holds the number of memory
               accesses with the characteristics specified in the key (in terms
               of the :class:`loopy.LoopKernel` *inames*).

    Example usage::

        # (first create loopy kernel and specify array data types)

        params = {'n': 512, 'm': 256, 'l': 128}
        mem_map = get_mem_access_map(knl)

        f32_s1_g_ld_a = mem_map[MemAccess(mtype='global',
                                          dtype=np.float32,
                                          stride=1,
                                          direction='load',
                                          variable='a')
                               ].eval_with_dict(params)
        f32_s1_g_st_a = mem_map[MemAccess(mtype='global',
                                          dtype=np.float32,
                                          stride=1,
                                          direction='store',
                                          variable='a')
                               ].eval_with_dict(params)
        f32_s1_l_ld_x = mem_map[MemAccess(mtype='local',
                                          dtype=np.float32,
                                          stride=1,
                                          direction='load',
                                          variable='x')
                               ].eval_with_dict(params)
        f32_s1_l_st_x = mem_map[MemAccess(mtype='local',
                                          dtype=np.float32,
                                          stride=1,
                                          direction='store',
                                          variable='x')
                               ].eval_with_dict(params)

        # (now use these counts to predict performance)

    """
    from loopy.preprocess import preprocess_kernel, infer_unknown_types

    class CacheHolder(object):
        pass

    cache_holder = CacheHolder()

    @memoize_in(cache_holder, "insn_count")
    def get_insn_count(knl, insn_inames, uniform=False):
        if uniform:
            from loopy.kernel.data import LocalIndexTag
            insn_inames = [iname for iname in insn_inames if not
                           isinstance(
                           knl.iname_to_tag.get(iname), LocalIndexTag)]
        inames_domain = knl.get_inames_domain(insn_inames)
        domain = (inames_domain.project_out_except(
                                insn_inames, [dim_type.set]))
        return count(knl, domain)

    knl = infer_unknown_types(knl, expect_completion=True)
    knl = preprocess_kernel(knl)

    subs_map = ToCountMap()
    subs_counter_g = GlobalSubscriptCounter(knl)
    subs_counter_l = LocalSubscriptCounter(knl)

    for insn in knl.instructions:
        # count subscripts
        subs_expr = subs_counter_g(insn.expression) \
                    + subs_counter_l(insn.expression)

        # distinguish loads and stores
        for key in subs_expr.count_map:
            subs_expr[MemAccess(mtype=key.mtype, dtype=key.dtype,
                                stride=key.stride, direction='load',
                                variable=key.variable)
                     ] = subs_expr.pop(key)

        subs_assignee_g = subs_counter_g(insn.assignee)
        for key in subs_assignee_g.count_map:
            subs_assignee_g[MemAccess(mtype=key.mtype, dtype=key.dtype,
                                      stride=key.stride,
                                      direction='store',
                                      variable=key.variable)
                           ] = subs_assignee_g.pop(key)
        # for now, don't count writes to local mem

        insn_inames = knl.insn_inames(insn)

        # use count excluding local index tags for uniform accesses
        for key in subs_expr.count_map:
            map = ToCountMap({key: subs_expr[key]})
            if key.mtype == 'global' and isinstance(key.stride, int) and key.stride == 0:
                subs_map = subs_map \
                            + map*get_insn_count(knl, insn_inames, True)
            else:
                subs_map = subs_map + map*get_insn_count(knl, insn_inames)
                #currently not counting stride of local mem access

        for key in subs_assignee_g.count_map:
            map = ToCountMap({key: subs_assignee_g[key]})
            if isinstance(key.stride, int) and key.stride == 0:
                subs_map = subs_map \
                            + map*get_insn_count(knl, insn_inames, True)
            else:
                subs_map = subs_map + map*get_insn_count(knl, insn_inames)
            # for now, don't count writes to local mem

    if numpy_types:
        subs_map.count_map = dict((MemAccess(mtype=mem_access.mtype,
                                             dtype=mem_access.dtype.numpy_dtype,
                                             stride=mem_access.stride,
                                             direction=mem_access.direction,
                                             variable=mem_access.variable)
                                   , count)
                      for mem_access, count in six.iteritems(subs_map.count_map))

    return subs_map


# {{{ get_synchronization_poly

def get_synchronization_poly(knl):
    """Count the number of synchronization events each thread encounters in a
    loopy kernel.

    get_synchronization_poly is deprecated. Use get_synchronization_map instead.

    """
    from warnings import warn
    warn("get_synchronization_poly is deprecated. Use get_synchronization_map instead.",
         DeprecationWarning, stacklevel=2)
    return get_synchronization_map(knl)

# }}}


def get_synchronization_map(knl):

    """Count the number of synchronization events each thread encounters in a
    loopy kernel.

    :parameter knl: A :class:`loopy.LoopKernel` whose barriers are to be counted.

    :return: A dictionary mapping each type of synchronization event to a
            :class:`islpy.PwQPolynomial` holding the number of events per
            thread.

            Possible keys include ``barrier_local``, ``barrier_global``
            (if supported by the target) and ``kernel_launch``.

    Example usage::

        # (first create loopy kernel and specify array data types)

        sync_map = get_synchronization_map(knl)
        params = {'n': 512, 'm': 256, 'l': 128}
        barrier_ct = sync_map['barrier_local'].eval_with_dict(params)

        # (now use this count to predict performance)

    """

    from loopy.preprocess import preprocess_kernel, infer_unknown_types
    from loopy.schedule import (EnterLoop, LeaveLoop, Barrier,
            CallKernel, ReturnFromKernel, RunInstruction)
    from operator import mul
    knl = infer_unknown_types(knl, expect_completion=True)
    knl = preprocess_kernel(knl)
    knl = lp.get_one_scheduled_kernel(knl)
    iname_list = []

    result = ToCountMap()

    one = isl.PwQPolynomial('{ 1 }')

    def get_count_poly(iname_list):
        if iname_list:  # (if iname_list is not empty)
            ct = (count(knl, (
                            knl.get_inames_domain(iname_list).
                            project_out_except(iname_list, [dim_type.set])
                            )), )
            return reduce(mul, ct)
        else:
            return one

    for sched_item in knl.schedule:
        if isinstance(sched_item, EnterLoop):
            if sched_item.iname:  # (if not empty)
                iname_list.append(sched_item.iname)
        elif isinstance(sched_item, LeaveLoop):
            if sched_item.iname:  # (if not empty)
                iname_list.pop()

        elif isinstance(sched_item, Barrier):
            result = result + ToCountMap({"barrier_%s" % sched_item.kind:
                                          get_count_poly(iname_list)})

        elif isinstance(sched_item, CallKernel):
            result = result + ToCountMap(
                    {"kernel_launch": get_count_poly(iname_list)})

        elif isinstance(sched_item, (ReturnFromKernel, RunInstruction)):
            pass

        else:
            raise LoopyError("unexpected schedule item: %s"
                    % type(sched_item).__name__)

    #return result.count_map #TODO is this change okay?
    return result


# {{{ gather_access_footprints

def gather_access_footprints(kernel, ignore_uncountable=False):
    """Return a dictionary mapping ``(var_name, direction)``
    to :class:`islpy.Set` instances capturing which indices
    of each the array *var_name* are read/written (where
    *direction* is either ``read`` or ``write``.

    :arg ignore_uncountable: If *False*, an error will be raised for
        accesses on which the footprint cannot be determined (e.g.
        data-dependent or nonlinear indices)
    """

    from loopy.preprocess import preprocess_kernel, infer_unknown_types
    kernel = infer_unknown_types(kernel, expect_completion=True)

    from loopy.kernel import kernel_state
    if kernel.state < kernel_state.PREPROCESSED:
        kernel = preprocess_kernel(kernel)

    write_footprints = []
    read_footprints = []

    for insn in kernel.instructions:
        if not isinstance(insn, MultiAssignmentBase):
            warn_with_kernel(kernel, "count_non_assignment",
                    "Non-assignment instruction encountered in "
                    "gather_access_footprints, not counted")
            continue

        insn_inames = kernel.insn_inames(insn)
        inames_domain = kernel.get_inames_domain(insn_inames)
        domain = (inames_domain.project_out_except(insn_inames,
                                                   [dim_type.set]))

        afg = AccessFootprintGatherer(kernel, domain,
                ignore_uncountable=ignore_uncountable)

        for assignee in insn.assignees:
            write_footprints.append(afg(insn.assignees))
        read_footprints.append(afg(insn.expression))

    write_footprints = AccessFootprintGatherer.combine(write_footprints)
    read_footprints = AccessFootprintGatherer.combine(read_footprints)

    result = {}

    for vname, footprint in six.iteritems(write_footprints):
        result[(vname, "write")] = footprint

    for vname, footprint in six.iteritems(read_footprints):
        result[(vname, "read")] = footprint

    return result


def gather_access_footprint_bytes(kernel, ignore_uncountable=False):
    """Return a dictionary mapping ``(var_name, direction)`` to
    :class:`islpy.PwQPolynomial` instances capturing the number of bytes  are
    read/written (where *direction* is either ``read`` or ``write`` on array
    *var_name*

    :arg ignore_uncountable: If *True*, an error will be raised for
        accesses on which the footprint cannot be determined (e.g.
        data-dependent or nonlinear indices)
    """

    from loopy.preprocess import preprocess_kernel, infer_unknown_types
    kernel = infer_unknown_types(kernel, expect_completion=True)

    from loopy.kernel import kernel_state
    if kernel.state < kernel_state.PREPROCESSED:
        kernel = preprocess_kernel(kernel)

    result = {}
    fp = gather_access_footprints(kernel,
                                  ignore_uncountable=ignore_uncountable)

    for key, var_fp in fp.items():
        vname, direction = key

        var_descr = kernel.get_var_descriptor(vname)
        bytes_transferred = (
                int(var_descr.dtype.numpy_dtype.itemsize)
                * count(kernel, var_fp))
        if key in result:
            result[key] += bytes_transferred
        else:
            result[key] = bytes_transferred

    return result

# }}}

# vim: foldmethod=marker<|MERGE_RESOLUTION|>--- conflicted
+++ resolved
@@ -1088,30 +1088,18 @@
 
         if not (is_subset and is_superset):
             if is_subset:
-<<<<<<< HEAD
-                from loopy.diagnostic import warn_with_kernel
-=======
->>>>>>> 9dcd629c
                 warn_with_kernel(kernel, "count_overestimate",
                         "Barvinok wrappers are not installed. "
                         "Counting routines have overestimated the "
                         "number of integer points in your loop "
                         "domain.")
             elif is_superset:
-<<<<<<< HEAD
-                from loopy.diagnostic import warn_with_kernel
-=======
->>>>>>> 9dcd629c
                 warn_with_kernel(kernel, "count_underestimate",
                         "Barvinok wrappers are not installed. "
                         "Counting routines have underestimated the "
                         "number of integer points in your loop "
                         "domain.")
             else:
-<<<<<<< HEAD
-                from loopy.diagnostic import warn_with_kernel
-=======
->>>>>>> 9dcd629c
                 warn_with_kernel(kernel, "count_misestimate",
                         "Barvinok wrappers are not installed. "
                         "Counting routines have misestimated the "
