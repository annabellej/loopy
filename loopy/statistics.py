__copyright__ = """
Copyright (C) 2015 James Stevens
Copyright (C) 2018 Kaushik Kulkarni
Copyright (C) 2019 Andreas Kloeckner
"""


__license__ = """
Permission is hereby granted, free of charge, to any person obtaining a copy
of this software and associated documentation files (the "Software"), to deal
in the Software without restriction, including without limitation the rights
to use, copy, modify, merge, publish, distribute, sublicense, and/or sell
copies of the Software, and to permit persons to whom the Software is
furnished to do so, subject to the following conditions:

The above copyright notice and this permission notice shall be included in
all copies or substantial portions of the Software.

THE SOFTWARE IS PROVIDED "AS IS", WITHOUT WARRANTY OF ANY KIND, EXPRESS OR
IMPLIED, INCLUDING BUT NOT LIMITED TO THE WARRANTIES OF MERCHANTABILITY,
FITNESS FOR A PARTICULAR PURPOSE AND NONINFRINGEMENT. IN NO EVENT SHALL THE
AUTHORS OR COPYRIGHT HOLDERS BE LIABLE FOR ANY CLAIM, DAMAGES OR OTHER
LIABILITY, WHETHER IN AN ACTION OF CONTRACT, TORT OR OTHERWISE, ARISING FROM,
OUT OF OR IN CONNECTION WITH THE SOFTWARE OR THE USE OR OTHER DEALINGS IN
THE SOFTWARE.
"""

import loopy as lp
from islpy import dim_type
import islpy as isl
from pymbolic.mapper import CombineMapper
from loopy.kernel.data import (
        MultiAssignmentBase, TemporaryVariable, AddressSpace)
from loopy.diagnostic import warn_with_kernel, LoopyError
from loopy.symbolic import CoefficientCollector
from pytools import ImmutableRecord, memoize_method
from loopy.kernel.function_interface import CallableKernel
from loopy.program import Program
from functools import partial


__doc__ = """

.. currentmodule:: loopy

.. autoclass:: ToCountMap
.. autoclass:: ToCountPolynomialMap
.. autoclass:: CountGranularity
.. autoclass:: Op
.. autoclass:: MemAccess

.. autofunction:: get_op_map
.. autofunction:: get_mem_access_map
.. autofunction:: get_synchronization_map

.. autofunction:: gather_access_footprints
.. autofunction:: gather_access_footprint_bytes

.. currentmodule:: loopy.statistics

.. autoclass:: GuardedPwQPolynomial

.. currentmodule:: loopy
"""


<<<<<<< HEAD
# FIXME:
# - The SUBGROUP granularity is completely broken if the root kernel
#   contains the grid and the operations get counted in the callee.
#   To test, most of those are set to WORKITEM instead below (marked
#   with FIXMEs). This leads to value mismatches and key errors in
#   the tests.
# - Currently, nothing prevents summation across different
#   granularities, which is guaranteed to yield bogus results.
# - AccessFootprintGatherer needs to be redone to match get_op_map and
#   get_mem_access_map style
# - Test for the subkernel functionality need to be written


=======
>>>>>>> f7a5a0f3
def get_kernel_parameter_space(kernel):
    return isl.Space.create_from_names(kernel.isl_context,
            set=[], params=sorted(list(kernel.outer_params()))).params()


def get_kernel_zero_pwqpolynomial(kernel):
    space = get_kernel_parameter_space(kernel)
    space = space.insert_dims(dim_type.out, 0, 1)
    return isl.PwQPolynomial.zero(space)


# {{{ GuardedPwQPolynomial

def _get_param_tuple(obj):
    return tuple(
            obj.get_dim_name(dim_type.param, i)
            for i in range(obj.dim(dim_type.param)))


class GuardedPwQPolynomial:
    def __init__(self, pwqpolynomial, valid_domain):
        assert isinstance(pwqpolynomial, isl.PwQPolynomial)
        self.pwqpolynomial = pwqpolynomial
        self.valid_domain = valid_domain

        assert (_get_param_tuple(pwqpolynomial.space)
                == _get_param_tuple(valid_domain.space))

    @property
    def space(self):
        return self.valid_domain.space

    def __add__(self, other):
        if isinstance(other, GuardedPwQPolynomial):
            return GuardedPwQPolynomial(
                    self.pwqpolynomial + other.pwqpolynomial,
                    self.valid_domain & other.valid_domain)
        else:
            return GuardedPwQPolynomial(
                    self.pwqpolynomial + other,
                    self.valid_domain)

    __radd__ = __add__

    def __mul__(self, other):
        if isinstance(other, GuardedPwQPolynomial):
            return GuardedPwQPolynomial(
                    self.pwqpolynomial * other.pwqpolynomial,
                    self.valid_domain & other.valid_domain)
        else:
            return GuardedPwQPolynomial(
                    self.pwqpolynomial * other,
                    self.valid_domain)

    __rmul__ = __mul__

    def eval_with_dict(self, value_dict):
        space = self.pwqpolynomial.space
        pt = isl.Point.zero(space.params())

        for i in range(space.dim(dim_type.param)):
            par_name = space.get_dim_name(dim_type.param, i)
            pt = pt.set_coordinate_val(
                dim_type.param, i, value_dict[par_name])

        if not (isl.Set.from_point(pt) <= self.valid_domain):
            raise ValueError("evaluation point outside of domain of "
                    "definition of piecewise quasipolynomial")

        return self.pwqpolynomial.eval(pt).to_python()

    @staticmethod
    def zero():
        p = isl.PwQPolynomial("{ 0 }")
        return GuardedPwQPolynomial(p, isl.Set.universe(p.domain().space))

    def __str__(self):
        return str(self.pwqpolynomial)

    def __repr__(self):
        return "Guarded" + repr(self.pwqpolynomial)

# }}}


# {{{ ToCountMap

class ToCountMap:
    """A map from work descriptors like :class:`Op` and :class:`MemAccess`
    to any arithmetic type.

    .. automethod:: __getitem__
    .. automethod:: __str__
    .. automethod:: __repr__
    .. automethod:: __len__
    .. automethod:: get
    .. automethod:: items
    .. automethod:: keys
    .. automethod:: values

    .. automethod:: copy
    .. automethod:: with_set_attributes

    .. automethod:: filter_by
    .. automethod:: filter_by_func
    .. automethod:: group_by
    .. automethod:: to_bytes
    .. automethod:: sum
    .. automethod:: eval_and_sum

    """

    def __init__(self, count_map=None):
        if count_map is None:
            count_map = {}

        self.count_map = count_map

    def _zero(self):
        return 0

    def __add__(self, other):
        result = self.count_map.copy()
        for k, v in other.count_map.items():
            result[k] = self.count_map.get(k, 0) + v
        return self.copy(count_map=result)

    def __radd__(self, other):
        if other != 0:
            raise ValueError("ToCountMap: Attempted to add ToCountMap "
                                "to {} {}. ToCountMap may only be added to "
                                "0 and other ToCountMap objects."
                                .format(type(other), other))

        return self

    def __mul__(self, other):
        if isinstance(other, GuardedPwQPolynomial):
            return self.copy({
                index: other*value
                for index, value in self.count_map.items()})
        else:
            raise ValueError("ToCountMap: Attempted to multiply "
                                "ToCountMap by {} {}."
                                .format(type(other), other))

    __rmul__ = __mul__

    def __getitem__(self, index):
        return self.count_map[index]

    def __repr__(self):
        return repr(self.count_map)

    def __str__(self):
        return "\n".join(
                f"{k}: {v}"
                for k, v in sorted(self.count_map.items(),
                    key=lambda k: str(k)))

    def __len__(self):
        return len(self.count_map)

    def get(self, key, default=None):
        return self.count_map.get(key, default)

    def items(self):
        return self.count_map.items()

    def keys(self):
        return self.count_map.keys()

    def values(self):
        return self.count_map.values()

    def copy(self, count_map=None):
        if count_map is None:
            count_map = self.count_map

        return type(self)(count_map=count_map)

    def with_set_attributes(self, **kwargs):
        return self.copy(count_map={
            key.copy(**kwargs): val
            for key, val in self.count_map.items()})

    def filter_by(self, **kwargs):
        """Remove items without specified key fields.

        :arg kwargs: Keyword arguments matching fields in the keys of the
            :class:`ToCountMap`, each given a list of allowable values for that
            key field.

        :return: A :class:`ToCountMap` containing the subset of the items in
            the original :class:`ToCountMap` that match the field values
            passed.

        Example usage::

            # (first create loopy kernel and specify array data types)

            params = {"n": 512, "m": 256, "l": 128}
            mem_map = lp.get_mem_access_map(knl)
            filtered_map = mem_map.filter_by(direction=["load"],
                                             variable=["a","g"])
            tot_loads_a_g = filtered_map.eval_and_sum(params)

            # (now use these counts to, e.g., predict performance)

        """

        new_count_map = {}

        class _Sentinel:
            pass

        new_kwargs = {}
        for arg_field, allowable_vals in kwargs.items():
            if arg_field == "dtype":
                from loopy.types import to_loopy_type
                allowable_vals = [to_loopy_type(dtype) for dtype in allowable_vals]

            new_kwargs[arg_field] = allowable_vals

        for key, val in self.count_map.items():
            if all(getattr(key, arg_field, _Sentinel) in allowable_vals
                    for arg_field, allowable_vals in new_kwargs.items()):
                new_count_map[key] = val

        return self.copy(count_map=new_count_map)

    def filter_by_func(self, func):
        """Keep items that pass a test.

        :arg func: A function that takes a map key a parameter and returns a
            :class:`bool`.

        :arg: A :class:`ToCountMap` containing the subset of the items in the
            original :class:`ToCountMap` for which func(key) is true.

        Example usage::

            # (first create loopy kernel and specify array data types)

            params = {"n": 512, "m": 256, "l": 128}
            mem_map = lp.get_mem_access_map(knl)
            def filter_func(key):
                return key.lid_strides[0] > 1 and key.lid_strides[0] <= 4:

            filtered_map = mem_map.filter_by_func(filter_func)
            tot = filtered_map.eval_and_sum(params)

            # (now use these counts to, e.g., predict performance)

        """

        new_count_map = {}

        for self_key, self_val in self.count_map.items():
            if func(self_key):
                new_count_map[self_key] = self_val

        return self.copy(count_map=new_count_map)

    def group_by(self, *args):
        """Group map items together, distinguishing by only the key fields
        passed in args.

        :arg args: Zero or more :class:`str` fields of map keys.

        :return: A :class:`ToCountMap` containing the same total counts grouped
            together by new keys that only contain the fields specified in the
            arguments passed.

        Example usage::

            # (first create loopy kernel and specify array data types)

            params = {"n": 512, "m": 256, "l": 128}
            mem_map = get_mem_access_map(knl)
            grouped_map = mem_map.group_by("mtype", "dtype", "direction")

            f32_global_ld = grouped_map[MemAccess(mtype="global",
                                                  dtype=np.float32,
                                                  direction="load")
                                       ].eval_with_dict(params)
            f32_global_st = grouped_map[MemAccess(mtype="global",
                                                  dtype=np.float32,
                                                  direction="store")
                                       ].eval_with_dict(params)
            f32_local_ld = grouped_map[MemAccess(mtype="local",
                                                 dtype=np.float32,
                                                 direction="load")
                                      ].eval_with_dict(params)
            f32_local_st = grouped_map[MemAccess(mtype="local",
                                                 dtype=np.float32,
                                                 direction="store")
                                      ].eval_with_dict(params)

            op_map = get_op_map(knl)
            ops_dtype = op_map.group_by("dtype")

            f32ops = ops_dtype[Op(dtype=np.float32)].eval_with_dict(params)
            f64ops = ops_dtype[Op(dtype=np.float64)].eval_with_dict(params)
            i32ops = ops_dtype[Op(dtype=np.int32)].eval_with_dict(params)

            # (now use these counts to, e.g., predict performance)

        """

        new_count_map = {}

        # make sure all item keys have same type
        if self.count_map:
            key_type = type(list(self.keys())[0])
            if not all(isinstance(x, key_type) for x in self.keys()):
                raise ValueError("ToCountMap: group_by() function may only "
                                 "be used on ToCountMaps with uniform keys")
        else:
            return self

        for self_key, self_val in self.count_map.items():
            new_key = key_type(
                    **{
                        field: getattr(self_key, field)
                        for field in args})

            new_count_map[new_key] = new_count_map.get(new_key, 0) + self_val

        return self.copy(count_map=new_count_map)

    def to_bytes(self):
        """Convert counts to bytes using data type in map key.

        :return: A :class:`ToCountMap` mapping each original key to an
            :class:`islpy.PwQPolynomial` with counts in bytes rather than
            instances.

        Example usage::

            # (first create loopy kernel and specify array data types)

            bytes_map = get_mem_access_map(knl).to_bytes()
            params = {"n": 512, "m": 256, "l": 128}

            s1_g_ld_byt = bytes_map.filter_by(
                                mtype=["global"], lid_strides={0: 1},
                                direction=["load"]).eval_and_sum(params)
            s2_g_ld_byt = bytes_map.filter_by(
                                mtype=["global"], lid_strides={0: 2},
                                direction=["load"]).eval_and_sum(params)
            s1_g_st_byt = bytes_map.filter_by(
                                mtype=["global"], lid_strides={0: 1},
                                direction=["store"]).eval_and_sum(params)
            s2_g_st_byt = bytes_map.filter_by(
                                mtype=["global"], lid_strides={0: 2},
                                direction=["store"]).eval_and_sum(params)

            # (now use these counts to, e.g., predict performance)

        """

        new_count_map = {}

        for key, val in self.count_map.items():
            new_count_map[key] = int(key.dtype.itemsize) * val

        return self.copy(new_count_map)

    def sum(self):
        """:return: A sum of the values of the dictionary."""

        total = self._zero()

        for k, v in self.count_map.items():
            total = v + total

        return total

# }}}


# {{{ ToCountPolynomialMap

class ToCountPolynomialMap(ToCountMap):
    """Maps any type of key to a :class:`islpy.PwQPolynomial` or a
    :class:`GuardedPwQPolynomial`.
    """

    def __init__(self, space, count_map=None):
        if not isinstance(space, isl.Space):
            raise TypeError(
                    "first argument to ToCountPolynomialMap must be "
                    "of type islpy.Space")

        assert space.is_params()
        self.space = space

        space_param_tuple = _get_param_tuple(space)

        for key, val in count_map.items():
            if isinstance(val, isl.PwQPolynomial):
                assert val.dim(dim_type.out) == 1
            elif isinstance(val, GuardedPwQPolynomial):
                assert val.pwqpolynomial.dim(dim_type.out) == 1
            else:
                raise TypeError("unexpected value type")

            assert _get_param_tuple(val.space) == space_param_tuple

        super().__init__(count_map)

    def _zero(self):
        space = self.space.insert_dims(dim_type.out, 0, 1)
        return isl.PwQPolynomial.zero(space)

    def copy(self, count_map=None, space=None):
        if count_map is None:
            count_map = self.count_map

        if space is None:
            space = self.space

        return type(self)(space, count_map)

    def eval_and_sum(self, params=None):
        """Add all counts and evaluate with provided parameter dict *params*

        :return: An :class:`int` containing the sum of all counts
            evaluated with the parameters provided.

        Example usage::

            # (first create loopy kernel and specify array data types)

            params = {"n": 512, "m": 256, "l": 128}
            mem_map = lp.get_mem_access_map(knl)
            filtered_map = mem_map.filter_by(direction=["load"],
                                             variable=["a", "g"])
            tot_loads_a_g = filtered_map.eval_and_sum(params)

            # (now use these counts to, e.g., predict performance)

        """
        if params is None:
            params = {}

        return self.sum().eval_with_dict(params)

# }}}


# {{{ subst_into_to_count_map

def subst_into_guarded_pwqpolynomial(new_space, guarded_poly, subst_dict):
    from loopy.isl_helpers import subst_into_pwqpolynomial, get_param_subst_domain

    poly = subst_into_pwqpolynomial(
            new_space, guarded_poly.pwqpolynomial, subst_dict)

    valid_domain = guarded_poly.valid_domain
    i_begin_subst_space = valid_domain.dim(dim_type.param)

    valid_domain, subst_domain, _ = get_param_subst_domain(
            new_space, guarded_poly.valid_domain, subst_dict)

    valid_domain = valid_domain & subst_domain
    valid_domain = valid_domain.project_out(dim_type.param, 0, i_begin_subst_space)
    return GuardedPwQPolynomial(poly, valid_domain)


def subst_into_to_count_map(space, tcm, subst_dict):
    from loopy.isl_helpers import subst_into_pwqpolynomial
    new_count_map = {}
    for key, value in tcm.count_map.items():
        if isinstance(value, GuardedPwQPolynomial):
            new_count_map[key] = subst_into_guarded_pwqpolynomial(
                    space, value, subst_dict)

        elif isinstance(value, isl.PwQPolynomial):
            new_count_map[key] = subst_into_pwqpolynomial(space, value, subst_dict)

        elif isinstance(value, int):
            new_count_map[key] = value

        else:
            raise ValueError("unexpected value type")

    return tcm.copy(space=space, count_map=new_count_map)

# }}}


def stringify_stats_mapping(m):

    from warnings import warn
    warn("stringify_stats_mapping is deprecated and will be removed in 2020."
            " Use ToCountMap.__str__() instead.", DeprecationWarning, stacklevel=2)

    result = ""
    for key in sorted(m.keys(), key=lambda k: str(k)):
        result += ("{} : {}\n".format(key, m[key]))
    return result


# {{{ CountGranularity

class CountGranularity:
    """Strings specifying whether an operation should be counted once per
    *work-item*, *sub-group*, or *work-group*.

    .. attribute:: WORKITEM

       A :class:`str` that specifies that an operation should be counted
       once per *work-item*.

    .. attribute:: SUBGROUP

       A :class:`str` that specifies that an operation should be counted
       once per *sub-group*.

    .. attribute:: WORKGROUP

       A :class:`str` that specifies that an operation should be counted
       once per *work-group*.

    """

    WORKITEM = "workitem"
    SUBGROUP = "subgroup"
    WORKGROUP = "workgroup"
    ALL = [WORKITEM, SUBGROUP, WORKGROUP]

# }}}


# {{{ Op descriptor

class Op(ImmutableRecord):
    """A descriptor for a type of arithmetic operation.

    .. attribute:: dtype

       A :class:`loopy.types.LoopyType` or :class:`numpy.dtype` that specifies the
       data type operated on.

    .. attribute:: name

       A :class:`str` that specifies the kind of arithmetic operation as
       *add*, *mul*, *div*, *pow*, *shift*, *bw* (bitwise), etc.

    .. attribute:: count_granularity

       A :class:`str` that specifies whether this operation should be counted
       once per *work-item*, *sub-group*, or *work-group*. The granularities
       allowed can be found in :class:`CountGranularity`, and may be accessed,
       e.g., as ``CountGranularity.WORKITEM``. A work-item is a single instance
       of computation executing on a single processor (think "thread"), a
       collection of which may be grouped together into a work-group. Each
       work-group executes on a single compute unit with all work-items within
       the work-group sharing local memory. A sub-group is an
       implementation-dependent grouping of work-items within a work-group,
       analagous to an NVIDIA CUDA warp.

    .. attribute:: kernel_name

        A :class:`str` representing the kernel name where the operation occurred.

    """

    def __init__(self, dtype=None, name=None, count_granularity=None,
            kernel_name=None):
        if count_granularity not in CountGranularity.ALL+[None]:
            raise ValueError("Op.__init__: count_granularity '%s' is "
                    "not allowed. count_granularity options: %s"
                    % (count_granularity, CountGranularity.ALL+[None]))

        if dtype is not None:
            from loopy.types import to_loopy_type
            dtype = to_loopy_type(dtype)

        super().__init__(dtype=dtype, name=name,
                        count_granularity=count_granularity,
                        kernel_name=kernel_name)

    def __repr__(self):
        # Record.__repr__ overridden for consistent ordering and conciseness
        if self.kernel_name is not None:
            return (f'Op("{self.dtype}", "{self.name}", "{self.count_granularity}",'
                    f' "{self.kernel_name}")')
        else:
            return f'Op("{self.dtype}", "{self.name}", "{self.count_granularity}")'

# }}}


# {{{ MemAccess descriptor

class MemAccess(ImmutableRecord):
    """A descriptor for a type of memory access.

    .. attribute:: mtype

       A :class:`str` that specifies the memory type accessed as **global**
       or **local**

    .. attribute:: dtype

       A :class:`loopy.types.LoopyType` or :class:`numpy.dtype` that specifies the
       data type accessed.

    .. attribute:: lid_strides

       A :class:`dict` of **{** :class:`int` **:**
       :class:`pymbolic.primitives.Expression` or :class:`int` **}** that
       specifies local strides for each local id in the memory access index.
       Local ids not found will not be present in ``lid_strides.keys()``.
       Uniform access (i.e. work-items within a sub-group access the same
       item) is indicated by setting ``lid_strides[0]=0``, but may also occur
       when no local id 0 is found, in which case the 0 key will not be
       present in lid_strides.

    .. attribute:: gid_strides

       A :class:`dict` of **{** :class:`int` **:**
       :class:`pymbolic.primitives.Expression` or :class:`int` **}** that
       specifies global strides for each global id in the memory access index.
       global ids not found will not be present in ``gid_strides.keys()``.

    .. attribute:: direction

       A :class:`str` that specifies the direction of memory access as
       **load** or **store**.

    .. attribute:: variable

       A :class:`str` that specifies the variable name of the data
       accessed.

    .. attribute:: variable_tag

       A :class:`str` that specifies the variable tag of a
       :class:`loopy.symbolic.TaggedVariable`.

    .. attribute:: count_granularity

       A :class:`str` that specifies whether this operation should be counted
       once per *work-item*, *sub-group*, or *work-group*. The granularities
       allowed can be found in :class:`CountGranularity`, and may be accessed,
       e.g., as ``CountGranularity.WORKITEM``. A work-item is a single instance
       of computation executing on a single processor (think "thread"), a
       collection of which may be grouped together into a work-group. Each
       work-group executes on a single compute unit with all work-items within
       the work-group sharing local memory. A sub-group is an
       implementation-dependent grouping of work-items within a work-group,
       analagous to an NVIDIA CUDA warp.

    .. attribute:: kernel_name

        A :class:`str` representing the kernel name where the operation occurred.
    """

    def __init__(self, mtype=None, dtype=None, lid_strides=None, gid_strides=None,
                 direction=None, variable=None, variable_tag=None,
                 count_granularity=None, kernel_name=None):

        if count_granularity not in CountGranularity.ALL+[None]:
            raise ValueError("Op.__init__: count_granularity '%s' is "
                    "not allowed. count_granularity options: %s"
                    % (count_granularity, CountGranularity.ALL+[None]))

        if dtype is not None:
            from loopy.types import to_loopy_type
            dtype = to_loopy_type(dtype)

        super().__init__(mtype=mtype, dtype=dtype,
                        lid_strides=lid_strides, gid_strides=gid_strides,
                        direction=direction, variable=variable,
                        variable_tag=variable_tag,
                        count_granularity=count_granularity,
                        kernel_name=kernel_name)

    def __hash__(self):
        # dicts in gid_strides and lid_strides aren't natively hashable
        return hash(repr(self))

    def __repr__(self):
        # Record.__repr__ overridden for consistent ordering and conciseness
        return "MemAccess({}, {}, {}, {}, {}, {}, {}, {}, {})".format(
            self.mtype,
            self.dtype,
            None if self.lid_strides is None else dict(
                sorted(self.lid_strides.items())),
            None if self.gid_strides is None else dict(
                sorted(self.gid_strides.items())),
            self.direction,
            self.variable,
            self.variable_tag,
            self.count_granularity,
            self.kernel_name)

# }}}


# {{{ Sync descriptor

class Sync(ImmutableRecord):
    """A descriptor for a type of synchronization.

    .. attribute:: kind

       A string describing the synchronization kind, e.g. ``"barrier_global"`` or
       ``"barrier_local"`` or ``"kernel_launch"``.

    .. attribute:: kernel_name

        A :class:`str` representing the kernel name where the operation occurred.
    """

    def __init__(self, kind=None, kernel_name=None):
        super().__init__(kind=kind, kernel_name=kernel_name)

    def __repr__(self):
        # Record.__repr__ overridden for consistent ordering and conciseness
        return f"Sync({self.kind}, {self.kernel_name})"

# }}}


# {{{ CounterBase

class CounterBase(CombineMapper):
    def __init__(self, knl, callables_table, kernel_rec):
        self.knl = knl
        self.callables_table = callables_table
        self.kernel_rec = kernel_rec

        from loopy.type_inference import TypeReader
        self.type_inf = TypeReader(knl, callables_table)
        self.zero = get_kernel_zero_pwqpolynomial(self.knl)
        self.one = self.zero + 1

    @property
    @memoize_method
    def param_space(self):
        return get_kernel_parameter_space(self.knl)

    def new_poly_map(self, count_map):
        return ToCountPolynomialMap(self.param_space, count_map)

    def new_zero_poly_map(self):
        return self.new_poly_map({})

    def combine(self, values):
        return sum(values)

    def map_constant(self, expr):
        return self.new_zero_poly_map()

    def map_call(self, expr):
        from loopy.symbolic import ResolvedFunction
        assert isinstance(expr.function, ResolvedFunction)
        clbl = self.callables_table[expr.function.name]

        from loopy.kernel.function_interface import (CallableKernel,
                get_kw_pos_association)
        from loopy.kernel.data import ValueArg
        if isinstance(clbl, CallableKernel):
            sub_result = self.kernel_rec(clbl.subkernel)
            _, pos_to_kw = get_kw_pos_association(clbl.subkernel)

            subst_dict = {
                    pos_to_kw[i]: param
                    for i, param in enumerate(expr.parameters)
                    if isinstance(clbl.subkernel.arg_dict[pos_to_kw[i]],
                                  ValueArg)}

            return subst_into_to_count_map(
                    self.param_space,
                    sub_result, subst_dict) \
                    + self.rec(expr.parameters)

        else:
            raise NotImplementedError()

    def map_call_with_kwargs(self, expr):
        # FIXME
        raise NotImplementedError()

    def map_sum(self, expr):
        if expr.children:
            return sum(self.rec(child) for child in expr.children)
        else:
            return self.new_zero_poly_map()

    map_product = map_sum

    def map_comparison(self, expr):
        return self.rec(expr.left)+self.rec(expr.right)

    def map_if(self, expr):
        warn_with_kernel(self.knl, "summing_if_branches",
                         "%s counting sum of if-expression branches."
                         % type(self).__name__)
        return self.rec(expr.condition) + self.rec(expr.then) \
               + self.rec(expr.else_)

    def map_if_positive(self, expr):
        warn_with_kernel(self.knl, "summing_if_branches",
                         "%s counting sum of if-expression branches."
                         % type(self).__name__)
        return self.rec(expr.criterion) + self.rec(expr.then) \
               + self.rec(expr.else_)

    def map_common_subexpression(self, expr):
        raise RuntimeError("%s encountered %s--not supposed to happen"
                % (type(self).__name__, type(expr).__name__))

    map_substitution = map_common_subexpression
    map_derivative = map_common_subexpression
    map_slice = map_common_subexpression

    def map_reduction(self, expr):
        # preprocessing should have removed these
        raise RuntimeError("%s encountered %s--not supposed to happen"
                % (type(self).__name__, type(expr).__name__))

# }}}


# {{{ ExpressionOpCounter

class ExpressionOpCounter(CounterBase):
    def __init__(self, knl, callables_table, kernel_rec,
            count_within_subscripts=True):
        super().__init__(
                knl, callables_table, kernel_rec)
        self.count_within_subscripts = count_within_subscripts

    arithmetic_count_granularity = CountGranularity.SUBGROUP

    def combine(self, values):
        return sum(values)

    def map_constant(self, expr):
        return self.new_zero_poly_map()

    map_tagged_variable = map_constant
    map_variable = map_constant

    def map_call(self, expr):
        from loopy.symbolic import ResolvedFunction
        assert isinstance(expr.function, ResolvedFunction)
        clbl = self.callables_table[expr.function.name]

        from loopy.kernel.function_interface import CallableKernel
        if not isinstance(clbl, CallableKernel):
            return self.new_poly_map(
                        {Op(dtype=self.type_inf(expr),
                            name="func:"+clbl.name,
                            count_granularity=self.arithmetic_count_granularity,
                            kernel_name=self.knl.name): self.one}
                        ) + self.rec(expr.parameters)
        else:
            return super().map_call(expr)

    def map_subscript(self, expr):
        if self.count_within_subscripts:
            return self.rec(expr.index)
        else:
            return self.new_zero_poly_map()

    def map_sub_array_ref(self, expr):
        # generates an array view, considered free
        return self.new_zero_poly_map()

    def map_sum(self, expr):
        assert expr.children
        return self.new_poly_map(
                    {Op(dtype=self.type_inf(expr),
                        name="add",
                        count_granularity=self.arithmetic_count_granularity,
                        kernel_name=self.knl.name):
                     self.zero + (len(expr.children)-1)}
                    ) + sum(self.rec(child) for child in expr.children)

    def map_product(self, expr):
        from pymbolic.primitives import is_zero
        assert expr.children
        return sum(self.new_poly_map({Op(dtype=self.type_inf(expr),
                                  name="mul",
                                  count_granularity=(
                                      self.arithmetic_count_granularity),
                                  kernel_name=self.knl.name): self.one})
                   + self.rec(child)
                   for child in expr.children
                   if not is_zero(child + 1)) + \
                   self.new_poly_map({Op(dtype=self.type_inf(expr),
                                  name="mul",
                                  count_granularity=(
                                      self.arithmetic_count_granularity),
                                  kernel_name=self.knl.name): -self.one})

    def map_quotient(self, expr, *args):
        return self.new_poly_map({Op(dtype=self.type_inf(expr),
                              name="div",
                              count_granularity=self.arithmetic_count_granularity,
                              kernel_name=self.knl.name): self.one}) \
                                + self.rec(expr.numerator) \
                                + self.rec(expr.denominator)

    map_floor_div = map_quotient
    map_remainder = map_quotient

    def map_power(self, expr):
        return self.new_poly_map({Op(dtype=self.type_inf(expr),
                              name="pow",
                              count_granularity=self.arithmetic_count_granularity,
                              kernel_name=self.knl.name): self.one}) \
                                + self.rec(expr.base) \
                                + self.rec(expr.exponent)

    def map_left_shift(self, expr):
        return self.new_poly_map({Op(dtype=self.type_inf(expr),
                              name="shift",
                              count_granularity=self.arithmetic_count_granularity,
                              kernel_name=self.knl.name): self.one}) \
                                + self.rec(expr.shiftee) \
                                + self.rec(expr.shift)

    map_right_shift = map_left_shift

    def map_bitwise_not(self, expr):
        return self.new_poly_map({Op(dtype=self.type_inf(expr),
                              name="bw",
                              count_granularity=self.arithmetic_count_granularity,
                              kernel_name=self.knl.name): self.one}) \
                                + self.rec(expr.child)

    def map_bitwise_or(self, expr):
        return self.new_poly_map({Op(dtype=self.type_inf(expr),
                              name="bw",
                              count_granularity=self.arithmetic_count_granularity,
                              kernel_name=self.knl.name):
                           self.zero + (len(expr.children)-1)}) \
                                + sum(self.rec(child) for child in expr.children)

    map_bitwise_xor = map_bitwise_or
    map_bitwise_and = map_bitwise_or

    def map_if(self, expr):
        warn_with_kernel(self.knl, "summing_if_branches_ops",
                         "ExpressionOpCounter counting ops as sum of "
                         "if-statement branches.")
        return self.rec(expr.condition) + self.rec(expr.then) \
               + self.rec(expr.else_)

    def map_if_positive(self, expr):
        warn_with_kernel(self.knl, "summing_ifpos_branches_ops",
                         "ExpressionOpCounter counting ops as sum of "
                         "if_pos-statement branches.")
        return self.rec(expr.criterion) + self.rec(expr.then) \
               + self.rec(expr.else_)

    def map_min(self, expr):
        return self.new_poly_map({Op(dtype=self.type_inf(expr),
                              name="maxmin",
                              count_granularity=self.arithmetic_count_granularity,
                              kernel_name=self.knl.name):
                           len(expr.children)-1}) \
               + sum(self.rec(child) for child in expr.children)

    map_max = map_min

    def map_common_subexpression(self, expr):
        raise NotImplementedError("ExpressionOpCounter encountered "
                                  "common_subexpression, "
                                  "map_common_subexpression not implemented.")

    def map_substitution(self, expr):
        raise NotImplementedError("ExpressionOpCounter encountered "
                                  "substitution, "
                                  "map_substitution not implemented.")

    def map_derivative(self, expr):
        raise NotImplementedError("ExpressionOpCounter encountered "
                                  "derivative, "
                                  "map_derivative not implemented.")

    def map_slice(self, expr):
        raise NotImplementedError("ExpressionOpCounter encountered slice, "
                                  "map_slice not implemented.")

# }}}


# {{{ modified coefficient collector that ignores denominator of floor div

class _IndexStrideCoefficientCollector(CoefficientCollector):

    def map_floor_div(self, expr):
        from warnings import warn
        warn("_IndexStrideCoefficientCollector encountered FloorDiv, ignoring "
             "denominator in expression %s" % (expr))
        return self.rec(expr.numerator)

# }}}


# {{{ _get_lid_and_gid_strides

def _get_lid_and_gid_strides(knl, array, index):
    # find all local and global index tags and corresponding inames
    from loopy.symbolic import get_dependencies
    my_inames = get_dependencies(index) & knl.all_inames()

    from loopy.kernel.data import (LocalIndexTag, GroupIndexTag,
                                   filter_iname_tags_by_type)
    lid_to_iname = {}
    gid_to_iname = {}
    for iname in my_inames:
        tags = knl.iname_tags_of_type(iname, (GroupIndexTag, LocalIndexTag))
        if tags:
            tag, = filter_iname_tags_by_type(
                tags, (GroupIndexTag, LocalIndexTag), 1)
            if isinstance(tag, LocalIndexTag):
                lid_to_iname[tag.axis] = iname
            else:
                gid_to_iname[tag.axis] = iname

    # create lid_strides and gid_strides dicts

    # strides are coefficents in flattened index, i.e., we want
    # lid_strides = {0:l0, 1:l1, 2:l2, ...} and
    # gid_strides = {0:g0, 1:g1, 2:g2, ...},
    # where l0, l1, l2, g0, g1, and g2 come from flattened index
    # [... + g2*gid2 + g1*gid1 + g0*gid0 + ... + l2*lid2 + l1*lid1 + l0*lid0]

    from loopy.kernel.array import FixedStrideArrayDimTag
    from pymbolic.primitives import Variable
    from loopy.symbolic import simplify_using_aff
    from loopy.diagnostic import ExpressionNotAffineError

    def get_iname_strides(tag_to_iname_dict):
        tag_to_stride_dict = {}

        if array.dim_tags is None:
            assert len(index) <= 1
            dim_tags = (None,) * len(index)
        else:
            dim_tags = array.dim_tags

        for tag, iname in tag_to_iname_dict.items():
            total_iname_stride = 0
            # find total stride of this iname for each axis
            for idx, axis_tag in zip(index, dim_tags):
                # collect index coefficients
                try:
                    coeffs = _IndexStrideCoefficientCollector(
                            [tag_to_iname_dict[tag]])(
                                    simplify_using_aff(knl, idx))
                except ExpressionNotAffineError:
                    total_iname_stride = None
                    break

                # check if idx contains this iname
                try:
                    coeff = coeffs[Variable(tag_to_iname_dict[tag])]
                except KeyError:
                    # idx does not contain this iname
                    continue

                # found coefficient of this iname
                # now determine stride
                if isinstance(axis_tag, FixedStrideArrayDimTag):
                    axis_tag_stride = axis_tag.stride

                    if axis_tag_stride is lp.auto:
                        total_iname_stride = None
                        break

                elif axis_tag is None:
                    axis_tag_stride = 1

                else:
                    continue

                total_iname_stride += axis_tag_stride*coeff

            tag_to_stride_dict[tag] = total_iname_stride

        return tag_to_stride_dict

    return get_iname_strides(lid_to_iname), get_iname_strides(gid_to_iname)

# }}}


# {{{ MemAccessCounterBase

class MemAccessCounterBase(CounterBase):
    def map_sub_array_ref(self, expr):
        # generates an array view, considered free
        return self.new_zero_poly_map()

    def map_call(self, expr):
        from loopy.symbolic import ResolvedFunction
        assert isinstance(expr.function, ResolvedFunction)
        clbl = self.callables_table[expr.function.name]

        from loopy.kernel.function_interface import CallableKernel
        if not isinstance(clbl, CallableKernel):
            return self.rec(expr.parameters)
        else:
            return super().map_call(expr)

# }}}


# {{{ LocalMemAccessCounter

class LocalMemAccessCounter(MemAccessCounterBase):
    local_mem_count_granularity = CountGranularity.SUBGROUP

    def count_var_access(self, dtype, name, index):
        count_map = {}
        if name in self.knl.temporary_variables:
            array = self.knl.temporary_variables[name]
            if isinstance(array, TemporaryVariable) and (
                    array.address_space == AddressSpace.LOCAL):
                if index is None:
                    # no subscript
                    count_map[MemAccess(
                                mtype="local",
                                dtype=dtype,
                                count_granularity=self.local_mem_count_granularity,
                                kernel_name=self.knl.name)] = self.one
                    return self.new_poly_map(count_map)

                array = self.knl.temporary_variables[name]

                # could be tuple or scalar index
                index_tuple = index
                if not isinstance(index_tuple, tuple):
                    index_tuple = (index_tuple,)

                lid_strides, gid_strides = _get_lid_and_gid_strides(
                                                self.knl, array, index_tuple)

                count_map[MemAccess(
                        mtype="local",
                        dtype=dtype,
                        lid_strides=dict(sorted(lid_strides.items())),
                        gid_strides=dict(sorted(gid_strides.items())),
                        variable=name,
                        count_granularity=self.local_mem_count_granularity,
                        kernel_name=self.knl.name)] = self.one

        return self.new_poly_map(count_map)

    def map_variable(self, expr):
        return self.count_var_access(
                    self.type_inf(expr), expr.name, None)

    map_tagged_variable = map_variable

    def map_subscript(self, expr):
        return (self.count_var_access(self.type_inf(expr),
                                      expr.aggregate.name,
                                      expr.index)
                + self.rec(expr.index))

# }}}


# {{{ GlobalMemAccessCounter

class GlobalMemAccessCounter(MemAccessCounterBase):
    def map_variable(self, expr):
        name = expr.name

        if name in self.knl.arg_dict:
            array = self.knl.arg_dict[name]
        else:
            # this is a temporary variable
            return self.new_zero_poly_map()

        if not isinstance(array, lp.ArrayArg):
            # this array is not in global memory
            return self.new_zero_poly_map()

        return self.new_poly_map({MemAccess(mtype="global",
                    dtype=self.type_inf(expr), lid_strides={},
                    gid_strides={}, variable=name,
                    count_granularity=CountGranularity.WORKITEM,
                    kernel_name=self.knl.name): self.one}
                    ) + self.rec(expr.index)

    def map_subscript(self, expr):
        name = expr.aggregate.name
        try:
            var_tag = expr.aggregate.tag
        except AttributeError:
            var_tag = None

        if name in self.knl.arg_dict:
            array = self.knl.arg_dict[name]
        else:
            # this is a temporary variable
            return self.rec(expr.index)

        if not isinstance(array, lp.ArrayArg):
            # this array is not in global memory
            return self.rec(expr.index)

        index_tuple = expr.index  # could be tuple or scalar index
        if not isinstance(index_tuple, tuple):
            index_tuple = (index_tuple,)

        lid_strides, gid_strides = _get_lid_and_gid_strides(
                                        self.knl, array, index_tuple)

        global_access_count_granularity = CountGranularity.SUBGROUP

        # Account for broadcasts once per subgroup
        count_granularity = CountGranularity.WORKITEM if (
                # if the stride in lid.0 is known
                0 in lid_strides
                and
                # it is nonzero
                lid_strides[0] != 0
                ) else global_access_count_granularity

        return self.new_poly_map({MemAccess(
                            mtype="global",
                            dtype=self.type_inf(expr),
                            lid_strides=dict(sorted(lid_strides.items())),
                            gid_strides=dict(sorted(gid_strides.items())),
                            variable=name,
                            variable_tag=var_tag,
                            count_granularity=count_granularity,
                            kernel_name=self.knl.name,
                            ): self.one}
                          ) + self.rec(expr.index_tuple)

# }}}


# {{{ AccessFootprintGatherer

class AccessFootprintGatherer(CombineMapper):
    def __init__(self, kernel, domain, ignore_uncountable=False):
        self.kernel = kernel
        self.domain = domain
        self.ignore_uncountable = ignore_uncountable

    @staticmethod
    def combine(values):
        assert values

        def merge_dicts(a, b):
            result = a.copy()

            for var_name, footprint in b.items():
                if var_name in result:
                    result[var_name] = result[var_name] | footprint
                else:
                    result[var_name] = footprint

            return result

        from functools import reduce
        return reduce(merge_dicts, values)

    def map_constant(self, expr):
        return {}

    def map_variable(self, expr):
        return {}

    def map_subscript(self, expr):
        subscript = expr.index

        if not isinstance(subscript, tuple):
            subscript = (subscript,)

        from loopy.symbolic import get_access_range

        try:
            access_range = get_access_range(self.domain, subscript,
                    self.kernel.assumptions)
        except isl.Error:
            # Likely: index was non-linear, nothing we can do.
            if self.ignore_uncountable:
                return {}
            else:
                raise LoopyError("failed to gather footprint: %s" % expr)

        except TypeError:
            # Likely: index was non-linear, nothing we can do.
            if self.ignore_uncountable:
                return {}
            else:
                raise LoopyError("failed to gather footprint: %s" % expr)

        from pymbolic.primitives import Variable
        assert isinstance(expr.aggregate, Variable)

        return self.combine([
            self.rec(expr.index),
            {expr.aggregate.name: access_range}])

# }}}


# {{{ count

def add_assumptions_guard(kernel, pwqpolynomial):
    return GuardedPwQPolynomial(
            pwqpolynomial,
            kernel.assumptions.align_params(pwqpolynomial.space))


def count(kernel, set, space=None):
    if isinstance(kernel, Program):
        kernel_names = [i for i, clbl in kernel.callables_table.items()
                if isinstance(clbl, CallableKernel)]
        if len(kernel_names) > 1:
            raise LoopyError()
        return count(kernel[kernel_names[0]], set, space)

    try:
        if space is not None:
            set = set.align_params(space)

        return add_assumptions_guard(kernel, set.card())
    except AttributeError:
        pass

    total_count = isl.PwQPolynomial.zero(
            set.space
            .drop_dims(dim_type.set, 0, set.dim(dim_type.set))
            .add_dims(dim_type.set, 1))

    set = set.make_disjoint()

    from loopy.isl_helpers import get_simple_strides

    for bset in set.get_basic_sets():
        bset_count = None
        bset_rebuilt = bset.universe(bset.space)

        bset_strides = get_simple_strides(bset, key_by="index")

        for i in range(bset.dim(isl.dim_type.set)):
            dmax = bset.dim_max(i)
            dmin = bset.dim_min(i)

            stride = bset_strides.get((dim_type.set, i))
            if stride is None:
                stride = 1

            length_pwaff = dmax - dmin + stride
            if space is not None:
                length_pwaff = length_pwaff.align_params(space)

            length = isl.PwQPolynomial.from_pw_aff(length_pwaff)
            length = length.scale_down_val(stride)

            if bset_count is None:
                bset_count = length
            else:
                bset_count = bset_count * length

            # {{{ rebuild check domain

            zero = isl.Aff.zero_on_domain(
                        isl.LocalSpace.from_space(bset.space))
            iname = isl.PwAff.from_aff(
                    zero.set_coefficient_val(isl.dim_type.in_, i, 1))
            dmin_matched = dmin.insert_dims(
                    dim_type.in_, 0, bset.dim(isl.dim_type.set))
            dmax_matched = dmax.insert_dims(
                    dim_type.in_, 0, bset.dim(isl.dim_type.set))
            for idx in range(bset.dim(isl.dim_type.set)):
                if bset.has_dim_id(isl.dim_type.set, idx):
                    dim_id = bset.get_dim_id(isl.dim_type.set, idx)
                    dmin_matched = dmin_matched.set_dim_id(
                            isl.dim_type.in_, idx, dim_id)
                    dmax_matched = dmax_matched.set_dim_id(
                            isl.dim_type.in_, idx, dim_id)

            bset_rebuilt = (
                    bset_rebuilt
                    & iname.le_set(dmax_matched)
                    & iname.ge_set(dmin_matched)
                    & (iname-dmin_matched).mod_val(stride).eq_set(zero))

            # }}}

        if bset_count is not None:
            total_count += bset_count

        is_subset = bset <= bset_rebuilt
        is_superset = bset >= bset_rebuilt

        if not (is_subset and is_superset):
            if is_subset:
                warn_with_kernel(kernel, "count_overestimate",
                        "Barvinok wrappers are not installed. "
                        "Counting routines have overestimated the "
                        "number of integer points in your loop "
                        "domain.")
            elif is_superset:
                warn_with_kernel(kernel, "count_underestimate",
                        "Barvinok wrappers are not installed. "
                        "Counting routines have underestimated the "
                        "number of integer points in your loop "
                        "domain.")
            else:
                warn_with_kernel(kernel, "count_misestimate",
                        "Barvinok wrappers are not installed. "
                        "Counting routines have misestimated the "
                        "number of integer points in your loop "
                        "domain.")

    return add_assumptions_guard(kernel, total_count)


<<<<<<< HEAD
def get_unused_hw_axes_factor(knl, callables_table, insn,
        disregard_local_axes):
=======
def get_unused_hw_axes_factor(knl, insn, disregard_local_axes):
>>>>>>> f7a5a0f3
    # FIXME: Multi-kernel support
    gsize, lsize = knl.get_grid_size_upper_bounds(callables_table)

    g_used = set()
    l_used = set()

    from loopy.kernel.data import LocalIndexTag, GroupIndexTag
    for iname in insn.within_inames:
        tags = knl.iname_tags_of_type(iname,
                              (LocalIndexTag, GroupIndexTag), max_num=1)
        if tags:
            tag, = tags
            if isinstance(tag, LocalIndexTag):
                l_used.add(tag.axis)
            elif isinstance(tag, GroupIndexTag):
                g_used.add(tag.axis)

    def mult_grid_factor(used_axes, size):
        result = get_kernel_zero_pwqpolynomial(knl) + 1

        for iaxis, size in enumerate(size):
            if iaxis not in used_axes:
                if not isinstance(size, int):
                    size = size.align_params(result.space)

                    size = isl.PwQPolynomial.from_pw_aff(size)

                result = result * size

        return result

    if disregard_local_axes:
        result = mult_grid_factor(g_used, gsize)
    else:
        result = mult_grid_factor(g_used, gsize) * mult_grid_factor(l_used, lsize)

    return add_assumptions_guard(knl, result)


def count_inames_domain(knl, inames):
    space = get_kernel_parameter_space(knl)
    if not inames:
        return add_assumptions_guard(knl,
                get_kernel_zero_pwqpolynomial(knl) + 1)

    inames_domain = knl.get_inames_domain(inames)
    domain = inames_domain.project_out_except(inames, [dim_type.set])
    return count(knl, domain, space=space)


<<<<<<< HEAD
def count_insn_runs(knl, callables_table, insn, count_redundant_work,
        disregard_local_axes=False):
=======
def count_insn_runs(knl, insn, count_redundant_work, disregard_local_axes=False):
>>>>>>> f7a5a0f3

    insn_inames = insn.within_inames

    if disregard_local_axes:
        from loopy.kernel.data import LocalIndexTag
<<<<<<< HEAD
        insn_inames = frozenset(
                [iname for iname in insn_inames
                    if not knl.iname_tags_of_type(iname, LocalIndexTag)])
=======
        insn_inames = [iname
                for iname in insn_inames
                if not knl.iname_tags_of_type(iname, LocalIndexTag)]
>>>>>>> f7a5a0f3

    c = count_inames_domain(knl, insn_inames)

    if count_redundant_work:
<<<<<<< HEAD
        unused_fac = get_unused_hw_axes_factor(knl, callables_table,
                insn, disregard_local_axes=disregard_local_axes)
=======
        unused_fac = get_unused_hw_axes_factor(knl, insn,
                        disregard_local_axes=disregard_local_axes)
>>>>>>> f7a5a0f3
        return c * unused_fac
    else:
        return c


def _get_insn_count(knl, callables_table, insn_id, subgroup_size,
        count_redundant_work, count_granularity=CountGranularity.WORKITEM):
    insn = knl.id_to_insn[insn_id]

    if count_granularity is None:
        warn_with_kernel(knl, "get_insn_count_assumes_granularity",
                         "get_insn_count: No count granularity passed, "
                         "assuming %s granularity."
                         % (CountGranularity.WORKITEM))
        count_granularity == CountGranularity.WORKITEM

    if count_granularity == CountGranularity.WORKITEM:
        return count_insn_runs(
            knl, callables_table, insn,
            count_redundant_work=count_redundant_work,
            disregard_local_axes=False)

    ct_disregard_local = count_insn_runs(
            knl, callables_table, insn, disregard_local_axes=True,
            count_redundant_work=count_redundant_work)

    if count_granularity == CountGranularity.WORKGROUP:
        return ct_disregard_local
    elif count_granularity == CountGranularity.SUBGROUP:
        # {{{ compute workgroup_size

        from loopy.symbolic import aff_to_expr
        _, local_size = knl.get_grid_size_upper_bounds(callables_table)
        workgroup_size = 1
        if local_size:
            for size in local_size:
                s = aff_to_expr(size)
                if not isinstance(s, int):
                    raise LoopyError("Cannot count insn with %s granularity, "
                                     "work-group size is not integer: %s"
                                     % (CountGranularity.SUBGROUP, local_size))
                workgroup_size *= s

        # }}}

        warn_with_kernel(knl, "insn_count_subgroups_upper_bound",
                "get_insn_count: when counting instruction %s with "
                "count_granularity=%s, using upper bound for work-group size "
                "(%d work-items) to compute sub-groups per work-group. When "
                "multiple device programs present, actual sub-group count may be "
                "lower." % (insn_id, CountGranularity.SUBGROUP, workgroup_size))

        from pytools import div_ceil
        return ct_disregard_local*div_ceil(workgroup_size, subgroup_size)

    else:
        # this should not happen since this is enforced in Op/MemAccess
        raise ValueError("get_insn_count: count_granularity '%s' is"
                "not allowed. count_granularity options: %s"
                % (count_granularity, CountGranularity.ALL+[None]))

# }}}


# {{{ get_op_map

def _get_op_map_for_single_kernel(knl, callables_table,
        count_redundant_work,
        count_within_subscripts, subgroup_size):

    subgroup_size = _process_subgroup_size(knl, subgroup_size)

    kernel_rec = partial(_get_op_map_for_single_kernel,
            callables_table=callables_table,
            count_redundant_work=count_redundant_work,
            count_within_subscripts=count_within_subscripts,
            subgroup_size=subgroup_size)

    op_counter = ExpressionOpCounter(knl, callables_table, kernel_rec,
            count_within_subscripts)
    op_map = op_counter.new_zero_poly_map()

    from loopy.kernel.instruction import (
            CallInstruction, CInstruction, Assignment,
            NoOpInstruction, BarrierInstruction)

    for insn in knl.instructions:
        if isinstance(insn, (CallInstruction, CInstruction, Assignment)):
            ops = op_counter(insn.assignees) + op_counter(insn.expression)
            for key, val in ops.count_map.items():
                count = _get_insn_count(knl, callables_table, insn.id,
                            subgroup_size, count_redundant_work,
                            key.count_granularity)
                op_map = op_map + ToCountMap({key: val}) * count

        elif isinstance(insn, (NoOpInstruction, BarrierInstruction)):
            pass
        else:
            raise NotImplementedError("unexpected instruction item type: '%s'"
                    % type(insn).__name__)

    return op_map


def get_op_map(program, numpy_types=True, count_redundant_work=False,
               count_within_subscripts=True, subgroup_size=None,
               entrypoint=None):

    """Count the number of operations in a loopy kernel.

    :arg knl: A :class:`loopy.LoopKernel` whose operations are to be counted.

    :arg count_redundant_work: Based on usage of hardware axes or other
        specifics, a kernel may perform work redundantly. This :class:`bool`
        flag indicates whether this work should be included in the count.
        (Likely desirable for performance modeling, but undesirable for code
        optimization.)

    :arg count_within_subscripts: A :class:`bool` specifying whether to
        count operations inside array indices.

    :arg subgroup_size: (currently unused) An :class:`int`, :class:`str`
        ``"guess"``, or *None* that specifies the sub-group size. An OpenCL
        sub-group is an implementation-dependent grouping of work-items within
        a work-group, analagous to an NVIDIA CUDA warp. subgroup_size is used,
        e.g., when counting a :class:`MemAccess` whose count_granularity
        specifies that it should only be counted once per sub-group. If set to
        *None* an attempt to find the sub-group size using the device will be
        made, if this fails an error will be raised. If a :class:`str`
        ``"guess"`` is passed as the subgroup_size, get_mem_access_map will
        attempt to find the sub-group size using the device and, if
        unsuccessful, will make a wild guess.

    :return: A :class:`ToCountMap` of **{** :class:`Op` **:**
        :class:`islpy.PwQPolynomial` **}**.

        - The :class:`Op` specifies the characteristics of the arithmetic
          operation.

        - The :class:`islpy.PwQPolynomial` holds the number of operations of
          the kind specified in the key (in terms of the
          :class:`loopy.LoopKernel` parameter *inames*).

    Example usage::

        # (first create loopy kernel and specify array data types)

        op_map = get_op_map(knl)
        params = {"n": 512, "m": 256, "l": 128}
        f32add = op_map[Op(np.float32,
                           "add",
                           count_granularity=CountGranularity.WORKITEM)
                       ].eval_with_dict(params)
        f32mul = op_map[Op(np.float32,
                           "mul",
                           count_granularity=CountGranularity.WORKITEM)
                       ].eval_with_dict(params)

        # (now use these counts to, e.g., predict performance)

    """

    if entrypoint is None:
        if len(program.entrypoints) > 1:
            raise LoopyError("Must provide entrypoint")

        entrypoint = list(program.entrypoints)[0]

    assert entrypoint in program.entrypoints

    from loopy.preprocess import preprocess_program, infer_unknown_types
    program = preprocess_program(program)

    # Ordering restriction: preprocess might insert arguments to
    # make strides valid. Those also need to go through type inference.
    program = infer_unknown_types(program, expect_completion=True)

    if numpy_types is not None:
        from warnings import warn
        warn("numpy_types is being ignored and will be removed in 2020.",
                DeprecationWarning, stacklevel=2)

    return _get_op_map_for_single_kernel(
            program[entrypoint], program.callables_table,
            count_redundant_work=count_redundant_work,
            count_within_subscripts=count_within_subscripts,
            subgroup_size=subgroup_size)

# }}}


# {{{ subgoup size finding

def _find_subgroup_size_for_knl(knl):
    from loopy.target.pyopencl import PyOpenCLTarget
    if isinstance(knl.target, PyOpenCLTarget) and knl.target.device is not None:
        from pyopencl.characterize import get_simd_group_size
        subgroup_size_guess = get_simd_group_size(knl.target.device, None)
        warn_with_kernel(knl, "getting_subgroup_size_from_device",
                         "Device: %s. Using sub-group size given by "
                         "pyopencl.characterize.get_simd_group_size(): %s"
                         % (knl.target.device, subgroup_size_guess))
        return subgroup_size_guess
    else:
        return None


@memoize_method
def _process_subgroup_size(knl, subgroup_size_requested):

    if isinstance(subgroup_size_requested, int):
        return subgroup_size_requested
    else:
        # try to find subgroup_size
        subgroup_size_guess = _find_subgroup_size_for_knl(knl)

        if subgroup_size_requested is None:
            if subgroup_size_guess is None:
                # "guess" was not passed and either no target device found
                # or get_simd_group_size returned None
                raise ValueError("No sub-group size passed, no target device found. "
                                 "Either (1) pass integer value for subgroup_size, "
                                 "(2) ensure that kernel.target is PyOpenClTarget "
                                 "and kernel.target.device is set, or (3) pass "
                                 "subgroup_size='guess' and hope for the best.")
            else:
                return subgroup_size_guess

        elif subgroup_size_requested == "guess":
            if subgroup_size_guess is None:
                # unable to get subgroup_size from device, so guess
                subgroup_size_guess = 32
                warn_with_kernel(knl, "get_x_map_guessing_subgroup_size",
                                 "'guess' sub-group size passed, no target device "
                                 "found, wildly guessing that sub-group size is %d."
                                 % (subgroup_size_guess))
                return subgroup_size_guess
            else:
                return subgroup_size_guess
        else:
            raise ValueError("Invalid value for subgroup_size: %s. subgroup_size "
                             "must be integer, 'guess', or, if you're feeling "
                             "lucky, None." % (subgroup_size_requested))

# }}}


# {{{ get_mem_access_map

def _get_mem_access_map_for_single_kernel(knl, callables_table,
        count_redundant_work, subgroup_size):

    subgroup_size = _process_subgroup_size(knl, subgroup_size)

    kernel_rec = partial(_get_mem_access_map_for_single_kernel,
            callables_table=callables_table,
            count_redundant_work=count_redundant_work,
            subgroup_size=subgroup_size)

    access_counter_g = GlobalMemAccessCounter(
            knl, callables_table, kernel_rec)
    access_counter_l = LocalMemAccessCounter(
            knl, callables_table, kernel_rec)
    access_map = access_counter_g.new_zero_poly_map()

    from loopy.kernel.instruction import (
            CallInstruction, CInstruction, Assignment,
            NoOpInstruction, BarrierInstruction)

    for insn in knl.instructions:
        if isinstance(insn, (CallInstruction, CInstruction, Assignment)):
            insn_access_map = (
                        access_counter_g(insn.expression)
                        + access_counter_l(insn.expression)
                        ).with_set_attributes(direction="load")
            for assignee in insn.assignees:
                insn_access_map = insn_access_map + (
                        access_counter_g(assignee)
                        + access_counter_l(assignee)
                        ).with_set_attributes(direction="store")

            for key, val in insn_access_map.count_map.items():
                count = _get_insn_count(knl, callables_table, insn.id,
                            subgroup_size, count_redundant_work,
                            key.count_granularity)
                access_map = access_map + ToCountMap({key: val}) * count

        elif isinstance(insn, (NoOpInstruction, BarrierInstruction)):
            pass

        else:
            raise NotImplementedError("unexpected instruction item type: '%s'"
                    % type(insn).__name__)

    return access_map


def get_mem_access_map(program, numpy_types=None, count_redundant_work=False,
                       subgroup_size=None, entrypoint=None):
    """Count the number of memory accesses in a loopy kernel.

    :arg knl: A :class:`loopy.LoopKernel` whose memory accesses are to be
        counted.

    :arg count_redundant_work: Based on usage of hardware axes or other
        specifics, a kernel may perform work redundantly. This :class:`bool`
        flag indicates whether this work should be included in the count.
        (Likely desirable for performance modeling, but undesirable for
        code optimization.)

    :arg subgroup_size: An :class:`int`, :class:`str` ``"guess"``, or
        *None* that specifies the sub-group size. An OpenCL sub-group is an
        implementation-dependent grouping of work-items within a work-group,
        analagous to an NVIDIA CUDA warp. subgroup_size is used, e.g., when
        counting a :class:`MemAccess` whose count_granularity specifies that it
        should only be counted once per sub-group. If set to *None* an attempt
        to find the sub-group size using the device will be made, if this fails
        an error will be raised. If a :class:`str` ``"guess"`` is passed as
        the subgroup_size, get_mem_access_map will attempt to find the
        sub-group size using the device and, if unsuccessful, will make a wild
        guess.

    :return: A :class:`ToCountMap` of **{** :class:`MemAccess` **:**
        :class:`islpy.PwQPolynomial` **}**.

        - The :class:`MemAccess` specifies the characteristics of the memory
          access.

        - The :class:`islpy.PwQPolynomial` holds the number of memory accesses
          with the characteristics specified in the key (in terms of the
          :class:`loopy.LoopKernel` *inames*).

    Example usage::

        # (first create loopy kernel and specify array data types)

        params = {"n": 512, "m": 256, "l": 128}
        mem_map = get_mem_access_map(knl)

        f32_s1_g_ld_a = mem_map[MemAccess(
                                    mtype="global",
                                    dtype=np.float32,
                                    lid_strides={0: 1},
                                    gid_strides={0: 256},
                                    direction="load",
                                    variable="a",
                                    count_granularity=CountGranularity.WORKITEM)
                               ].eval_with_dict(params)
        f32_s1_g_st_a = mem_map[MemAccess(
                                    mtype="global",
                                    dtype=np.float32,
                                    lid_strides={0: 1},
                                    gid_strides={0: 256},
                                    direction="store",
                                    variable="a",
                                    count_granularity=CountGranularity.WORKITEM)
                               ].eval_with_dict(params)
        f32_s1_l_ld_x = mem_map[MemAccess(
                                    mtype="local",
                                    dtype=np.float32,
                                    lid_strides={0: 1},
                                    gid_strides={0: 256},
                                    direction="load",
                                    variable="x",
                                    count_granularity=CountGranularity.WORKITEM)
                               ].eval_with_dict(params)
        f32_s1_l_st_x = mem_map[MemAccess(
                                    mtype="local",
                                    dtype=np.float32,
                                    lid_strides={0: 1},
                                    gid_strides={0: 256},
                                    direction="store",
                                    variable="x",
                                    count_granularity=CountGranularity.WORKITEM)
                               ].eval_with_dict(params)

        # (now use these counts to, e.g., predict performance)

    """

    if entrypoint is None:
        if len(program.entrypoints) > 1:
            raise LoopyError("Must provide entrypoint")

        entrypoint = list(program.entrypoints)[0]

    assert entrypoint in program.entrypoints

    from loopy.preprocess import preprocess_program, infer_unknown_types

<<<<<<< HEAD
    program = preprocess_program(program)
    # Ordering restriction: preprocess might insert arguments to
    # make strides valid. Those also need to go through type inference.
    program = infer_unknown_types(program, expect_completion=True)

    if numpy_types is not None:
        from warnings import warn
        warn("numpy_types is being ignored and will be removed in 2020.",
                DeprecationWarning, stacklevel=2)
=======
    for insn in knl.instructions:
        if isinstance(insn, (CallInstruction, CInstruction, Assignment)):
            insn_access_map = (
                    access_counter_g(insn.expression)
                    + access_counter_l(insn.expression)
                    ).with_set_attributes(direction="load")

            for assignee in insn.assignees:
                insn_access_map += (
                        access_counter_g(assignee)
                        + access_counter_l(assignee)
                        ).with_set_attributes(direction="store")

            for key, val in insn_access_map.count_map.items():
                access_map = (
                        access_map
                        + ToCountMap({key: val})
                        * _get_insn_count(knl, insn.id, subgroup_size,
                                          count_redundant_work,
                                          key.count_granularity))
        elif isinstance(insn, (NoOpInstruction, BarrierInstruction)):
            pass
        else:
            raise NotImplementedError("unexpected instruction item type: '%s'"
                    % type(insn).__name__)
>>>>>>> f7a5a0f3

    return _get_mem_access_map_for_single_kernel(
            program[entrypoint], program.callables_table,
            count_redundant_work=count_redundant_work,
            subgroup_size=subgroup_size)

# }}}


# {{{ get_synchronization_map

def _get_synchronization_map_for_single_kernel(knl, callables_table,
        subgroup_size=None):

    knl = lp.get_one_scheduled_kernel(knl, callables_table)

    from loopy.schedule import (EnterLoop, LeaveLoop, Barrier,
            CallKernel, ReturnFromKernel, RunInstruction)

    kernel_rec = partial(_get_synchronization_map_for_single_kernel,
            callables_table=callables_table,
            subgroup_size=subgroup_size)

    sync_counter = CounterBase(knl, callables_table, kernel_rec)
    sync_map = sync_counter.new_zero_poly_map()

    iname_list = []

    for sched_item in knl.schedule:
        if isinstance(sched_item, EnterLoop):
            if sched_item.iname:  # (if not empty)
                iname_list.append(sched_item.iname)
        elif isinstance(sched_item, LeaveLoop):
            if sched_item.iname:  # (if not empty)
                iname_list.pop()

        elif isinstance(sched_item, Barrier):
            sync_map = sync_map + ToCountMap(
                    {Sync(
                        "barrier_%s" % sched_item.synchronization_kind,
                        knl.name): count_inames_domain(knl, frozenset(iname_list))})

        elif isinstance(sched_item, RunInstruction):
            pass

        elif isinstance(sched_item, CallKernel):
            sync_map = sync_map + ToCountMap(
                    {Sync("kernel_launch", knl.name):
                        count_inames_domain(knl, frozenset(iname_list))})

        elif isinstance(sched_item, ReturnFromKernel):
            pass

        else:
            raise LoopyError("unexpected schedule item: %s"
                    % type(sched_item).__name__)

    return sync_map


def get_synchronization_map(program, subgroup_size=None, entrypoint=None):
    """Count the number of synchronization events each work-item encounters in
    a loopy kernel.

    :arg knl: A :class:`loopy.LoopKernel` whose barriers are to be counted.

    :arg subgroup_size: (currently unused) An :class:`int`, :class:`str`
        ``"guess"``, or *None* that specifies the sub-group size. An OpenCL
        sub-group is an implementation-dependent grouping of work-items within
        a work-group, analagous to an NVIDIA CUDA warp. subgroup_size is used,
        e.g., when counting a :class:`MemAccess` whose count_granularity
        specifies that it should only be counted once per sub-group. If set to
        *None* an attempt to find the sub-group size using the device will be
        made, if this fails an error will be raised. If a :class:`str`
        ``"guess"`` is passed as the subgroup_size, get_mem_access_map will
        attempt to find the sub-group size using the device and, if
        unsuccessful, will make a wild guess.

    :return: A dictionary mapping each type of synchronization event to an
        :class:`islpy.PwQPolynomial` holding the number of events per
        work-item.

        Possible keys include ``barrier_local``, ``barrier_global``
        (if supported by the target) and ``kernel_launch``.

    Example usage::

        # (first create loopy kernel and specify array data types)

        sync_map = get_synchronization_map(knl)
        params = {"n": 512, "m": 256, "l": 128}
        barrier_ct = sync_map["barrier_local"].eval_with_dict(params)

        # (now use this count to, e.g., predict performance)

    """
    if entrypoint is None:
        if len(program.entrypoints) > 1:
            raise LoopyError("Must provide entrypoint")

        entrypoint = list(program.entrypoints)[0]

    assert entrypoint in program.entrypoints
    from loopy.preprocess import preprocess_program, infer_unknown_types

    program = preprocess_program(program)
    # Ordering restriction: preprocess might insert arguments to
    # make strides valid. Those also need to go through type inference.
    program = infer_unknown_types(program, expect_completion=True)

    return _get_synchronization_map_for_single_kernel(
            program[entrypoint], program.callables_table,
            subgroup_size=subgroup_size)

# }}}


# {{{ gather_access_footprints

def _gather_access_footprints_for_single_kernel(kernel, ignore_uncountable):
    write_footprints = []
    read_footprints = []

    for insn in kernel.instructions:
        if not isinstance(insn, MultiAssignmentBase):
            warn_with_kernel(kernel, "count_non_assignment",
                    "Non-assignment instruction encountered in "
                    "gather_access_footprints, not counted")
            continue

        insn_inames = kernel.insn_inames(insn)
        inames_domain = kernel.get_inames_domain(insn_inames)
        domain = (inames_domain.project_out_except(insn_inames,
                                                   [dim_type.set]))

        afg = AccessFootprintGatherer(kernel, domain,
                ignore_uncountable=ignore_uncountable)

        for assignee in insn.assignees:
            write_footprints.append(afg(insn.assignees))
        read_footprints.append(afg(insn.expression))

    return write_footprints, read_footprints


def gather_access_footprints(program, ignore_uncountable=False, entrypoint=None):
    """Return a dictionary mapping ``(var_name, direction)`` to
    :class:`islpy.Set` instances capturing which indices of each the array
    *var_name* are read/written (where *direction* is either ``read`` or
    ``write``.

    :arg ignore_uncountable: If *False*, an error will be raised for accesses
        on which the footprint cannot be determined (e.g. data-dependent or
        nonlinear indices)
    """

    if entrypoint is None:
        if len(program.entrypoints) > 1:
            raise LoopyError("Must provide entrypoint")

        entrypoint = list(program.entrypoints)[0]

    assert entrypoint in program.entrypoints

    # FIMXE: works only for one callable kernel till now.
    if len([in_knl_callable for in_knl_callable in
        program.callables_table.values() if isinstance(in_knl_callable,
            CallableKernel)]) != 1:
        raise NotImplementedError("Currently only supported for program with "
            "only one CallableKernel.")

    from loopy.preprocess import preprocess_program, infer_unknown_types

    program = preprocess_program(program)
    # Ordering restriction: preprocess might insert arguments to
    # make strides valid. Those also need to go through type inference.
    program = infer_unknown_types(program, expect_completion=True)

    write_footprints = []
    read_footprints = []

    write_footprints, read_footprints = _gather_access_footprints_for_single_kernel(
            program[entrypoint], ignore_uncountable)

    write_footprints = AccessFootprintGatherer.combine(write_footprints)
    read_footprints = AccessFootprintGatherer.combine(read_footprints)

    result = {}

    for vname, footprint in write_footprints.items():
        result[(vname, "write")] = footprint

    for vname, footprint in read_footprints.items():
        result[(vname, "read")] = footprint

    return result


def gather_access_footprint_bytes(program, ignore_uncountable=False):
    """Return a dictionary mapping ``(var_name, direction)`` to
    :class:`islpy.PwQPolynomial` instances capturing the number of bytes  are
    read/written (where *direction* is either ``read`` or ``write`` on array
    *var_name*

    :arg ignore_uncountable: If *True*, an error will be raised for accesses on
        which the footprint cannot be determined (e.g. data-dependent or
        nonlinear indices)
    """

    from loopy.preprocess import preprocess_program, infer_unknown_types
    kernel = infer_unknown_types(program, expect_completion=True)

    from loopy.kernel import KernelState
    if kernel.state < KernelState.PREPROCESSED:
        kernel = preprocess_program(program)

    result = {}
    fp = gather_access_footprints(kernel,
                                  ignore_uncountable=ignore_uncountable)

    for key, var_fp in fp.items():
        vname, direction = key

        var_descr = kernel.get_var_descriptor(vname)
        bytes_transferred = (
                int(var_descr.dtype.numpy_dtype.itemsize)
                * count(kernel, var_fp))
        if key in result:
            result[key] += bytes_transferred
        else:
            result[key] = bytes_transferred

    return result

# }}}

# vim: foldmethod=marker<|MERGE_RESOLUTION|>--- conflicted
+++ resolved
@@ -64,7 +64,6 @@
 """
 
 
-<<<<<<< HEAD
 # FIXME:
 # - The SUBGROUP granularity is completely broken if the root kernel
 #   contains the grid and the operations get counted in the callee.
@@ -78,8 +77,6 @@
 # - Test for the subkernel functionality need to be written
 
 
-=======
->>>>>>> f7a5a0f3
 def get_kernel_parameter_space(kernel):
     return isl.Space.create_from_names(kernel.isl_context,
             set=[], params=sorted(list(kernel.outer_params()))).params()
@@ -1509,12 +1506,7 @@
     return add_assumptions_guard(kernel, total_count)
 
 
-<<<<<<< HEAD
-def get_unused_hw_axes_factor(knl, callables_table, insn,
-        disregard_local_axes):
-=======
-def get_unused_hw_axes_factor(knl, insn, disregard_local_axes):
->>>>>>> f7a5a0f3
+def get_unused_hw_axes_factor(knl, callables_table, insn, disregard_local_axes):
     # FIXME: Multi-kernel support
     gsize, lsize = knl.get_grid_size_upper_bounds(callables_table)
 
@@ -1565,37 +1557,22 @@
     return count(knl, domain, space=space)
 
 
-<<<<<<< HEAD
 def count_insn_runs(knl, callables_table, insn, count_redundant_work,
         disregard_local_axes=False):
-=======
-def count_insn_runs(knl, insn, count_redundant_work, disregard_local_axes=False):
->>>>>>> f7a5a0f3
 
     insn_inames = insn.within_inames
 
     if disregard_local_axes:
         from loopy.kernel.data import LocalIndexTag
-<<<<<<< HEAD
         insn_inames = frozenset(
                 [iname for iname in insn_inames
                     if not knl.iname_tags_of_type(iname, LocalIndexTag)])
-=======
-        insn_inames = [iname
-                for iname in insn_inames
-                if not knl.iname_tags_of_type(iname, LocalIndexTag)]
->>>>>>> f7a5a0f3
 
     c = count_inames_domain(knl, insn_inames)
 
     if count_redundant_work:
-<<<<<<< HEAD
         unused_fac = get_unused_hw_axes_factor(knl, callables_table,
                 insn, disregard_local_axes=disregard_local_axes)
-=======
-        unused_fac = get_unused_hw_axes_factor(knl, insn,
-                        disregard_local_axes=disregard_local_axes)
->>>>>>> f7a5a0f3
         return c * unused_fac
     else:
         return c
@@ -1986,7 +1963,6 @@
 
     from loopy.preprocess import preprocess_program, infer_unknown_types
 
-<<<<<<< HEAD
     program = preprocess_program(program)
     # Ordering restriction: preprocess might insert arguments to
     # make strides valid. Those also need to go through type inference.
@@ -1996,33 +1972,6 @@
         from warnings import warn
         warn("numpy_types is being ignored and will be removed in 2020.",
                 DeprecationWarning, stacklevel=2)
-=======
-    for insn in knl.instructions:
-        if isinstance(insn, (CallInstruction, CInstruction, Assignment)):
-            insn_access_map = (
-                    access_counter_g(insn.expression)
-                    + access_counter_l(insn.expression)
-                    ).with_set_attributes(direction="load")
-
-            for assignee in insn.assignees:
-                insn_access_map += (
-                        access_counter_g(assignee)
-                        + access_counter_l(assignee)
-                        ).with_set_attributes(direction="store")
-
-            for key, val in insn_access_map.count_map.items():
-                access_map = (
-                        access_map
-                        + ToCountMap({key: val})
-                        * _get_insn_count(knl, insn.id, subgroup_size,
-                                          count_redundant_work,
-                                          key.count_granularity))
-        elif isinstance(insn, (NoOpInstruction, BarrierInstruction)):
-            pass
-        else:
-            raise NotImplementedError("unexpected instruction item type: '%s'"
-                    % type(insn).__name__)
->>>>>>> f7a5a0f3
 
     return _get_mem_access_map_for_single_kernel(
             program[entrypoint], program.callables_table,
