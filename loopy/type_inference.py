from __future__ import division, absolute_import

__copyright__ = "Copyright (C) 2012-16 Andreas Kloeckner"

__license__ = """
Permission is hereby granted, free of charge, to any person obtaining a copy
of this software and associated documentation files (the "Software"), to deal
in the Software without restriction, including without limitation the rights
to use, copy, modify, merge, publish, distribute, sublicense, and/or sell
copies of the Software, and to permit persons to whom the Software is
furnished to do so, subject to the following conditions:

The above copyright notice and this permission notice shall be included in
all copies or substantial portions of the Software.

THE SOFTWARE IS PROVIDED "AS IS", WITHOUT WARRANTY OF ANY KIND, EXPRESS OR
IMPLIED, INCLUDING BUT NOT LIMITED TO THE WARRANTIES OF MERCHANTABILITY,
FITNESS FOR A PARTICULAR PURPOSE AND NONINFRINGEMENT. IN NO EVENT SHALL THE
AUTHORS OR COPYRIGHT HOLDERS BE LIABLE FOR ANY CLAIM, DAMAGES OR OTHER
LIABILITY, WHETHER IN AN ACTION OF CONTRACT, TORT OR OTHERWISE, ARISING FROM,
OUT OF OR IN CONNECTION WITH THE SOFTWARE OR THE USE OR OTHER DEALINGS IN
THE SOFTWARE.
"""

import six

from pymbolic.mapper import CombineMapper
import numpy as np

from loopy.tools import is_integer
from loopy.types import NumpyType

from loopy.diagnostic import (
        LoopyError,
        TypeInferenceFailure, DependencyTypeInferenceFailure)
from loopy.kernel.instruction import _DataObliviousInstruction

<<<<<<< HEAD
from loopy.program import CallablesTable
from loopy.symbolic import (
        LinearSubscript, parse_tagged_name, RuleAwareIdentityMapper,
        SubstitutionRuleExpander, ResolvedFunction,
        SubstitutionRuleMappingContext)
=======
from loopy.program import ProgramCallablesInfo
from loopy.symbolic import SubArrayRef, LinearSubscript
>>>>>>> 98688c76
from pymbolic.primitives import Variable, Subscript, Lookup

import logging
logger = logging.getLogger(__name__)


def _debug(kernel, s, *args):
    if logger.isEnabledFor(logging.DEBUG):
        logstr = s % args
        logger.debug("%s: %s" % (kernel.name, logstr))


def get_return_types_as_tuple(arg_id_to_dtype):
    """Returns the types of arguments in  a tuple format.

<<<<<<< HEAD
    :arg arg_id_to_dtype: An instance of :class:`dict` which denotes a
=======
    :param arg_id_to_dtype: An instance of :class:`dict` which denotes a
>>>>>>> 98688c76
                            mapping from the arguments to their inferred types.
    """
    return_arg_id_to_dtype = dict((id, dtype) for id, dtype in
            arg_id_to_dtype.items() if (isinstance(id, int) and id < 0))
    return_arg_pos = sorted(return_arg_id_to_dtype.keys(), reverse=True)

    return tuple(return_arg_id_to_dtype[id] for id in return_arg_pos)


<<<<<<< HEAD
# {{{ renaming helpers

class FunctionNameChanger(RuleAwareIdentityMapper):
    """
    Changes the names of scoped functions in calls of expressions according to
    the mapping ``calls_to_new_functions``
    """

    def __init__(self, rule_mapping_context, calls_to_new_names,
            subst_expander):
        super(FunctionNameChanger, self).__init__(rule_mapping_context)
        self.calls_to_new_names = calls_to_new_names
        self.subst_expander = subst_expander

    def map_call(self, expr, expn_state):
        name, tag = parse_tagged_name(expr.function)

        if name not in self.rule_mapping_context.old_subst_rules:
            expanded_expr = self.subst_expander(expr)
            if expr in self.calls_to_new_names:
                return type(expr)(
                        ResolvedFunction(self.calls_to_new_names[expr]),
                        tuple(self.rec(child, expn_state)
                            for child in expr.parameters))
            elif expanded_expr in self.calls_to_new_names:
                # FIXME: This is killing the substitution.
                # Maybe using a RuleAwareIdentityMapper for TypeInferenceMapper
                # would help.
                return type(expr)(
                        ResolvedFunction(self.calls_to_new_names[expanded_expr]),
                        tuple(self.rec(child, expn_state)
                            for child in expanded_expr.parameters))
            else:
                return super(FunctionNameChanger, self).map_call(
                        expr, expn_state)
        else:
            return self.map_substitution(name, tag, expr.parameters, expn_state)

    def map_call_with_kwargs(self, expr, expn_state):

        if expr in self.calls_to_new_names:
            return type(expr)(
                ResolvedFunction(self.calls_to_new_names[expr]),
                tuple(self.rec(child, expn_state)
                    for child in expr.parameters),
                dict(
                    (key, self.rec(val, expn_state))
                    for key, val in six.iteritems(expr.kw_parameters))
                    )
        else:
            return super(FunctionNameChanger, self).map_call_with_kwargs(
                    expr, expn_state)


def change_names_of_pymbolic_calls(kernel, pymbolic_calls_to_new_names):
    """
    Returns a copy of *kernel* with the names of pymbolic calls changed
    according to the mapping given by *pymbolic_calls_new_names*.

    :arg pymbolic_calls_to_new_names: A mapping from instances of
        :class:`pymbolic.primitives.Call` to :class:`str`.

    **Example: **

        - Given a *kernel* --

        .. code::

            -------------------------------------------------------------
            KERNEL: loopy_kernel
            -------------------------------------------------------------
            ARGUMENTS:
            x: type: <auto/runtime>, shape: (10), dim_tags: (N0:stride:1)
            y: type: <auto/runtime>, shape: (10), dim_tags: (N0:stride:1)
            -------------------------------------------------------------
            DOMAINS:
            { [i] : 0 <= i <= 9 }
            -------------------------------------------------------------
            INAME IMPLEMENTATION TAGS:
            i: None
            -------------------------------------------------------------
            INSTRUCTIONS:
            for i
                y[i] = ResolvedFunction('sin')(x[i])
            end i
            -------------------------------------------------------------

        - And given a *pymbolic_calls_to_new_names* --

        .. code::

            {Call(ResolvedFunction(Variable('sin')), (Subscript(Variable('x'),
            Variable('i')),))": 'sin_1'}

        - The following *kernel* is returned --

        .. code::

            -------------------------------------------------------------
            KERNEL: loopy_kernel
            -------------------------------------------------------------
            ARGUMENTS:
            x: type: <auto/runtime>, shape: (10), dim_tags: (N0:stride:1)
            y: type: <auto/runtime>, shape: (10), dim_tags: (N0:stride:1)
            -------------------------------------------------------------
            DOMAINS:
            { [i] : 0 <= i <= 9 }
            -------------------------------------------------------------
            INAME IMPLEMENTATION TAGS:
            i: None
            -------------------------------------------------------------
            INSTRUCTIONS:
            for i
                y[i] = ResolvedFunction('sin_1')(x[i])
            end i
            -------------------------------------------------------------
    """
    rule_mapping_context = SubstitutionRuleMappingContext(
                    kernel.substitutions, kernel.get_var_name_generator())
    subst_expander = SubstitutionRuleExpander(kernel.substitutions)
    name_changer = FunctionNameChanger(rule_mapping_context,
            pymbolic_calls_to_new_names, subst_expander)

    return rule_mapping_context.finish_kernel(
            name_changer.map_kernel(kernel))

# }}}


# {{{ type inference mapper

class TypeInferenceMapper(CombineMapper):
    def __init__(self, kernel, callables_table, new_assignments=None):
=======
# {{{ type inference mapper

class TypeInferenceMapper(CombineMapper):
    def __init__(self, kernel, program_callables_info, new_assignments=None):
>>>>>>> 98688c76
        """
        :arg new_assignments: mapping from names to either
            :class:`loopy.kernel.data.TemporaryVariable`
            or
            :class:`loopy.kernel.data.KernelArgument`
            instances
        """
        self.kernel = kernel
<<<<<<< HEAD
        assert isinstance(callables_table, CallablesTable)
=======
        assert isinstance(program_callables_info, ProgramCallablesInfo)
>>>>>>> 98688c76
        if new_assignments is None:
            new_assignments = {}
        self.new_assignments = new_assignments
        self.symbols_with_unknown_types = set()
<<<<<<< HEAD
        self.callables_table = callables_table
=======
        self.program_callables_info = program_callables_info
>>>>>>> 98688c76
        self.old_calls_to_new_calls = {}

    def __call__(self, expr, return_tuple=False, return_dtype_set=False):
        kwargs = {}
        if return_tuple:
            kwargs["return_tuple"] = True

        result = super(TypeInferenceMapper, self).__call__(
                expr, **kwargs)

        assert isinstance(result, list)

        if return_tuple:
            for result_i in result:
                assert isinstance(result_i, tuple)

            assert return_dtype_set
            return result

        else:
            if return_dtype_set:
                return result
            else:
                if not result:
                    raise DependencyTypeInferenceFailure(
                            ", ".join(sorted(self.symbols_with_unknown_types)))

                result, = result
                return result

    # /!\ Introduce caches with care--numpy.float32(x) and numpy.float64(x)
    # are Python-equal (for many common constants such as integers).

<<<<<<< HEAD
    def copy(self, callables_table=None):
        if callables_table is None:
            callables_table = self.callables_table
        return type(self)(self.kernel, callables_table,
=======
    def copy(self, program_callables_info=None):
        if program_callables_info is None:
            program_callables_info = self.program_callables_info
        return type(self)(self.kernel, program_callables_info,
>>>>>>> 98688c76
                self.new_assignments)

    def with_assignments(self, names_to_vars):
        new_ass = self.new_assignments.copy()
        new_ass.update(names_to_vars)
<<<<<<< HEAD
        return type(self)(self.kernel, self.callables_table, new_ass)
=======
        return type(self)(self.kernel, self.program_callables_info, new_ass)
>>>>>>> 98688c76

    @staticmethod
    def combine(dtype_sets):
        """
        :arg dtype_sets: A list of lists, where each of the inner lists
            consists of either zero or one type. An empty list is
            consistent with any type. A list with a type requires
            that an operation be valid in conjunction with that type.
        """
        dtype_sets = list(dtype_sets)

        from loopy.types import LoopyType, NumpyType
        assert all(
                all(isinstance(dtype, LoopyType) for dtype in dtype_set)
                for dtype_set in dtype_sets)
        assert all(
                0 <= len(dtype_set) <= 1
                for dtype_set in dtype_sets)

        from pytools import is_single_valued

        dtypes = [dtype
                for dtype_set in dtype_sets
                for dtype in dtype_set]

        if not all(isinstance(dtype, NumpyType) for dtype in dtypes):
            if not is_single_valued(dtypes):
                raise TypeInferenceFailure(
                        "Nothing known about operations between '%s'"
                        % ", ".join(str(dtype) for dtype in dtypes))

            return [dtypes[0]]

        numpy_dtypes = [dtype.dtype for dtype in dtypes]

        if not numpy_dtypes:
            return []

        if is_single_valued(numpy_dtypes):
            return [dtypes[0]]

        result = numpy_dtypes.pop()
        while numpy_dtypes:
            other = numpy_dtypes.pop()

            if result.fields is None and other.fields is None:
                if (result, other) in [
                        (np.int32, np.float32), (np.float32, np.int32)]:
                    # numpy makes this a double. I disagree.
                    result = np.dtype(np.float32)
                else:
                    result = (
                            np.empty(0, dtype=result)
                            + np.empty(0, dtype=other)
                            ).dtype

            elif result.fields is None and other.fields is not None:
                # assume the non-native type takes over
                # (This is used for vector types.)
                result = other
            elif result.fields is not None and other.fields is None:
                # assume the non-native type takes over
                # (This is used for vector types.)
                pass
            else:
                if result is not other:
                    raise TypeInferenceFailure(
                            "nothing known about result of operation on "
                            "'%s' and '%s'" % (result, other))

        return [NumpyType(result)]

    def map_sum(self, expr):
        dtype_sets = []
        small_integer_dtype_sets = []
        for child in expr.children:
            dtype_set = self.rec(child)
            if is_integer(child) and abs(child) < 1024:
                small_integer_dtype_sets.append(dtype_set)
            else:
                dtype_sets.append(dtype_set)

        if all(dtype.is_integral()
                for dtype_set in dtype_sets
                for dtype in dtype_set):
            dtype_sets.extend(small_integer_dtype_sets)

        return self.combine(dtype_sets)

    map_product = map_sum

    def map_quotient(self, expr):
        n_dtype_set = self.rec(expr.numerator)
        d_dtype_set = self.rec(expr.denominator)

        dtypes = n_dtype_set + d_dtype_set

        if all(dtype.is_integral() for dtype in dtypes):
            # both integers
            return [NumpyType(np.dtype(np.float64))]

        else:
            return self.combine([n_dtype_set, d_dtype_set])

    def map_constant(self, expr):
        if is_integer(expr):
            for tp in [np.int32, np.int64]:
                iinfo = np.iinfo(tp)
                if iinfo.min <= expr <= iinfo.max:
                    return [NumpyType(np.dtype(tp))]

            else:
                raise TypeInferenceFailure("integer constant '%s' too large" % expr)

        dt = np.asarray(expr).dtype
        if hasattr(expr, "dtype"):
            return [NumpyType(expr.dtype)]
        elif isinstance(expr, np.number):
            # Numpy types are sized
            return [NumpyType(np.dtype(type(expr)))]
        elif dt.kind == "f":
            # deduce the smaller type by default
            return [NumpyType(np.dtype(np.float32))]
        elif dt.kind == "c":
            if np.complex64(expr) == np.complex128(expr):
                # (COMPLEX_GUESS_LOGIC)
                # No precision is lost by 'guessing' single precision, use that.
                # This at least covers simple cases like '1j'.
                return [NumpyType(np.dtype(np.complex64))]

            # Codegen for complex types depends on exactly correct types.
            # Refuse temptation to guess.
            raise TypeInferenceFailure("Complex constant '%s' needs to "
                    "be sized (i.e. as numpy.complex64/128) for type inference "
                    % expr)
        else:
            raise TypeInferenceFailure("Cannot deduce type of constant '%s'" % expr)

    def map_type_cast(self, expr):
        subtype, = self.rec(expr.child)
        if not issubclass(subtype.dtype.type, np.number):
            raise LoopyError("Can't cast a '%s' to '%s'" % (subtype, expr.type))
        return [expr.type]

    def map_subscript(self, expr):
        return self.rec(expr.aggregate)

    def map_linear_subscript(self, expr):
        return self.rec(expr.aggregate)

    def map_call(self, expr, return_tuple=False):

        from pymbolic.primitives import Variable, CallWithKwargs, Call
<<<<<<< HEAD
=======
        from loopy.symbolic import ResolvedFunction
>>>>>>> 98688c76

        if isinstance(expr, CallWithKwargs):
            kw_parameters = expr.kw_parameters
        else:
            assert isinstance(expr, Call)
            kw_parameters = {}

        identifier = expr.function
        if isinstance(identifier, (Variable, ResolvedFunction)):
            identifier = identifier.name

        def none_if_empty(d):
            if d:
                d, = d
                return d
            else:
                return None

        arg_id_to_dtype = dict((i, none_if_empty(self.rec(par))) for (i, par) in
                tuple(enumerate(expr.parameters)) + tuple(kw_parameters.items()))

        # specializing the known function wrt type
        if isinstance(expr.function, ResolvedFunction):
<<<<<<< HEAD
            in_knl_callable = self.callables_table[expr.function.name]
=======
            in_knl_callable = self.program_callables_info[expr.function.name]
>>>>>>> 98688c76

            # {{{ checking that there is no overwriting of types of in_knl_callable

            if in_knl_callable.arg_id_to_dtype is not None:

                # specializing an already specialized function.
                for id, dtype in arg_id_to_dtype.items():
                    if id in in_knl_callable.arg_id_to_dtype and (
                            in_knl_callable.arg_id_to_dtype[id] !=
                            arg_id_to_dtype[id]):

                        # {{{ ignoring the the cases when there is a discrepancy
                        # between np.uint and np.int

                        import numpy as np
                        if in_knl_callable.arg_id_to_dtype[id].dtype.type == (
                                np.uint32) and (
                                        arg_id_to_dtype[id].dtype.type == np.int32):
                            continue
                        if in_knl_callable.arg_id_to_dtype[id].dtype.type == (
                                np.uint64) and (
                                        arg_id_to_dtype[id].dtype.type ==
                                        np.int64):
                            continue

                        # }}}
<<<<<<< HEAD
=======
                        continue
>>>>>>> 98688c76

                        raise LoopyError("Overwriting a specialized function "
                                "is illegal--maybe start with new instance of "
                                "InKernelCallable?")

            # }}}

<<<<<<< HEAD
            in_knl_callable, self.callables_table = (
                    in_knl_callable.with_types(
                        arg_id_to_dtype, self.kernel,
                        self.callables_table))
=======
            in_knl_callable, self.program_callables_info = (
                    in_knl_callable.with_types(
                        arg_id_to_dtype, self.kernel,
                        self.program_callables_info))
>>>>>>> 98688c76

            in_knl_callable = in_knl_callable.with_target(self.kernel.target)

            # storing the type specialized function so that it can be used for
            # later use
<<<<<<< HEAD
            self.callables_table, new_function_id = (
                    self.callables_table.with_callable(
=======
            self.program_callables_info, new_function_id = (
                    self.program_callables_info.with_callable(
>>>>>>> 98688c76
                        expr.function.function,
                        in_knl_callable))

            if isinstance(expr, Call):
                self.old_calls_to_new_calls[expr] = new_function_id
            else:
                assert isinstance(expr, CallWithKwargs)
                self.old_calls_to_new_calls[expr] = new_function_id

            new_arg_id_to_dtype = in_knl_callable.arg_id_to_dtype

            if new_arg_id_to_dtype is None:
                return []

            # collecting result dtypes in order of the assignees
            if -1 in new_arg_id_to_dtype and new_arg_id_to_dtype[-1] is not None:
                if return_tuple:
                    return [get_return_types_as_tuple(new_arg_id_to_dtype)]
                else:
                    return [new_arg_id_to_dtype[-1]]

        elif isinstance(expr.function, Variable):
            # Since, the function is not "scoped", attempt to infer using
            # kernel.function_manglers

            # {{{ trying to infer using function manglers

            arg_dtypes = tuple(none_if_empty(self.rec(par)) for par in
                    expr.parameters)

            # finding the function_mangler which would be associated with the
            # realized function.

            mangle_result = None
            for function_mangler in self.kernel.function_manglers:
                mangle_result = function_mangler(self.kernel, identifier,
                        arg_dtypes)
                if mangle_result:
                    # found a match.
                    break

            if mangle_result is not None:
                from loopy.kernel.function_interface import (ManglerCallable,
                        ValueArgDescriptor)

                # creating arg_id_to_dtype, arg_id_to_descr from arg_dtypes
                arg_id_to_dtype = dict((i, dt.with_target(self.kernel.target))
                        for i, dt in enumerate(mangle_result.arg_dtypes))
                arg_id_to_dtype.update(dict((-i-1,
                    dtype.with_target(self.kernel.target)) for i, dtype in enumerate(
                        mangle_result.result_dtypes)))
                arg_descrs = tuple((i, ValueArgDescriptor()) for i, _ in
                        enumerate(mangle_result.arg_dtypes))
                res_descrs = tuple((-i-1, ValueArgDescriptor()) for i, _ in
                        enumerate(mangle_result.result_dtypes))
                arg_id_to_descr = dict(arg_descrs+res_descrs)

                # creating the ManglerCallable object corresponding to the
                # function.
                in_knl_callable = ManglerCallable(
                        identifier, function_mangler, arg_id_to_dtype,
                        arg_id_to_descr, mangle_result.target_name)
<<<<<<< HEAD
                self.callables_table, new_function_id = (
                        self.callables_table.with_added_callable(
                            expr.function, in_knl_callable))
=======
                self.program_callables_info, new_function_id = (
                        self.program_callables_info.with_callable(
                            expr.function, in_knl_callable, True))
>>>>>>> 98688c76

                if isinstance(expr, Call):
                    self.old_calls_to_new_calls[expr] = new_function_id
                else:
                    assert isinstance(expr, CallWithKwargs)
                    self.old_calls_to_new_calls = new_function_id

            # Returning the type.
            if return_tuple:
                if mangle_result is not None:
                    return [mangle_result.result_dtypes]
            else:
                if mangle_result is not None:
                    if len(mangle_result.result_dtypes) != 1 and not return_tuple:
                        raise LoopyError("functions with more or fewer than one "
                                "return value may only be used in direct "
                                "assignments")

                    return [mangle_result.result_dtypes[0]]
            # }}}

        return []

    map_call_with_kwargs = map_call

    def map_variable(self, expr):
        if expr.name in self.kernel.all_inames():
            return [self.kernel.index_dtype]

        result = self.kernel.mangle_symbol(
                self.kernel.target.get_device_ast_builder(),
                expr.name)

        if result is not None:
            result_dtype, _ = result
            return [result_dtype]

        obj = self.new_assignments.get(expr.name)

        if obj is None:
            obj = self.kernel.arg_dict.get(expr.name)

        if obj is None:
            obj = self.kernel.temporary_variables.get(expr.name)

        if obj is None:
            raise TypeInferenceFailure("name not known in type inference: %s"
                    % expr.name)

        from loopy.kernel.data import TemporaryVariable, KernelArgument
        import loopy as lp
        if isinstance(obj, (KernelArgument, TemporaryVariable)):
            assert obj.dtype is not lp.auto
            result = [obj.dtype]
            if result[0] is None:
                self.symbols_with_unknown_types.add(expr.name)
                return []
            else:
                return result

        else:
            raise RuntimeError("unexpected type inference "
                    "object type for '%s'" % expr.name)

    map_tagged_variable = map_variable

    def map_lookup(self, expr):
        agg_result = self.rec(expr.aggregate)
        if not agg_result:
            return agg_result

        numpy_dtype = agg_result[0].numpy_dtype
        fields = numpy_dtype.fields
        if fields is None:
            raise LoopyError("cannot look up attribute '%s' in "
                    "non-aggregate expression '%s'"
                    % (expr.name, expr.aggregate))

        try:
            field = fields[expr.name]
        except KeyError:
            raise LoopyError("cannot look up attribute '%s' in "
                    "aggregate expression '%s' of dtype '%s'"
                    % (expr.aggregate, expr.name, numpy_dtype))

        dtype = field[0]
        return [NumpyType(dtype)]

    def map_comparison(self, expr):
        # "bool" is unusable because OpenCL's bool has indeterminate memory
        # format.
        self(expr.left, return_tuple=False, return_dtype_set=False)
        self(expr.right, return_tuple=False, return_dtype_set=False)
        return [NumpyType(np.dtype(np.int32))]

    def map_logical_not(self, expr):
        return [NumpyType(np.dtype(np.int32))]

    map_logical_and = map_logical_not
    map_logical_or = map_logical_not

    def map_group_hw_index(self, expr, *args):
        return [self.kernel.index_dtype]

    def map_local_hw_index(self, expr, *args):
        return [self.kernel.index_dtype]

    def map_reduction(self, expr, return_tuple=False):
        """
        :arg return_tuple: If *True*, treat the reduction as having tuple type.
        Otherwise, if *False*, the reduction must have scalar type.
        """
        from loopy.symbolic import Reduction
        from pymbolic.primitives import Call

        if not return_tuple and expr.is_tuple_typed:
            raise LoopyError("reductions with more or fewer than one "
                             "return value may only be used in direct "
                             "assignments")

        if isinstance(expr.expr, tuple):
            rec_results = [self.rec(sub_expr) for sub_expr in expr.expr]
            from itertools import product
            rec_results = product(*rec_results)
        elif isinstance(expr.expr, Reduction):
            rec_results = self.rec(expr.expr, return_tuple=return_tuple)
        elif isinstance(expr.expr, Call):
            rec_results = self.map_call(expr.expr, return_tuple=return_tuple)
        else:
            if return_tuple:
                raise LoopyError("unknown reduction type for tuple reduction: '%s'"
                        % type(expr.expr).__name__)
            else:
                rec_results = self.rec(expr.expr)

        if return_tuple:
            return [expr.operation.result_dtypes(self.kernel, *rec_result)
                    for rec_result in rec_results]
        else:
            return [expr.operation.result_dtypes(self.kernel, rec_result)[0]
                    for rec_result in rec_results]

    def map_sub_array_ref(self, expr):
        return self.rec(expr.get_begin_subscript())


# }}}


# {{{ infer single variable

def _infer_var_type(kernel, var_name, type_inf_mapper, subst_expander):

    if var_name in kernel.all_params():
        return [kernel.index_dtype], [], {}, (
<<<<<<< HEAD
                type_inf_mapper.callables_table)
=======
                type_inf_mapper.program_callables_info)
>>>>>>> 98688c76

    from functools import partial
    debug = partial(_debug, kernel)

    dtype_sets = []

    import loopy as lp

    type_inf_mapper = type_inf_mapper.copy()

    for writer_insn_id in kernel.writer_map().get(var_name, []):
        writer_insn = kernel.id_to_insn[writer_insn_id]
        if not isinstance(writer_insn, lp.MultiAssignmentBase):
            continue

        expr = subst_expander(writer_insn.expression)

        debug("             via expr %s", expr)
        if isinstance(writer_insn, lp.Assignment):
            result = type_inf_mapper(expr, return_dtype_set=True)
        elif isinstance(writer_insn, lp.CallInstruction):
            return_dtype_set = type_inf_mapper(expr, return_tuple=True,
                    return_dtype_set=True)

            result = []
            for return_dtype_set in return_dtype_set:
                result_i = None
                found = False
                for assignee, comp_dtype_set in zip(
                        writer_insn.assignee_var_names(), return_dtype_set):
                    if assignee == var_name:
                        found = True
                        result_i = comp_dtype_set
                        break

                assert found
                if result_i is not None:
                    result.append(result_i)

        debug("             result: %s", result)

        dtype_sets.append(result)

    if not dtype_sets:
        return (
                None, type_inf_mapper.symbols_with_unknown_types, None,
<<<<<<< HEAD
                type_inf_mapper.callables_table)
=======
                type_inf_mapper.program_callables_info)
>>>>>>> 98688c76

    result = type_inf_mapper.combine(dtype_sets)

    return (result, type_inf_mapper.symbols_with_unknown_types,
            type_inf_mapper.old_calls_to_new_calls,
<<<<<<< HEAD
            type_inf_mapper.callables_table)
=======
            type_inf_mapper.program_callables_info)
>>>>>>> 98688c76

# }}}


class _DictUnionView:
    def __init__(self, children):
        self.children = children

    def get(self, key):
        try:
            return self[key]
        except KeyError:
            return None

    def __getitem__(self, key):
        for ch in self.children:
            try:
                return ch[key]
            except KeyError:
                pass

        raise KeyError(key)


# {{{ infer_unknown_types

<<<<<<< HEAD
def infer_unknown_types_for_a_single_kernel(kernel, callables_table,
=======
def infer_unknown_types_for_a_single_kernel(kernel, program_callables_info,
>>>>>>> 98688c76
        expect_completion=False):
    """Infer types on temporaries and arguments."""

    logger.debug("%s: infer types" % kernel.name)

    from functools import partial
    debug = partial(_debug, kernel)

    import time
    start_time = time.time()

    unexpanded_kernel = kernel
    if kernel.substitutions:
        from loopy.transform.subst import expand_subst
        kernel = expand_subst(kernel)

    new_temp_vars = kernel.temporary_variables.copy()
    new_arg_dict = kernel.arg_dict.copy()

    # {{{ find names_with_unknown_types

    # contains both arguments and temporaries
    names_for_type_inference = []

    import loopy as lp
    for tv in six.itervalues(kernel.temporary_variables):
        assert tv.dtype is not lp.auto
        if tv.dtype is None:
            names_for_type_inference.append(tv.name)

    for arg in kernel.args:
        assert arg.dtype is not lp.auto
        if arg.dtype is None:
            names_for_type_inference.append(arg.name)

    # }}}

    logger.debug("finding types for {count:d} names".format(
            count=len(names_for_type_inference)))

    writer_map = kernel.writer_map()

    dep_graph = dict(
            (written_var, set(
                read_var
                for insn_id in writer_map.get(written_var, [])
                for read_var in kernel.id_to_insn[insn_id].read_dependency_names()
                if read_var in names_for_type_inference))
            for written_var in names_for_type_inference)

    from loopy.tools import compute_sccs

    # To speed up processing, we sort the variables by computing the SCCs of the
    # type dependency graph. Each SCC represents a set of variables whose types
    # mutually depend on themselves. The SCCs are returned and processed in
    # topological order.
    sccs = compute_sccs(dep_graph)

    item_lookup = _DictUnionView([
            new_temp_vars,
            new_arg_dict
            ])
<<<<<<< HEAD
    type_inf_mapper = TypeInferenceMapper(kernel, callables_table,
=======
    type_inf_mapper = TypeInferenceMapper(kernel, program_callables_info,
>>>>>>> 98688c76
            item_lookup)

    from loopy.symbolic import SubstitutionRuleExpander
    subst_expander = SubstitutionRuleExpander(kernel.substitutions)

    # {{{ work on type inference queue

    from loopy.kernel.data import TemporaryVariable, KernelArgument

    old_calls_to_new_calls = {}

    for var_chain in sccs:
        changed_during_last_queue_run = False
        queue = var_chain[:]
        failed_names = set()

        while queue or changed_during_last_queue_run:
            if not queue and changed_during_last_queue_run:
                changed_during_last_queue_run = False
                # Optimization: If there's a single variable in the SCC without
                # a self-referential dependency, then the type is known after a
                # single iteration (we don't need to look at the expressions
                # again).
                if len(var_chain) == 1:
                    single_var, = var_chain
                    if single_var not in dep_graph[single_var]:
                        break
                queue = var_chain[:]

            name = queue.pop(0)
            item = item_lookup[name]

            debug("inferring type for %s %s", type(item).__name__, item.name)

            (result, symbols_with_unavailable_types,
<<<<<<< HEAD
                    new_old_calls_to_new_calls, callables_table) = (
                    _infer_var_type(
                            kernel, item.name, type_inf_mapper, subst_expander))
            type_inf_mapper = type_inf_mapper.copy(
                    callables_table=callables_table)
=======
                    new_old_calls_to_new_calls, program_callables_info) = (
                    _infer_var_type(
                            kernel, item.name, type_inf_mapper, subst_expander))
            type_inf_mapper = type_inf_mapper.copy(
                    program_callables_info=program_callables_info)
>>>>>>> 98688c76

            failed = not result
            if not failed:
                new_dtype, = result
                if new_dtype.target is None:
                    new_dtype = new_dtype.with_target(kernel.target)

                debug("     success: %s", new_dtype)
                if new_dtype != item.dtype:
                    debug("     changed from: %s", item.dtype)
                    changed_during_last_queue_run = True

                    if isinstance(item, TemporaryVariable):
                        new_temp_vars[name] = item.copy(dtype=new_dtype)
                    elif isinstance(item, KernelArgument):
                        new_arg_dict[name] = item.copy(dtype=new_dtype)
                    else:
                        raise LoopyError("unexpected item type in type inference")
<<<<<<< HEAD
=======
                # TODO: I dont like in-place updates. Change this to something
                # else. Perhaps add a function for doing this, which does it
                # using a bunch of copies?
>>>>>>> 98688c76
                old_calls_to_new_calls.update(new_old_calls_to_new_calls)
            else:
                debug("     failure")

            if failed:
                if item.name in failed_names:
                    # this item has failed before, give up.
                    advice = ""
                    if symbols_with_unavailable_types:
                        advice += (
                                " (need type of '%s'--check for missing arguments)"
                                % ", ".join(symbols_with_unavailable_types))

                    if expect_completion:
                        raise LoopyError(
                                "could not determine type of '%s'%s"
                                % (item.name, advice))

                    else:
                        # We're done here.
                        break

                # remember that this item failed
                failed_names.add(item.name)

                if set(queue) == failed_names:
                    # We did what we could...
                    print(queue, failed_names, item.name)
                    assert not expect_completion
                    break

                # can't infer type yet, put back into queue
                queue.append(name)
            else:
                # we've made progress, reset failure markers
                failed_names = set()

    # }}}

    # FIXME: copy the explanation from make_function_ready_for_codegen
    # here.

    # {{{ check if insn missed during type inference

    def _instruction_missed_during_inference(insn):
        for assignee in insn.assignees:
            if isinstance(assignee, Lookup):
                assignee = assignee.aggregate

            if isinstance(assignee, Variable):
                if assignee.name in kernel.arg_dict:
                    if kernel.arg_dict[assignee.name].dtype is None:
                        return False
                else:
                    assert assignee.name in kernel.temporary_variables
                    if kernel.temporary_variables[assignee.name].dtype is None:
                        return False

            elif isinstance(assignee, (Subscript, LinearSubscript)):
                if assignee.aggregate.name in kernel.arg_dict:
                    if kernel.arg_dict[assignee.aggregate.name].dtype is None:
                        return False
                else:
                    assert assignee.aggregate.name in kernel.temporary_variables
                    if kernel.temporary_variables[
                            assignee.aggregate.name].dtype is None:
                        return False
            else:
<<<<<<< HEAD
                raise NotImplementedError("Unknown assignee type %s" %
                        type(assignee))
=======
                assert isinstance(assignee, SubArrayRef)
                if assignee.subscript.aggregate.name in kernel.arg_dict:
                    if kernel.arg_dict[
                            assignee.subscript.aggregate.name].dtype is None:
                        return False
                else:
                    assert assignee.subscript.aggregate.name in (
                            kernel.temporary_variables)
                    if kernel.temporary_variables[
                            assignee.subscript.aggregate.name] is None:
                        return False
>>>>>>> 98688c76

        return True

    # }}}

    for insn in kernel.instructions:
        if isinstance(insn, lp.MultiAssignmentBase):
            # just a dummy run over the expression, to pass over all the
            # functions
<<<<<<< HEAD
=======
            # FIXME: need a check over here which checks the instruction for
            # unseen cases
>>>>>>> 98688c76
            if _instruction_missed_during_inference(insn):
                type_inf_mapper(insn.expression, return_tuple=isinstance(insn,
                    lp.CallInstruction), return_dtype_set=True)
        elif isinstance(insn, (_DataObliviousInstruction,
                lp.CInstruction)):
            pass
        else:
            raise NotImplementedError("Unknown instructions type %s." % (
                type(insn).__name__))

<<<<<<< HEAD
    callables_table = type_inf_mapper.callables_table
=======
    program_callables_info = type_inf_mapper.program_callables_info
>>>>>>> 98688c76
    old_calls_to_new_calls.update(type_inf_mapper.old_calls_to_new_calls)

    end_time = time.time()
    logger.debug("type inference took {dur:.2f} seconds".format(
            dur=end_time - start_time))

    pre_type_specialized_knl = unexpanded_kernel.copy(
            temporary_variables=new_temp_vars,
            args=[new_arg_dict[arg.name] for arg in kernel.args],
            )

<<<<<<< HEAD
=======
    # this has to be subsitutition
    from loopy.kernel.function_interface import (
            change_names_of_pymbolic_calls)
>>>>>>> 98688c76
    type_specialized_kernel = change_names_of_pymbolic_calls(
            pre_type_specialized_knl, old_calls_to_new_calls)

    # the check is unnecessary as we would first get TypeInfereceFailure before
    # encountering this. Move this at the start once ManglerCallable is
    # deprecated.
    if expect_completion:
        # if completion is expected, then it is important that all the
        # callables are scoped.
<<<<<<< HEAD
        from loopy.check import check_functions_are_resolved
        check_functions_are_resolved(type_specialized_kernel)

    return type_specialized_kernel, callables_table
=======
        from loopy.check import check_functions_are_scoped
        check_functions_are_scoped(type_specialized_kernel)

    return type_specialized_kernel, program_callables_info
>>>>>>> 98688c76


def infer_unknown_types(program, expect_completion=False):
    """Infer types on temporaries and arguments."""
<<<<<<< HEAD

    callables_table = program.callables_table

    type_uninferred_knl_callable = (
            callables_table[program.name])
    type_uninferred_root_kernel = type_uninferred_knl_callable.subkernel

    old_callables_count = callables_table.callables_count
    callables_table = (
            program.callables_table.with_edit_callables_mode())
    root_kernel, callables_table = (
            infer_unknown_types_for_a_single_kernel(
                type_uninferred_root_kernel,
                callables_table, expect_completion))
=======
    from loopy.kernel import LoopKernel
    if isinstance(program, LoopKernel):
        # FIXME: deprecate warning needed here
        from loopy.program import make_program_from_kernel
        program = make_program_from_kernel(program)

    program_callables_info = program.program_callables_info

    type_uninferred_knl_callable = (
            program_callables_info[program.name])
    type_uninferred_root_kernel = type_uninferred_knl_callable.subkernel

    program_callables_info = (
            program.program_callables_info.with_edit_callables_mode())
    root_kernel, program_callables_info = (
            infer_unknown_types_for_a_single_kernel(
                type_uninferred_root_kernel,
                program_callables_info, expect_completion))
>>>>>>> 98688c76

    type_inferred_knl_callable = type_uninferred_knl_callable.copy(
            subkernel=root_kernel)

<<<<<<< HEAD
    callables_table, _ = (
            callables_table.with_callable(
                program.name,
                type_inferred_knl_callable))

    callables_table = (
            callables_table.with_exit_edit_callables_mode(
                old_callables_count))

    return program.copy(callables_table=callables_table)
=======
    program_callables_info, _ = (
            program_callables_info.with_callable(
                program.name,
                type_inferred_knl_callable))

    program_callables_info = (
            program_callables_info.with_exit_edit_callables_mode())

    # FIXME: maybe put all of this in a function?
    # need to infer functions that were left out during inference
    return program.copy(program_callables_info=program_callables_info)
>>>>>>> 98688c76

# }}}


# {{{ reduction expression helper

def infer_arg_and_reduction_dtypes_for_reduction_expression(
<<<<<<< HEAD
        kernel, expr, callables_table, unknown_types_ok):
    type_inf_mapper = TypeInferenceMapper(kernel, callables_table)
=======
        kernel, expr, program_callables_info, unknown_types_ok):
    type_inf_mapper = TypeInferenceMapper(kernel, program_callables_info)
>>>>>>> 98688c76
    import loopy as lp

    if expr.is_tuple_typed:
        arg_dtypes_result = type_inf_mapper(
                expr, return_tuple=True, return_dtype_set=True)

        if len(arg_dtypes_result) == 1:
            arg_dtypes = arg_dtypes_result[0]
        else:
            if unknown_types_ok:
                arg_dtypes = [lp.auto] * expr.operation.arg_count
            else:
                raise LoopyError("failed to determine types of accumulators for "
                        "reduction '%s'" % expr)
    else:
        try:
            arg_dtypes = [type_inf_mapper(expr)]
        except DependencyTypeInferenceFailure:
            if unknown_types_ok:
                arg_dtypes = [lp.auto]
            else:
                raise LoopyError("failed to determine type of accumulator for "
                        "reduction '%s'" % expr)

    reduction_dtypes = expr.operation.result_dtypes(kernel, *arg_dtypes)
    reduction_dtypes = tuple(
            dt.with_target(kernel.target)
            if dt is not lp.auto else dt
            for dt in reduction_dtypes)

    return tuple(arg_dtypes), reduction_dtypes, (
<<<<<<< HEAD
            type_inf_mapper.callables_table)
=======
            type_inf_mapper.program_callables_info)
>>>>>>> 98688c76

# }}}

# vim: foldmethod=marker<|MERGE_RESOLUTION|>--- conflicted
+++ resolved
@@ -35,16 +35,11 @@
         TypeInferenceFailure, DependencyTypeInferenceFailure)
 from loopy.kernel.instruction import _DataObliviousInstruction
 
-<<<<<<< HEAD
 from loopy.program import CallablesTable
 from loopy.symbolic import (
         LinearSubscript, parse_tagged_name, RuleAwareIdentityMapper,
         SubstitutionRuleExpander, ResolvedFunction,
-        SubstitutionRuleMappingContext)
-=======
-from loopy.program import ProgramCallablesInfo
-from loopy.symbolic import SubArrayRef, LinearSubscript
->>>>>>> 98688c76
+        SubstitutionRuleMappingContext, SubArrayRef)
 from pymbolic.primitives import Variable, Subscript, Lookup
 
 import logging
@@ -60,11 +55,7 @@
 def get_return_types_as_tuple(arg_id_to_dtype):
     """Returns the types of arguments in  a tuple format.
 
-<<<<<<< HEAD
     :arg arg_id_to_dtype: An instance of :class:`dict` which denotes a
-=======
-    :param arg_id_to_dtype: An instance of :class:`dict` which denotes a
->>>>>>> 98688c76
                             mapping from the arguments to their inferred types.
     """
     return_arg_id_to_dtype = dict((id, dtype) for id, dtype in
@@ -74,7 +65,6 @@
     return tuple(return_arg_id_to_dtype[id] for id in return_arg_pos)
 
 
-<<<<<<< HEAD
 # {{{ renaming helpers
 
 class FunctionNameChanger(RuleAwareIdentityMapper):
@@ -208,12 +198,6 @@
 
 class TypeInferenceMapper(CombineMapper):
     def __init__(self, kernel, callables_table, new_assignments=None):
-=======
-# {{{ type inference mapper
-
-class TypeInferenceMapper(CombineMapper):
-    def __init__(self, kernel, program_callables_info, new_assignments=None):
->>>>>>> 98688c76
         """
         :arg new_assignments: mapping from names to either
             :class:`loopy.kernel.data.TemporaryVariable`
@@ -222,20 +206,12 @@
             instances
         """
         self.kernel = kernel
-<<<<<<< HEAD
         assert isinstance(callables_table, CallablesTable)
-=======
-        assert isinstance(program_callables_info, ProgramCallablesInfo)
->>>>>>> 98688c76
         if new_assignments is None:
             new_assignments = {}
         self.new_assignments = new_assignments
         self.symbols_with_unknown_types = set()
-<<<<<<< HEAD
         self.callables_table = callables_table
-=======
-        self.program_callables_info = program_callables_info
->>>>>>> 98688c76
         self.old_calls_to_new_calls = {}
 
     def __call__(self, expr, return_tuple=False, return_dtype_set=False):
@@ -269,27 +245,16 @@
     # /!\ Introduce caches with care--numpy.float32(x) and numpy.float64(x)
     # are Python-equal (for many common constants such as integers).
 
-<<<<<<< HEAD
     def copy(self, callables_table=None):
         if callables_table is None:
             callables_table = self.callables_table
         return type(self)(self.kernel, callables_table,
-=======
-    def copy(self, program_callables_info=None):
-        if program_callables_info is None:
-            program_callables_info = self.program_callables_info
-        return type(self)(self.kernel, program_callables_info,
->>>>>>> 98688c76
                 self.new_assignments)
 
     def with_assignments(self, names_to_vars):
         new_ass = self.new_assignments.copy()
         new_ass.update(names_to_vars)
-<<<<<<< HEAD
         return type(self)(self.kernel, self.callables_table, new_ass)
-=======
-        return type(self)(self.kernel, self.program_callables_info, new_ass)
->>>>>>> 98688c76
 
     @staticmethod
     def combine(dtype_sets):
@@ -443,10 +408,6 @@
     def map_call(self, expr, return_tuple=False):
 
         from pymbolic.primitives import Variable, CallWithKwargs, Call
-<<<<<<< HEAD
-=======
-        from loopy.symbolic import ResolvedFunction
->>>>>>> 98688c76
 
         if isinstance(expr, CallWithKwargs):
             kw_parameters = expr.kw_parameters
@@ -470,11 +431,7 @@
 
         # specializing the known function wrt type
         if isinstance(expr.function, ResolvedFunction):
-<<<<<<< HEAD
             in_knl_callable = self.callables_table[expr.function.name]
-=======
-            in_knl_callable = self.program_callables_info[expr.function.name]
->>>>>>> 98688c76
 
             # {{{ checking that there is no overwriting of types of in_knl_callable
 
@@ -501,10 +458,6 @@
                             continue
 
                         # }}}
-<<<<<<< HEAD
-=======
-                        continue
->>>>>>> 98688c76
 
                         raise LoopyError("Overwriting a specialized function "
                                 "is illegal--maybe start with new instance of "
@@ -512,29 +465,17 @@
 
             # }}}
 
-<<<<<<< HEAD
             in_knl_callable, self.callables_table = (
                     in_knl_callable.with_types(
                         arg_id_to_dtype, self.kernel,
                         self.callables_table))
-=======
-            in_knl_callable, self.program_callables_info = (
-                    in_knl_callable.with_types(
-                        arg_id_to_dtype, self.kernel,
-                        self.program_callables_info))
->>>>>>> 98688c76
 
             in_knl_callable = in_knl_callable.with_target(self.kernel.target)
 
             # storing the type specialized function so that it can be used for
             # later use
-<<<<<<< HEAD
             self.callables_table, new_function_id = (
                     self.callables_table.with_callable(
-=======
-            self.program_callables_info, new_function_id = (
-                    self.program_callables_info.with_callable(
->>>>>>> 98688c76
                         expr.function.function,
                         in_knl_callable))
 
@@ -597,15 +538,9 @@
                 in_knl_callable = ManglerCallable(
                         identifier, function_mangler, arg_id_to_dtype,
                         arg_id_to_descr, mangle_result.target_name)
-<<<<<<< HEAD
                 self.callables_table, new_function_id = (
                         self.callables_table.with_added_callable(
                             expr.function, in_knl_callable))
-=======
-                self.program_callables_info, new_function_id = (
-                        self.program_callables_info.with_callable(
-                            expr.function, in_knl_callable, True))
->>>>>>> 98688c76
 
                 if isinstance(expr, Call):
                     self.old_calls_to_new_calls[expr] = new_function_id
@@ -761,11 +696,7 @@
 
     if var_name in kernel.all_params():
         return [kernel.index_dtype], [], {}, (
-<<<<<<< HEAD
                 type_inf_mapper.callables_table)
-=======
-                type_inf_mapper.program_callables_info)
->>>>>>> 98688c76
 
     from functools import partial
     debug = partial(_debug, kernel)
@@ -812,21 +743,13 @@
     if not dtype_sets:
         return (
                 None, type_inf_mapper.symbols_with_unknown_types, None,
-<<<<<<< HEAD
                 type_inf_mapper.callables_table)
-=======
-                type_inf_mapper.program_callables_info)
->>>>>>> 98688c76
 
     result = type_inf_mapper.combine(dtype_sets)
 
     return (result, type_inf_mapper.symbols_with_unknown_types,
             type_inf_mapper.old_calls_to_new_calls,
-<<<<<<< HEAD
             type_inf_mapper.callables_table)
-=======
-            type_inf_mapper.program_callables_info)
->>>>>>> 98688c76
 
 # }}}
 
@@ -853,11 +776,7 @@
 
 # {{{ infer_unknown_types
 
-<<<<<<< HEAD
 def infer_unknown_types_for_a_single_kernel(kernel, callables_table,
-=======
-def infer_unknown_types_for_a_single_kernel(kernel, program_callables_info,
->>>>>>> 98688c76
         expect_completion=False):
     """Infer types on temporaries and arguments."""
 
@@ -920,11 +839,7 @@
             new_temp_vars,
             new_arg_dict
             ])
-<<<<<<< HEAD
     type_inf_mapper = TypeInferenceMapper(kernel, callables_table,
-=======
-    type_inf_mapper = TypeInferenceMapper(kernel, program_callables_info,
->>>>>>> 98688c76
             item_lookup)
 
     from loopy.symbolic import SubstitutionRuleExpander
@@ -960,19 +875,11 @@
             debug("inferring type for %s %s", type(item).__name__, item.name)
 
             (result, symbols_with_unavailable_types,
-<<<<<<< HEAD
                     new_old_calls_to_new_calls, callables_table) = (
                     _infer_var_type(
                             kernel, item.name, type_inf_mapper, subst_expander))
             type_inf_mapper = type_inf_mapper.copy(
                     callables_table=callables_table)
-=======
-                    new_old_calls_to_new_calls, program_callables_info) = (
-                    _infer_var_type(
-                            kernel, item.name, type_inf_mapper, subst_expander))
-            type_inf_mapper = type_inf_mapper.copy(
-                    program_callables_info=program_callables_info)
->>>>>>> 98688c76
 
             failed = not result
             if not failed:
@@ -991,12 +898,6 @@
                         new_arg_dict[name] = item.copy(dtype=new_dtype)
                     else:
                         raise LoopyError("unexpected item type in type inference")
-<<<<<<< HEAD
-=======
-                # TODO: I dont like in-place updates. Change this to something
-                # else. Perhaps add a function for doing this, which does it
-                # using a bunch of copies?
->>>>>>> 98688c76
                 old_calls_to_new_calls.update(new_old_calls_to_new_calls)
             else:
                 debug("     failure")
@@ -1065,10 +966,6 @@
                             assignee.aggregate.name].dtype is None:
                         return False
             else:
-<<<<<<< HEAD
-                raise NotImplementedError("Unknown assignee type %s" %
-                        type(assignee))
-=======
                 assert isinstance(assignee, SubArrayRef)
                 if assignee.subscript.aggregate.name in kernel.arg_dict:
                     if kernel.arg_dict[
@@ -1080,7 +977,6 @@
                     if kernel.temporary_variables[
                             assignee.subscript.aggregate.name] is None:
                         return False
->>>>>>> 98688c76
 
         return True
 
@@ -1090,11 +986,6 @@
         if isinstance(insn, lp.MultiAssignmentBase):
             # just a dummy run over the expression, to pass over all the
             # functions
-<<<<<<< HEAD
-=======
-            # FIXME: need a check over here which checks the instruction for
-            # unseen cases
->>>>>>> 98688c76
             if _instruction_missed_during_inference(insn):
                 type_inf_mapper(insn.expression, return_tuple=isinstance(insn,
                     lp.CallInstruction), return_dtype_set=True)
@@ -1105,11 +996,7 @@
             raise NotImplementedError("Unknown instructions type %s." % (
                 type(insn).__name__))
 
-<<<<<<< HEAD
     callables_table = type_inf_mapper.callables_table
-=======
-    program_callables_info = type_inf_mapper.program_callables_info
->>>>>>> 98688c76
     old_calls_to_new_calls.update(type_inf_mapper.old_calls_to_new_calls)
 
     end_time = time.time()
@@ -1121,12 +1008,6 @@
             args=[new_arg_dict[arg.name] for arg in kernel.args],
             )
 
-<<<<<<< HEAD
-=======
-    # this has to be subsitutition
-    from loopy.kernel.function_interface import (
-            change_names_of_pymbolic_calls)
->>>>>>> 98688c76
     type_specialized_kernel = change_names_of_pymbolic_calls(
             pre_type_specialized_knl, old_calls_to_new_calls)
 
@@ -1136,22 +1017,14 @@
     if expect_completion:
         # if completion is expected, then it is important that all the
         # callables are scoped.
-<<<<<<< HEAD
         from loopy.check import check_functions_are_resolved
         check_functions_are_resolved(type_specialized_kernel)
 
     return type_specialized_kernel, callables_table
-=======
-        from loopy.check import check_functions_are_scoped
-        check_functions_are_scoped(type_specialized_kernel)
-
-    return type_specialized_kernel, program_callables_info
->>>>>>> 98688c76
 
 
 def infer_unknown_types(program, expect_completion=False):
     """Infer types on temporaries and arguments."""
-<<<<<<< HEAD
 
     callables_table = program.callables_table
 
@@ -1166,31 +1039,10 @@
             infer_unknown_types_for_a_single_kernel(
                 type_uninferred_root_kernel,
                 callables_table, expect_completion))
-=======
-    from loopy.kernel import LoopKernel
-    if isinstance(program, LoopKernel):
-        # FIXME: deprecate warning needed here
-        from loopy.program import make_program_from_kernel
-        program = make_program_from_kernel(program)
-
-    program_callables_info = program.program_callables_info
-
-    type_uninferred_knl_callable = (
-            program_callables_info[program.name])
-    type_uninferred_root_kernel = type_uninferred_knl_callable.subkernel
-
-    program_callables_info = (
-            program.program_callables_info.with_edit_callables_mode())
-    root_kernel, program_callables_info = (
-            infer_unknown_types_for_a_single_kernel(
-                type_uninferred_root_kernel,
-                program_callables_info, expect_completion))
->>>>>>> 98688c76
 
     type_inferred_knl_callable = type_uninferred_knl_callable.copy(
             subkernel=root_kernel)
 
-<<<<<<< HEAD
     callables_table, _ = (
             callables_table.with_callable(
                 program.name,
@@ -1201,19 +1053,6 @@
                 old_callables_count))
 
     return program.copy(callables_table=callables_table)
-=======
-    program_callables_info, _ = (
-            program_callables_info.with_callable(
-                program.name,
-                type_inferred_knl_callable))
-
-    program_callables_info = (
-            program_callables_info.with_exit_edit_callables_mode())
-
-    # FIXME: maybe put all of this in a function?
-    # need to infer functions that were left out during inference
-    return program.copy(program_callables_info=program_callables_info)
->>>>>>> 98688c76
 
 # }}}
 
@@ -1221,13 +1060,8 @@
 # {{{ reduction expression helper
 
 def infer_arg_and_reduction_dtypes_for_reduction_expression(
-<<<<<<< HEAD
         kernel, expr, callables_table, unknown_types_ok):
     type_inf_mapper = TypeInferenceMapper(kernel, callables_table)
-=======
-        kernel, expr, program_callables_info, unknown_types_ok):
-    type_inf_mapper = TypeInferenceMapper(kernel, program_callables_info)
->>>>>>> 98688c76
     import loopy as lp
 
     if expr.is_tuple_typed:
@@ -1259,11 +1093,7 @@
             for dt in reduction_dtypes)
 
     return tuple(arg_dtypes), reduction_dtypes, (
-<<<<<<< HEAD
             type_inf_mapper.callables_table)
-=======
-            type_inf_mapper.program_callables_info)
->>>>>>> 98688c76
 
 # }}}
 
