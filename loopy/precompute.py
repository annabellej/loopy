from __future__ import division
from __future__ import absolute_import
import six
from six.moves import range
from six.moves import zip

__copyright__ = "Copyright (C) 2012 Andreas Kloeckner"

__license__ = """
Permission is hereby granted, free of charge, to any person obtaining a copy
of this software and associated documentation files (the "Software"), to deal
in the Software without restriction, including without limitation the rights
to use, copy, modify, merge, publish, distribute, sublicense, and/or sell
copies of the Software, and to permit persons to whom the Software is
furnished to do so, subject to the following conditions:

The above copyright notice and this permission notice shall be included in
all copies or substantial portions of the Software.

THE SOFTWARE IS PROVIDED "AS IS", WITHOUT WARRANTY OF ANY KIND, EXPRESS OR
IMPLIED, INCLUDING BUT NOT LIMITED TO THE WARRANTIES OF MERCHANTABILITY,
FITNESS FOR A PARTICULAR PURPOSE AND NONINFRINGEMENT. IN NO EVENT SHALL THE
AUTHORS OR COPYRIGHT HOLDERS BE LIABLE FOR ANY CLAIM, DAMAGES OR OTHER
LIABILITY, WHETHER IN AN ACTION OF CONTRACT, TORT OR OTHERWISE, ARISING FROM,
OUT OF OR IN CONNECTION WITH THE SOFTWARE OR THE USE OR OTHER DEALINGS IN
THE SOFTWARE.
"""


import islpy as isl
from islpy import dim_type
from loopy.symbolic import (get_dependencies, SubstitutionMapper,
        ExpandingIdentityMapper)
from pymbolic.mapper.substitutor import make_subst_func
import numpy as np

from pytools import Record
from pymbolic import var


class InvocationDescriptor(Record):
    __slots__ = [
            "args",
            "expands_footprint",
            "is_in_footprint",

            # Remember where the invocation happened, in terms of the expansion
            # call stack.
            "expansion_stack",
            ]


def to_parameters_or_project_out(param_inames, set_inames, set):
    for iname in list(set.get_space().get_var_dict().keys()):
        if iname in param_inames:
            dt, idx = set.get_space().get_var_dict()[iname]
            set = set.move_dims(
                    dim_type.param, set.dim(dim_type.param),
                    dt, idx, 1)
        elif iname in set_inames:
            pass
        else:
            dt, idx = set.get_space().get_var_dict()[iname]
            set = set.project_out(dt, idx, 1)

    return set


# {{{ construct storage->sweep map

def build_per_access_storage_to_domain_map(invdesc, domain,
        storage_axis_names, storage_axis_sources,
        prime_sweep_inames):

    map_space = domain.get_space()
    stor_dim = len(storage_axis_names)
    rn = map_space.dim(dim_type.out)

    map_space = map_space.add_dims(dim_type.in_, stor_dim)
    for i, saxis in enumerate(storage_axis_names):
        # arg names are initially primed, to be replaced with unprimed
        # base-0 versions below

        map_space = map_space.set_dim_name(dim_type.in_, i, saxis+"'")

    # map_space: [stor_axes'] -> [domain](dup_sweep_index)[dup_sweep](rn)

    set_space = map_space.move_dims(
            dim_type.out, rn,
            dim_type.in_, 0, stor_dim).range()

    # set_space: [domain](dup_sweep_index)[dup_sweep](rn)[stor_axes']

    stor2sweep = None

    from loopy.symbolic import aff_from_expr

    for saxis, saxis_source in zip(storage_axis_names, storage_axis_sources):
        if isinstance(saxis_source, int):
            # an argument
            cns = isl.Constraint.equality_from_aff(
                    aff_from_expr(set_space,
                        var(saxis+"'")
                        - prime_sweep_inames(invdesc.args[saxis_source])))
        else:
            # a 'bare' sweep iname
            cns = isl.Constraint.equality_from_aff(
                    aff_from_expr(set_space,
                        var(saxis+"'")
                        - prime_sweep_inames(var(saxis_source))))

        cns_map = isl.BasicMap.from_constraint(cns)
        if stor2sweep is None:
            stor2sweep = cns_map
        else:
            stor2sweep = stor2sweep.intersect(cns_map)

    if stor2sweep is not None:
        stor2sweep = stor2sweep.move_dims(
                dim_type.in_, 0,
                dim_type.out, rn, stor_dim)

    # stor2sweep is back in map_space
    return stor2sweep


def move_to_par_from_out(s2smap, except_inames):
    while True:
        var_dict = s2smap.get_var_dict(dim_type.out)
        todo_inames = set(var_dict) - except_inames
        if todo_inames:
            iname = todo_inames.pop()

            _, dim_idx = var_dict[iname]
            s2smap = s2smap.move_dims(
                    dim_type.param, s2smap.dim(dim_type.param),
                    dim_type.out, dim_idx, 1)
        else:
            return s2smap


def build_global_storage_to_sweep_map(kernel, invocation_descriptors,
        domain_dup_sweep, dup_sweep_index,
        storage_axis_names, storage_axis_sources,
        sweep_inames, primed_sweep_inames, prime_sweep_inames):
    """
    As a side effect, this fills out is_in_footprint in the
    invocation descriptors.
    """

    # The storage map goes from storage axes to the domain.
    # The first len(arg_names) storage dimensions are the rule's arguments.

    global_stor2sweep = None

    # build footprint
    for invdesc in invocation_descriptors:
        if invdesc.expands_footprint:
            stor2sweep = build_per_access_storage_to_domain_map(
                    invdesc, domain_dup_sweep,
                    storage_axis_names, storage_axis_sources,
                    prime_sweep_inames)

            if global_stor2sweep is None:
                global_stor2sweep = stor2sweep
            else:
                global_stor2sweep = global_stor2sweep.union(stor2sweep)

            invdesc.is_in_footprint = True

    if isinstance(global_stor2sweep, isl.BasicMap):
        global_stor2sweep = isl.Map.from_basic_map(global_stor2sweep)
    global_stor2sweep = global_stor2sweep.intersect_range(domain_dup_sweep)

    # space for global_stor2sweep:
    # [stor_axes'] -> [domain](dup_sweep_index)[dup_sweep](rn)

    # {{{ check if non-footprint-building invocation descriptors fall into footprint

    # Make all inames except the sweep parameters. (The footprint may depend on
    # those.) (I.e. only leave sweep inames as out parameters.)
    global_s2s_par_dom = move_to_par_from_out(
            global_stor2sweep, except_inames=frozenset(primed_sweep_inames)).domain()

    for invdesc in invocation_descriptors:
        if not invdesc.expands_footprint:
            arg_inames = (
                    set(global_s2s_par_dom.get_var_names(dim_type.param))
                    & kernel.all_inames())

            for arg in invdesc.args:
                arg_inames.update(get_dependencies(arg))
            arg_inames = frozenset(arg_inames)

            from loopy.kernel import CannotBranchDomainTree
            try:
                usage_domain = kernel.get_inames_domain(arg_inames)
            except CannotBranchDomainTree:
                # and that's the end of that.
                invdesc.is_in_footprint = False
                continue

            for i in range(usage_domain.dim(dim_type.set)):
                iname = usage_domain.get_dim_name(dim_type.set, i)
                if iname in sweep_inames:
                    usage_domain = usage_domain.set_dim_name(
                            dim_type.set, i, iname+"'")

            stor2sweep = build_per_access_storage_to_domain_map(invdesc,
                    usage_domain, storage_axis_names, storage_axis_sources,
                    prime_sweep_inames)

            if isinstance(stor2sweep, isl.BasicMap):
                stor2sweep = isl.Map.from_basic_map(stor2sweep)

            stor2sweep = stor2sweep.intersect_range(usage_domain)

            stor2sweep = move_to_par_from_out(stor2sweep,
                    except_inames=frozenset(primed_sweep_inames))

            s2s_domain = stor2sweep.domain()
            s2s_domain, aligned_g_s2s_parm_dom = isl.align_two(
                    s2s_domain, global_s2s_par_dom)

            arg_restrictions = (
                    aligned_g_s2s_parm_dom
                    .eliminate(dim_type.set, 0,
                        aligned_g_s2s_parm_dom.dim(dim_type.set))
                    .remove_divs())

            is_in_footprint = (arg_restrictions & s2s_domain).is_subset(
                    aligned_g_s2s_parm_dom)

            invdesc.is_in_footprint = is_in_footprint

    # }}}

    return global_stor2sweep

# }}}


# {{{ compute storage bounds

def find_var_base_indices_and_shape_from_inames(
        domain, inames, cache_manager, context=None):
    base_indices_and_sizes = [
            cache_manager.base_index_and_length(domain, iname, context)
            for iname in inames]
    return list(zip(*base_indices_and_sizes))


def compute_bounds(kernel, domain, stor2sweep,
        primed_sweep_inames, storage_axis_names):

    bounds_footprint_map = move_to_par_from_out(
            stor2sweep, except_inames=frozenset(primed_sweep_inames))

    # compute bounds for each storage axis
    storage_domain = bounds_footprint_map.domain().coalesce()

    if not storage_domain.is_bounded():
        raise RuntimeError("sweep did not result in a bounded storage domain")

    return find_var_base_indices_and_shape_from_inames(
            storage_domain, [saxis+"'" for saxis in storage_axis_names],
            kernel.cache_manager, context=kernel.assumptions)

# }}}


def get_access_info(kernel, domain,
        storage_axis_names, storage_axis_sources,
        sweep_inames, invocation_descriptors):

    # {{{ duplicate sweep inames

    # The duplication is necessary, otherwise the storage fetch
    # inames remain weirdly tied to the original sweep inames.

    primed_sweep_inames = [psin+"'" for psin in sweep_inames]
    from loopy.isl_helpers import duplicate_axes
    dup_sweep_index = domain.space.dim(dim_type.out)
    domain_dup_sweep = duplicate_axes(
            domain, sweep_inames,
            primed_sweep_inames)

    prime_sweep_inames = SubstitutionMapper(make_subst_func(
        dict((sin, var(psin))
            for sin, psin in zip(sweep_inames, primed_sweep_inames))))

    # }}}

    stor2sweep = build_global_storage_to_sweep_map(
            kernel, invocation_descriptors,
            domain_dup_sweep, dup_sweep_index,
            storage_axis_names, storage_axis_sources,
            sweep_inames, primed_sweep_inames, prime_sweep_inames)

    storage_base_indices, storage_shape = compute_bounds(
            kernel, domain, stor2sweep, primed_sweep_inames,
            storage_axis_names)

    # compute augmented domain

    # {{{ filter out unit-length dimensions

    non1_storage_axis_names = []
    non1_storage_base_indices = []
    non1_storage_shape = []

    for saxis, bi, l in zip(storage_axis_names, storage_base_indices, storage_shape):
        if l != 1:
            non1_storage_axis_names.append(saxis)
            non1_storage_base_indices.append(bi)
            non1_storage_shape.append(l)

    # }}}

    # {{{ subtract off the base indices
    # add the new, base-0 indices as new in dimensions

    sp = stor2sweep.get_space()
    stor_idx = sp.dim(dim_type.out)

    n_stor = len(storage_axis_names)
    nn1_stor = len(non1_storage_axis_names)

    aug_domain = stor2sweep.move_dims(
            dim_type.out, stor_idx,
            dim_type.in_, 0,
            n_stor).range()

    # aug_domain space now:
    # [domain](dup_sweep_index)[dup_sweep](stor_idx)[stor_axes']

    aug_domain = aug_domain.insert_dims(dim_type.set, stor_idx, nn1_stor)
    for i, name in enumerate(non1_storage_axis_names):
        aug_domain = aug_domain.set_dim_name(dim_type.set, stor_idx+i, name)

    # aug_domain space now:
    # [domain](dup_sweep_index)[dup_sweep](stor_idx)[stor_axes'][n1_stor_axes]

    from loopy.symbolic import aff_from_expr
    for saxis, bi, s in zip(storage_axis_names, storage_base_indices, storage_shape):
        if s != 1:
            cns = isl.Constraint.equality_from_aff(
                    aff_from_expr(aug_domain.get_space(),
                        var(saxis) - (var(saxis+"'") - bi)))

            aug_domain = aug_domain.add_constraint(cns)

    # }}}

    # eliminate (primed) storage axes with non-zero base indices
    aug_domain = aug_domain.project_out(dim_type.set, stor_idx+nn1_stor, n_stor)

    # eliminate duplicated sweep_inames
    nsweep = len(sweep_inames)
    aug_domain = aug_domain.project_out(dim_type.set, dup_sweep_index, nsweep)

    return (non1_storage_axis_names, aug_domain,
            storage_base_indices, non1_storage_base_indices, non1_storage_shape)


def simplify_via_aff(expr):
    from loopy.symbolic import aff_from_expr, aff_to_expr
    deps = get_dependencies(expr)
    return aff_to_expr(aff_from_expr(
        isl.Space.create_from_names(isl.Context(), list(deps)),
        expr))


class InvocationGatherer(ExpandingIdentityMapper):
    def __init__(self, kernel, subst_name, subst_tag, within):
        ExpandingIdentityMapper.__init__(self,
                kernel.substitutions, kernel.get_var_name_generator())

        from loopy.symbolic import SubstitutionRuleExpander
        self.subst_expander = SubstitutionRuleExpander(
                kernel.substitutions)

        self.kernel = kernel
        self.subst_name = subst_name
        self.subst_tag = subst_tag
        self.within = within

        self.invocation_descriptors = []

    def map_substitution(self, name, tag, arguments, expn_state):
        process_me = name == self.subst_name

        if self.subst_tag is not None and self.subst_tag != tag:
            process_me = False

        process_me = process_me and self.within(expn_state.stack)

        if not process_me:
            return ExpandingIdentityMapper.map_substitution(
                    self, name, tag, arguments, expn_state)

        rule = self.old_subst_rules[name]
        arg_context = self.make_new_arg_context(
                    name, rule.arguments, arguments, expn_state.arg_context)

        arg_deps = set()
        for arg_val in six.itervalues(arg_context):
            arg_deps = (arg_deps
                    | get_dependencies(self.subst_expander(
                        arg_val, insn_id=None, insn_tags=None)))

        if not arg_deps <= self.kernel.all_inames():
            from warnings import warn
            warn("Precompute arguments in '%s(%s)' do not consist exclusively "
                    "of inames and constants--specifically, these are "
                    "not inames: %s. Ignoring." % (
                        name,
                        ", ".join(str(arg) for arg in arguments),
                        ", ".join(arg_deps - self.kernel.all_inames()),
                        ))

            return ExpandingIdentityMapper.map_substitution(
                    self, name, tag, arguments, expn_state)

        self.invocation_descriptors.append(
                InvocationDescriptor(
                    args=[arg_context[arg_name] for arg_name in rule.arguments],
                    expansion_stack=expn_state.stack))

        return 0  # exact value irrelevant


class InvocationReplacer(ExpandingIdentityMapper):
    def __init__(self, kernel, subst_name, subst_tag, within,
            invocation_descriptors,
            storage_axis_names, storage_axis_sources,
            storage_base_indices, non1_storage_axis_names,
            target_var_name):
        ExpandingIdentityMapper.__init__(self,
                kernel.substitutions, kernel.get_var_name_generator())

        from loopy.symbolic import SubstitutionRuleExpander
        self.subst_expander = SubstitutionRuleExpander(
                kernel.substitutions, kernel.get_var_name_generator())

        self.kernel = kernel
        self.subst_name = subst_name
        self.subst_tag = subst_tag
        self.within = within

        self.invocation_descriptors = invocation_descriptors

        self.storage_axis_names = storage_axis_names
        self.storage_axis_sources = storage_axis_sources
        self.storage_base_indices = storage_base_indices
        self.non1_storage_axis_names = non1_storage_axis_names

        self.target_var_name = target_var_name

    def map_substitution(self, name, tag, arguments, expn_state):
        process_me = name == self.subst_name

        if self.subst_tag is not None and self.subst_tag != tag:
            process_me = False

        process_me = process_me and self.within(expn_state.stack)

        # {{{ find matching invocation descriptor

        rule = self.old_subst_rules[name]
        arg_context = self.make_new_arg_context(
                    name, rule.arguments, arguments, expn_state.arg_context)
        args = [arg_context[arg_name] for arg_name in rule.arguments]

        if not process_me:
            return ExpandingIdentityMapper.map_substitution(
                    self, name, tag, arguments, expn_state)

        matching_invdesc = None
        for invdesc in self.invocation_descriptors:
            if invdesc.args == args and expn_state.stack:
                # Could be more than one, that's fine.
                matching_invdesc = invdesc
                break

        assert matching_invdesc is not None

        invdesc = matching_invdesc
        del matching_invdesc

        # }}}

        if not invdesc.is_in_footprint:
            return ExpandingIdentityMapper.map_substitution(
                    self, name, tag, arguments, expn_state)

        assert len(arguments) == len(rule.arguments)

        stor_subscript = []
        for sax_name, sax_source, sax_base_idx in zip(
                self.storage_axis_names,
                self.storage_axis_sources,
                self.storage_base_indices):
            if sax_name not in self.non1_storage_axis_names:
                continue

            if isinstance(sax_source, int):
                # an argument
                ax_index = arguments[sax_source]
            else:
                # an iname
                ax_index = var(sax_source)

            ax_index = simplify_via_aff(ax_index - sax_base_idx)
            stor_subscript.append(ax_index)

        new_outer_expr = var(self.target_var_name)
        if stor_subscript:
            new_outer_expr = new_outer_expr.index(tuple(stor_subscript))

        # Can't possibly be nested, but recurse anyway to
        # make sure substitution rules referenced below here
        # do not get thrown away.
        self.rec(rule.expression, expn_state.copy(arg_context={}))

        return new_outer_expr


def precompute(kernel, subst_use, sweep_inames=[], within=None,
        storage_axes=None, new_storage_axis_names=None, storage_axis_to_tag={},
        default_tag="l.auto", dtype=None, fetch_bounding_box=False):
    """Precompute the expression described in the substitution rule determined by
    *subst_use* and store it in a temporary array. A precomputation needs two
    things to operate, a list of *sweep_inames* (order irrelevant) and an
    ordered list of *storage_axes* (whose order will describe the axis ordering
    of the temporary array).

    :arg subst_use: Describes what to prefetch.

    The following objects may be given for *subst_use*:

    * The name of the substitution rule.

    * The tagged name ("name$tag") of the substitution rule.

    * A list of invocations of the substitution rule.
      This list of invocations, when swept across *sweep_inames*, then serves
      to define the footprint of the precomputation.

      Invocations may be tagged ("name$tag") to filter out a subset of the
      usage sites of the substitution rule. (Namely those usage sites that
      use the same tagged name.)

      Invocations may be given as a string or as a
      :class:`pymbolic.primitives.Expression` object.

      If only one invocation is to be given, then the only entry of the list
      may be given directly.

    If the list of invocations generating the footprint is not given,
    all (tag-matching, if desired) usage sites of the substitution rule
    are used to determine the footprint.

    The following cases can arise for each sweep axis:

    * The axis is an iname that occurs within arguments specified at
      usage sites of the substitution rule. This case is assumed covered
      by the storage axes provided for the argument.

    * The axis is an iname that occurs within the *value* of the rule, but not
      within its arguments. A new, dedicated storage axis is allocated for
      such an axis.

    :arg sweep_inames: A :class:`list` of inames and/or rule argument
        names to be swept.
        May also equivalently be a comma-separated string.
    :arg storage_axes: A :class:`list` of inames and/or rule argument
        names/indices to be used as storage axes.
        May also equivalently be a comma-separated string.
    :arg within: a stack match as understood by
        :func:`loopy.context_matching.parse_stack_match`.

    If `storage_axes` is not specified, it defaults to the arrangement
    `<direct sweep axes><arguments>` with the direct sweep axes being the
    slower-varying indices.

    Trivial storage axes (i.e. axes of length 1 with respect to the sweep) are
    eliminated.
    """

    # {{{ check, standardize arguments

    if isinstance(sweep_inames, str):
        sweep_inames = sweep_inames.split(",")

    for iname in sweep_inames:
        if iname not in kernel.all_inames():
            raise RuntimeError("sweep iname '%s' is not a known iname"
                    % iname)

    if isinstance(storage_axes, str):
        storage_axes = storage_axes.split(",")

    if isinstance(subst_use, str):
        subst_use = [subst_use]

    footprint_generators = None

    subst_name = None
    subst_tag = None

    from pymbolic.primitives import Variable, Call
    from loopy.symbolic import parse, TaggedVariable

    for use in subst_use:
        if isinstance(use, str):
            use = parse(use)

        if isinstance(use, Call):
            if footprint_generators is None:
                footprint_generators = []

            footprint_generators.append(use)
            subst_name_as_expr = use.function
        else:
            subst_name_as_expr = use

        if isinstance(subst_name_as_expr, TaggedVariable):
            new_subst_name = subst_name_as_expr.name
            new_subst_tag = subst_name_as_expr.tag
        elif isinstance(subst_name_as_expr, Variable):
            new_subst_name = subst_name_as_expr.name
            new_subst_tag = None
        else:
            raise ValueError("unexpected type of subst_name")

        if (subst_name, subst_tag) == (None, None):
            subst_name, subst_tag = new_subst_name, new_subst_tag
        else:
            if (subst_name, subst_tag) != (new_subst_name, new_subst_tag):
                raise ValueError("not all uses in subst_use agree "
                        "on rule name and tag")

    from loopy.context_matching import parse_stack_match
    within = parse_stack_match(within)

    # }}}

    # {{{ process invocations in footprint generators, start invocation_descriptors

    invocation_descriptors = []

    if footprint_generators:
        from pymbolic.primitives import Variable, Call

        for fpg in footprint_generators:
            if isinstance(fpg, Variable):
                args = ()
            elif isinstance(fpg, Call):
                args = fpg.parameters
            else:
                raise ValueError("footprint generator must "
                        "be substitution rule invocation")

            invocation_descriptors.append(
                    InvocationDescriptor(args=args,
                        expands_footprint=True,
                        expansion_stack=None))

    # }}}

    c_subst_name = subst_name.replace(".", "_")

    from loopy.kernel.data import parse_tag
    default_tag = parse_tag(default_tag)

    subst = kernel.substitutions[subst_name]
    arg_names = subst.arguments

    # {{{ gather up invocations in kernel code, finish invocation_descriptors

    invg = InvocationGatherer(kernel, subst_name, subst_tag, within)

    import loopy as lp
    for insn in kernel.instructions:
        if isinstance(insn, lp.ExpressionInstruction):
            invg(insn.expression, insn.id, insn.tags)

    for invdesc in invg.invocation_descriptors:
        invocation_descriptors.append(
                invdesc.copy(expands_footprint=footprint_generators is None))

    if not invocation_descriptors:
        raise RuntimeError("no invocations of '%s' found" % subst_name)

    # }}}

    sweep_inames = list(sweep_inames)
    sweep_inames_set = frozenset(sweep_inames)

    # {{{ find inames used in arguments

    expanding_usage_arg_deps = set()

    for invdesc in invocation_descriptors:
        if invdesc.expands_footprint:
            for arg in invdesc.args:
                expanding_usage_arg_deps.update(
                        get_dependencies(arg) & kernel.all_inames())

    # }}}

    var_name_gen = kernel.get_var_name_generator()

    # {{{ use given / find new storage_axes

    # extra axes made necessary because they don't occur in the arguments
    extra_storage_axes = sweep_inames_set - expanding_usage_arg_deps

    from loopy.symbolic import SubstitutionRuleExpander
    submap = SubstitutionRuleExpander(kernel.substitutions)

    value_inames = get_dependencies(
            submap(subst.expression, insn_id=None, insn_tags=None)
            ) & kernel.all_inames()
    if value_inames - expanding_usage_arg_deps < extra_storage_axes:
        raise RuntimeError("unreferenced sweep inames specified: "
                + ", ".join(extra_storage_axes
                    - value_inames - expanding_usage_arg_deps))

    new_iname_to_tag = {}

    if storage_axes is None:
        storage_axes = (
                list(extra_storage_axes)
                + list(range(len(arg_names))))

    expr_subst_dict = {}

    storage_axis_names = []
    storage_axis_sources = []  # number for arg#, or iname

    for i, saxis in enumerate(storage_axes):
        tag_lookup_saxis = saxis

        if saxis in subst.arguments:
            saxis = subst.arguments.index(saxis)

        storage_axis_sources.append(saxis)

        if isinstance(saxis, int):
            # argument index
            name = old_name = subst.arguments[saxis]
        else:
            old_name = saxis
            name = "%s_%s" % (c_subst_name, old_name)

        if new_storage_axis_names is not None and i < len(new_storage_axis_names):
            name = new_storage_axis_names[i]
            tag_lookup_saxis = name
            if var_name_gen.is_name_conflicting(name):
                raise RuntimeError("new storage axis name '%s' "
                        "conflicts with existing name" % name)

        name = var_name_gen(name)

        storage_axis_names.append(name)
        new_iname_to_tag[name] = storage_axis_to_tag.get(
                tag_lookup_saxis, default_tag)

        expr_subst_dict[old_name] = var(name)

    del storage_axis_to_tag
    del storage_axes
    del new_storage_axis_names

    compute_expr = (
            SubstitutionMapper(make_subst_func(expr_subst_dict))
            (subst.expression))

    del expr_subst_dict

    # }}}

    expanding_inames = sweep_inames_set | frozenset(expanding_usage_arg_deps)
    assert expanding_inames <= kernel.all_inames()

    if storage_axis_names:
        # {{{ find domain to be changed

        from loopy.kernel.tools import DomainChanger
        domch = DomainChanger(kernel, expanding_inames)

        if domch.leaf_domain_index is not None:
            # If the sweep inames are at home in parent domains, then we'll add
            # fetches with loops over copies of these parent inames that will end
            # up being scheduled *within* loops over these parents.

            for iname in sweep_inames_set:
                if kernel.get_home_domain_index(iname) != domch.leaf_domain_index:
                    raise RuntimeError("sweep iname '%s' is not 'at home' in the "
                            "sweep's leaf domain" % iname)

        # }}}

<<<<<<< HEAD
    (non1_storage_axis_names, new_domain,
            storage_base_indices, non1_storage_base_indices, non1_storage_shape) = \
                    get_access_info(kernel, domch.domain,
                            storage_axis_names, storage_axis_sources,
                            sweep_inames, invocation_descriptors)
=======
        (non1_storage_axis_names, new_domain,
                storage_base_indices, non1_storage_base_indices, non1_storage_shape) = \
                        get_access_info(kernel, domch.domain, subst_name,
                                storage_axis_names, storage_axis_sources,
                                sweep_inames, invocation_descriptors)

        from loopy.isl_helpers import convexify, boxify
        if fetch_bounding_box:
            new_domain = boxify(kernel.cache_manager, new_domain,
                    non1_storage_axis_names, kernel.assumptions)
        else:
            new_domain = convexify(new_domain)
>>>>>>> 5277455d

        for saxis in storage_axis_names:
            if saxis not in non1_storage_axis_names:
                del new_iname_to_tag[saxis]

        new_kernel_domains = domch.get_domains_with(new_domain)
    else:
        # leave kernel domains unchanged
        new_kernel_domains = kernel.domains

        non1_storage_axis_names = ()
        storage_base_indices = ()
        non1_storage_base_indices = ()
        non1_storage_shape = ()

        # no index dependencies--every reference to the subst rule
        # is necessarily in the footprint.

        for invdesc in invocation_descriptors:
            invdesc.is_in_footprint = True

    # {{{ set up compute insn

    target_var_name = var_name_gen(based_on=c_subst_name)

    assignee = var(target_var_name)

    if non1_storage_axis_names:
        assignee = assignee.index(
                tuple(var(iname) for iname in non1_storage_axis_names))

    def zero_length_1_arg(arg_name):
        if arg_name in non1_storage_axis_names:
            return var(arg_name)
        else:
            return 0

    compute_expr = (SubstitutionMapper(
        make_subst_func(dict(
            (arg_name, zero_length_1_arg(arg_name)+bi)
            for arg_name, bi in zip(storage_axis_names, storage_base_indices)
            )))
        (compute_expr))

    from loopy.kernel.data import ExpressionInstruction
    compute_insn = ExpressionInstruction(
            id=kernel.make_unique_instruction_id(based_on=c_subst_name),
            assignee=assignee,
            expression=compute_expr)

    # }}}

    # {{{ substitute rule into expressions in kernel (if within footprint)

    invr = InvocationReplacer(kernel, subst_name, subst_tag, within,
            invocation_descriptors,
            storage_axis_names, storage_axis_sources,
            storage_base_indices, non1_storage_axis_names,
            target_var_name)

    kernel = invr.map_kernel(kernel)

    # }}}

    # {{{ set up temp variable

    import loopy as lp
    if dtype is None:
        dtype = lp.auto
    else:
        dtype = np.dtype(dtype)

    import loopy as lp

    new_temporary_variables = kernel.temporary_variables.copy()
    temp_var = lp.TemporaryVariable(
            name=target_var_name,
            dtype=dtype,
            base_indices=(0,)*len(non1_storage_shape),
            shape=tuple(non1_storage_shape),
            is_local=lp.auto)

    new_temporary_variables[target_var_name] = temp_var

    # }}}

    kernel = kernel.copy(
            domains=new_kernel_domains,
            instructions=[compute_insn] + kernel.instructions,
            temporary_variables=new_temporary_variables)

    from loopy import tag_inames
    return tag_inames(kernel, new_iname_to_tag)

# vim: foldmethod=marker<|MERGE_RESOLUTION|>--- conflicted
+++ resolved
@@ -306,13 +306,11 @@
     # {{{ filter out unit-length dimensions
 
     non1_storage_axis_names = []
-    non1_storage_base_indices = []
     non1_storage_shape = []
 
     for saxis, bi, l in zip(storage_axis_names, storage_base_indices, storage_shape):
         if l != 1:
             non1_storage_axis_names.append(saxis)
-            non1_storage_base_indices.append(bi)
             non1_storage_shape.append(l)
 
     # }}}
@@ -360,7 +358,7 @@
     aug_domain = aug_domain.project_out(dim_type.set, dup_sweep_index, nsweep)
 
     return (non1_storage_axis_names, aug_domain,
-            storage_base_indices, non1_storage_base_indices, non1_storage_shape)
+            storage_base_indices, non1_storage_shape)
 
 
 def simplify_via_aff(expr):
@@ -803,16 +801,9 @@
 
         # }}}
 
-<<<<<<< HEAD
-    (non1_storage_axis_names, new_domain,
-            storage_base_indices, non1_storage_base_indices, non1_storage_shape) = \
-                    get_access_info(kernel, domch.domain,
-                            storage_axis_names, storage_axis_sources,
-                            sweep_inames, invocation_descriptors)
-=======
         (non1_storage_axis_names, new_domain,
-                storage_base_indices, non1_storage_base_indices, non1_storage_shape) = \
-                        get_access_info(kernel, domch.domain, subst_name,
+                storage_base_indices, non1_storage_shape) = \
+                        get_access_info(kernel, domch.domain,
                                 storage_axis_names, storage_axis_sources,
                                 sweep_inames, invocation_descriptors)
 
@@ -822,7 +813,6 @@
                     non1_storage_axis_names, kernel.assumptions)
         else:
             new_domain = convexify(new_domain)
->>>>>>> 5277455d
 
         for saxis in storage_axis_names:
             if saxis not in non1_storage_axis_names:
@@ -835,7 +825,6 @@
 
         non1_storage_axis_names = ()
         storage_base_indices = ()
-        non1_storage_base_indices = ()
         non1_storage_shape = ()
 
         # no index dependencies--every reference to the subst rule
