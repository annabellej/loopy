--- conflicted
+++ resolved
@@ -34,12 +34,8 @@
 from islpy import dim_type
 from loopy.symbolic import IdentityMapper
 from loopy.diagnostic import LoopyError
-<<<<<<< HEAD
+from loopy.kernel.instruction import LegacyStringInstructionTag
 from pymbolic.primitives import (Wildcard, Slice)
-=======
-from loopy.kernel.instruction import LegacyStringInstructionTag
-from pymbolic.primitives import Wildcard
->>>>>>> 686e0487
 
 
 # {{{ subscript base shifter
