from __future__ import division

__copyright__ = "Copyright (C) 2012 Andreas Kloeckner"

__license__ = """
Permission is hereby granted, free of charge, to any person obtaining a copy
of this software and associated documentation files (the "Software"), to deal
in the Software without restriction, including without limitation the rights
to use, copy, modify, merge, publish, distribute, sublicense, and/or sell
copies of the Software, and to permit persons to whom the Software is
furnished to do so, subject to the following conditions:

The above copyright notice and this permission notice shall be included in
all copies or substantial portions of the Software.

THE SOFTWARE IS PROVIDED "AS IS", WITHOUT WARRANTY OF ANY KIND, EXPRESS OR
IMPLIED, INCLUDING BUT NOT LIMITED TO THE WARRANTIES OF MERCHANTABILITY,
FITNESS FOR A PARTICULAR PURPOSE AND NONINFRINGEMENT. IN NO EVENT SHALL THE
AUTHORS OR COPYRIGHT HOLDERS BE LIABLE FOR ANY CLAIM, DAMAGES OR OTHER
LIABILITY, WHETHER IN AN ACTION OF CONTRACT, TORT OR OTHERWISE, ARISING FROM,
OUT OF OR IN CONNECTION WITH THE SOFTWARE OR THE USE OR OTHER DEALINGS IN
THE SOFTWARE.
"""


from pytools import MovedFunctionDeprecationWrapper


# {{{ warnings

class LoopyWarningBase(UserWarning):
    pass


class LoopyWarning(LoopyWarningBase):
    pass


class LoopyAdvisory(LoopyWarningBase):
    pass


class ParameterFinderWarning(LoopyWarning):
    pass


class WriteRaceConditionWarning(LoopyWarning):
    pass

# }}}


def warn_with_kernel(kernel, id, text, type=LoopyWarning):
    from fnmatch import fnmatchcase
    for sw in kernel.silenced_warnings:
        if fnmatchcase(id, sw):
            return

    text += (" (add '%s' to silenced_warnings kernel attribute to disable)"
            % id)

    from warnings import warn
    warn("in kernel %s: %s" % (kernel.name, text), type, stacklevel=2)


warn = MovedFunctionDeprecationWrapper(warn_with_kernel)


# {{{ errors

class LoopyError(RuntimeError):
    pass


class CannotBranchDomainTree(LoopyError):
    pass


class TypeInferenceFailure(LoopyError):
    pass


class AutomaticTestFailure(LoopyError):
    pass


class StaticValueFindingError(LoopyError):
    pass


class DependencyTypeInferenceFailure(TypeInferenceFailure):
    pass


class MissingBarrierError(LoopyError):
    pass


class MissingDefinitionError(LoopyError):
    pass


class UnscheduledInstructionError(LoopyError):
    pass


class ReductionIsNotTriangularError(LoopyError):
    pass


<<<<<<< HEAD
class LoopyTypeError(LoopyError):
=======
class ExpressionNotAffineError(LoopyError):
>>>>>>> e5d1369a
    pass

# }}}


# vim: foldmethod=marker<|MERGE_RESOLUTION|>--- conflicted
+++ resolved
@@ -108,11 +108,11 @@
     pass
 
 
-<<<<<<< HEAD
 class LoopyTypeError(LoopyError):
-=======
+    pass
+
+
 class ExpressionNotAffineError(LoopyError):
->>>>>>> e5d1369a
     pass
 
 # }}}
