__copyright__ = "Copyright (C) 2012 Andreas Kloeckner"

__license__ = """
Permission is hereby granted, free of charge, to any person obtaining a copy
of this software and associated documentation files (the "Software"), to deal
in the Software without restriction, including without limitation the rights
to use, copy, modify, merge, publish, distribute, sublicense, and/or sell
copies of the Software, and to permit persons to whom the Software is
furnished to do so, subject to the following conditions:

The above copyright notice and this permission notice shall be included in
all copies or substantial portions of the Software.

THE SOFTWARE IS PROVIDED "AS IS", WITHOUT WARRANTY OF ANY KIND, EXPRESS OR
IMPLIED, INCLUDING BUT NOT LIMITED TO THE WARRANTIES OF MERCHANTABILITY,
FITNESS FOR A PARTICULAR PURPOSE AND NONINFRINGEMENT. IN NO EVENT SHALL THE
AUTHORS OR COPYRIGHT HOLDERS BE LIABLE FOR ANY CLAIM, DAMAGES OR OTHER
LIABILITY, WHETHER IN AN ACTION OF CONTRACT, TORT OR OTHERWISE, ARISING FROM,
OUT OF OR IN CONNECTION WITH THE SOFTWARE OR THE USE OR OTHER DEALINGS IN
THE SOFTWARE.
"""


from islpy import dim_type
import islpy as isl
from loopy.symbolic import WalkMapper, CombineMapper, ResolvedFunction
<<<<<<< HEAD
from loopy.diagnostic import LoopyError, WriteRaceConditionWarning, warn_with_kernel
from loopy.type_inference import TypeReader
=======
from loopy.diagnostic import (LoopyError, WriteRaceConditionWarning,
        warn_with_kernel, ExpressionToAffineConversionError)
from loopy.type_inference import TypeInferenceMapper
>>>>>>> 23d7e9ca
from loopy.kernel.instruction import (MultiAssignmentBase, CallInstruction,
        CInstruction, _DataObliviousInstruction)
from warnings import warn

from functools import reduce

import logging
logger = logging.getLogger(__name__)


__doc__ = """
.. currentmodule:: loopy.check

.. autofunction:: check_for_integer_subscript_indices

.. autofunction:: check_for_duplicate_insn_ids

.. autofunction:: check_for_double_use_of_hw_axes

.. autofunction:: check_insn_attributes

.. autofunction:: check_loop_priority_inames_known

.. autofunction:: check_multiple_tags_allowed

.. autofunction:: check_for_inactive_iname_access

.. autofunction:: check_for_unused_inames

.. autofunction:: check_for_write_races

.. autofunction:: check_for_data_dependent_parallel_bounds

.. autofunction:: check_bounds

.. autofunction:: check_variable_access_ordered
"""


# {{{ sanity checks run before preprocessing

def check_identifiers_in_subst_rules(knl):
    """Substitution rules may only refer to kernel-global quantities or their
    own arguments.
    """

    from loopy.symbolic import get_dependencies

    allowed_identifiers = knl.all_variable_names()

    for rule in knl.substitutions.values():
        deps = get_dependencies(rule.expression)
        rule_allowed_identifiers = allowed_identifiers | frozenset(rule.arguments)

        if not deps <= rule_allowed_identifiers:
            raise LoopyError("kernel '%s': substitution rule '%s' refers to "
                    "identifier(s) '%s' which are neither rule arguments nor "
                    "kernel-global identifiers"
                    % (knl.name, rule.name,
                       ", ".join(deps-rule_allowed_identifiers)))


class UnscopedCallCollector(CombineMapper):
    """
    Collects all the unscoped calls within a kernel.

    :returns:
        An :class:`frozenset` of function names that are not scoped in
        the kernel.
    """

    def combine(self, values):
        import operator
        return reduce(operator.or_, values, frozenset())

    def map_call(self, expr):
        from pymbolic.primitives import CallWithKwargs
        return self.rec(CallWithKwargs(
            function=expr.function, parameters=expr.parameters,
            kw_parameters={}))

    def map_call_with_kwargs(self, expr):
        if not isinstance(expr.function, ResolvedFunction):
            return (frozenset([expr.function.name]) |
                    self.combine(self.rec(child) for child in expr.parameters
                        + tuple(expr.kw_parameters.values())))
        else:
            return self.combine(self.rec(child) for child in
                expr.parameters+tuple(expr.kw_parameters.values()))

    def map_constant(self, expr):
        return frozenset()

    map_variable = map_constant
    map_function_symbol = map_constant
    map_tagged_variable = map_constant
    map_type_cast = map_constant


def check_functions_are_resolved(kernel):
    """ Checks if all the calls in the instruction expression have been scoped,
    otherwise indicates to what all calls we await signature. Refer
    :class:`loopy.symbolic.ResolvedFunction` for a detailed explanation of a
    scoped function.
    """

    from loopy.symbolic import SubstitutionRuleExpander
    subst_expander = SubstitutionRuleExpander(kernel.substitutions)

    for insn in kernel.instructions:
        if isinstance(insn, MultiAssignmentBase):
            unscoped_calls = UnscopedCallCollector()(subst_expander(
                insn.expression))
            if unscoped_calls:
                raise LoopyError("Unknown function '%s' obtained -- register a "
                        "function or a kernel corresponding to it." %
                        set(unscoped_calls).pop())
        elif isinstance(insn, (CInstruction, _DataObliviousInstruction)):
            pass
        else:
            raise NotImplementedError(
                    "Unsupported instruction type %s." % type(insn).__name__)

# }}}


# {{{ sanity checks run pre-scheduling

# FIXME: Replace with an enum. See
# https://gitlab.tiker.net/inducer/loopy/issues/85
VALID_NOSYNC_SCOPES = frozenset(["local", "global", "any"])


class SubscriptIndicesIsIntChecker(TypeReader):
    def map_subscript(self, expr):
        for idx in expr.index_tuple:
            type_inf_result = self.rec(idx)
            if not type_inf_result:
                raise LoopyError(
                        "When checking that subscript indices are integral: "
                        "Type inference did not find type of '%s'"
                        % idx)
            if not type_inf_result[0].is_integral():
                raise LoopyError("Non-integral array indices obtained in"
                        " {}.".format(expr))

        return self.rec(expr.aggregate)


def check_for_integer_subscript_indices(kernel, callables_table):
    """
    Checks is every array access is of type :class:`int`.
    """
    from pymbolic.primitives import Subscript
    idx_int_checker = SubscriptIndicesIsIntChecker(kernel, callables_table)
    for insn in kernel.instructions:
        if isinstance(insn, MultiAssignmentBase):
            idx_int_checker(insn.expression, return_tuple=isinstance(insn,
                CallInstruction), return_dtype_set=True)
            [idx_int_checker(assignee) for assignee in insn.assignees if
                    isinstance(assignee, Subscript)]
        elif isinstance(insn, (CInstruction, _DataObliviousInstruction)):
            pass
        else:
            raise NotImplementedError("Unknown insn type %s." % (
                type(insn).__name__))


def check_insn_attributes(kernel):
    """
    Check for legality of attributes of every instruction in *kernel*.
    """
    all_insn_ids = {insn.id for insn in kernel.instructions}

    for insn in kernel.instructions:
        if not insn.within_inames <= kernel.all_inames():
            raise LoopyError("insn '%s' has unknown forced iname "
                    "dependencies: %s"
                    % (insn.id, ", ".join(
                        insn.within_inames - kernel.all_inames())))

        if insn.depends_on is not None and not insn.depends_on <= all_insn_ids:
            raise LoopyError("insn '%s' has unknown instruction "
                    "dependencies: %s"
                    % (insn.id, ", ".join(
                        insn.depends_on - all_insn_ids)))

        no_sync_with_insn_ids = {id for id, scope in insn.no_sync_with}
        if not no_sync_with_insn_ids <= all_insn_ids:
            raise LoopyError("insn '%s' has nosync directive with unknown "
                    "instruction ids: %s"
                    % (insn.id,
                       ", ".join(no_sync_with_insn_ids - all_insn_ids)))

        no_sync_with_scopes = {scope for id, scope in insn.no_sync_with}
        if not no_sync_with_scopes <= VALID_NOSYNC_SCOPES:
            raise LoopyError("insn '%s' has invalid nosync scopes: %s"
                    % (insn.id,
                       ", ".join(no_sync_with_scopes - VALID_NOSYNC_SCOPES)))


def check_for_duplicate_insn_ids(knl):
    """
    Check if multiple instructions of *knl* have the same
    :attr:`loopy.InstructionBase.id`.
    """
    insn_ids = set()

    for insn in knl.instructions:
        if not isinstance(insn.id, str):
            raise LoopyError("instruction id %r is not a string" % insn.id)
        if insn.id in insn_ids:
            raise LoopyError("duplicate instruction id: '%s'" % insn.id)
        insn_ids.add(insn.id)


def check_loop_priority_inames_known(kernel):
    """
    Checks if the inames in :attr:`loopy.LoopKernel.loop_priority` are part of
    the *kernel*'s domain.
    """
    for prio in kernel.loop_priority:
        for iname in prio:
            if iname not in kernel.all_inames():
                raise LoopyError("unknown iname '%s' in loop priorities" % iname)


def _get_all_unique_iname_tags(kernel):
    """Returns an instance of :class:`set` of all the iname tags used in
    *kernel* that inherit from :class:`loopy.kernel.data.UniqueTag`.
    """
    from loopy.kernel.data import UniqueTag
    from itertools import chain
    iname_tags = list(chain(*(kernel.iname_to_tags.get(iname, []) for iname in
                              kernel.all_inames())))
    return {
            tag for tag in iname_tags if
            isinstance(tag, UniqueTag)}


def check_multiple_tags_allowed(kernel):
    """
    Checks if a multiple tags of an iname are compatible.
    """
    from loopy.kernel.data import (GroupIndexTag, LocalIndexTag, VectorizeTag,
                UnrollTag, ForceSequentialTag, IlpBaseTag, filter_iname_tags_by_type)
    illegal_combinations = [
        (GroupIndexTag, LocalIndexTag, VectorizeTag, UnrollTag, ForceSequentialTag),
        (IlpBaseTag, ForceSequentialTag)
    ]
    for iname, tags in kernel.iname_to_tags.items():
        for comb in illegal_combinations:
            if len(filter_iname_tags_by_type(tags, comb)) > 1:
                raise LoopyError("iname {} has illegal combination of "
                                 "tags: {}".format(iname, tags))


def check_for_double_use_of_hw_axes(kernel, callables_table):
    """
    Check if any instruction of *kernel* is within multiple inames tagged with
    the same hw axis tag.
    """
    from loopy.kernel.data import UniqueTag
    from loopy.kernel.instruction import CallInstruction
    from loopy.kernel.function_interface import CallableKernel

    for insn in kernel.instructions:
        insn_tag_keys = set()
        for iname in kernel.insn_inames(insn):
            for tag in kernel.iname_tags_of_type(iname, UniqueTag):
                key = tag.key
                if key in insn_tag_keys:
                    raise LoopyError("instruction '%s' has multiple "
                            "inames tagged '%s'" % (insn.id, tag))

                insn_tag_keys.add(key)

        # check usage of iname tags in the callee kernel
        if isinstance(insn, CallInstruction):
            in_knl_callable = callables_table[
                    insn.expression.function.name]
            if isinstance(in_knl_callable, CallableKernel):
                # check for collision in iname_tag keys in the instruction
                # due to the callee kernel
                common_iname_tags = [tag for tag in
                        _get_all_unique_iname_tags(in_knl_callable.subkernel)
                        if tag.key in insn_tag_keys]
                if common_iname_tags:
                    raise LoopyError("instruction '%s' has multiple "
                            "inames tagged '%s'" % (insn.id,
                                common_iname_tags.pop()))


def check_for_inactive_iname_access(kernel):
    """
    Check if any instruction accesses an iname but is not within it.
    """
    for insn in kernel.instructions:
        expression_inames = insn.read_dependency_names() & kernel.all_inames()

        if not expression_inames <= kernel.insn_inames(insn):
            raise LoopyError(
                    "instruction '%s' references "
                    "inames '%s' that the instruction does not depend on in "
                    "the kernel '%s'"
                    % (insn.id,
                        ", ".join(expression_inames -
                            kernel.insn_inames(insn)), kernel.name))


def check_for_unused_inames(kernel):
    """
    Check if there are any unused inames in the kernel.
    """
    # Warn if kernel has unused inames
    from loopy.transform.iname import get_used_inames
    unused_inames = kernel.all_inames() - get_used_inames(kernel)
    if unused_inames:
        warn_with_kernel(
            kernel, "unused_inames",
            "Found unused inames in kernel: %s "
            "Unused inames during linearization will be prohibited in "
            "Loopy version 2021.X."
            % unused_inames)


def _is_racing_iname_tag(tv, tag):
    from loopy.kernel.data import (AddressSpace,
            LocalIndexTagBase, GroupIndexTag, ConcurrentTag, auto)

    if tv.address_space == AddressSpace.PRIVATE:
        return (
                isinstance(tag, ConcurrentTag)
                and not isinstance(tag, (LocalIndexTagBase, GroupIndexTag)))

    elif tv.address_space == AddressSpace.LOCAL:
        return (
                isinstance(tag, ConcurrentTag)
                and not isinstance(tag, GroupIndexTag))

    elif tv.address_space == AddressSpace.GLOBAL:
        return isinstance(tag, ConcurrentTag)

    elif tv.address_space == auto:
        raise LoopyError("scope of temp var '%s' has not yet been"
                "determined" % tv.name)

    else:
        raise ValueError("unexpected value of temp_var.address_space for "
                "temporary variable '%s'" % tv.name)


def check_for_write_races(kernel):
    """
    Check if any memory accesses lead to write races.
    """
    from loopy.kernel.data import ConcurrentTag

    for insn in kernel.instructions:
        for assignee_name, assignee_indices in zip(
                insn.assignee_var_names(),
                insn.assignee_subscript_deps()):
            assignee_inames = assignee_indices & kernel.all_inames()
            if not assignee_inames <= kernel.insn_inames(insn):
                raise LoopyError(
                        "assignee of instructions '%s' references "
                        "iname that the instruction does not depend on"
                        % insn.id)

            if assignee_name in kernel.arg_dict:
                # Any concurrent tags that are not depended upon by the assignee
                # will cause write races.

                raceable_parallel_insn_inames = {
                    iname for iname in kernel.insn_inames(insn)
                    if kernel.iname_tags_of_type(iname, ConcurrentTag)}

            elif assignee_name in kernel.temporary_variables:
                temp_var = kernel.temporary_variables[assignee_name]
                raceable_parallel_insn_inames = {
                        iname for iname in kernel.insn_inames(insn)
                        if any(_is_racing_iname_tag(temp_var, tag)
                            for tag in kernel.iname_tags(iname))}

            else:
                raise LoopyError("invalid assignee name in instruction '%s'"
                        % insn.id)

            race_inames = \
                    raceable_parallel_insn_inames - assignee_inames

            if race_inames:
                warn_with_kernel(kernel, "write_race(%s)" % insn.id,
                        "instruction '%s' contains a write race: "
                        "instruction will be run across parallel iname(s) "
                        "'%s', which is/are not referenced in the lhs index"
                        % (insn.id, ",".join(race_inames)),
                        WriteRaceConditionWarning)


def check_for_orphaned_user_hardware_axes(kernel):
    from loopy.kernel.data import LocalIndexTag
    for axis in kernel.local_sizes:
        found = False
        for tags in kernel.iname_to_tags.values():
            for tag in tags:
                if isinstance(tag, LocalIndexTag) and tag.axis == axis:
                    found = True
                    break
            if found:
                break

        if not found:
            raise LoopyError("user-requested local hardware axis %d "
                    "has no iname mapped to it" % axis)


def check_for_data_dependent_parallel_bounds(kernel):
    """
    Check that inames tagged as hw axes have bounds that are known at kernel
    launch.
    """
    from loopy.kernel.data import ConcurrentTag

    for i, dom in enumerate(kernel.domains):
        dom_inames = set(dom.get_var_names(dim_type.set))
        par_inames = {
                iname for iname in dom_inames
                if kernel.iname_tags_of_type(iname, ConcurrentTag)}

        if not par_inames:
            continue

        parameters = set(dom.get_var_names(dim_type.param))
        for par in parameters:
            if par in kernel.temporary_variables:
                raise LoopyError("Domain number %d has a data-dependent "
                        "parameter '%s' and contains parallel "
                        "inames '%s'. This is not allowed (for now)."
                        % (i, par, ", ".join(par_inames)))


# {{{ check access bounds

class _AccessCheckMapper(WalkMapper):
    def __init__(self, kernel, insn_id):
        self.kernel = kernel
        self.insn_id = insn_id

    def map_subscript(self, expr, domain):
        WalkMapper.map_subscript(self, expr, domain)

        from pymbolic.primitives import Variable
        assert isinstance(expr.aggregate, Variable)

        shape = None
        var_name = expr.aggregate.name
        if var_name in self.kernel.arg_dict:
            arg = self.kernel.arg_dict[var_name]
            shape = arg.shape
        elif var_name in self.kernel.temporary_variables:
            tv = self.kernel.temporary_variables[var_name]
            shape = tv.shape

        if shape is not None:
            subscript = expr.index

            if not isinstance(subscript, tuple):
                subscript = (subscript,)

            from loopy.symbolic import (get_dependencies, get_access_range,
                    UnableToDetermineAccessRange)

            available_vars = set(domain.get_var_dict())
            shape_deps = set()
            for shape_axis in shape:
                if shape_axis is not None:
                    shape_deps.update(get_dependencies(shape_axis))

            if not (get_dependencies(subscript) <= available_vars
                    and shape_deps <= available_vars):
                return

            if len(subscript) != len(shape):
                raise LoopyError("subscript to '%s' in '%s' has the wrong "
                        "number of indices (got: %d, expected: %d)" % (
                            expr.aggregate.name, expr,
                            len(subscript), len(shape)))

            try:
                access_range = get_access_range(domain, subscript)
            except UnableToDetermineAccessRange:
                # Likely: index was non-affine, nothing we can do.
                return

            shape_domain = isl.BasicSet.universe(access_range.get_space())
            for idim in range(len(subscript)):
                shape_axis = shape[idim]

                if shape_axis is not None:
                    from loopy.isl_helpers import make_slab
                    slab = make_slab(
                            shape_domain.get_space(), (dim_type.in_, idim),
                            0, shape_axis)

                    shape_domain = shape_domain.intersect(slab)

            if not access_range.is_subset(shape_domain):
                raise LoopyError("'%s' in instruction '%s' "
                        "accesses out-of-bounds array element (could not"
                        " establish '%s' is a subset of '%s')."
                        % (expr, self.insn_id, access_range, shape_domain))

    def map_if(self, expr, domain):
        from loopy.symbolic import get_dependencies
        if get_dependencies(expr.condition) <= frozenset(
                domain.space.get_var_dict()):
            try:
                from loopy.symbolic import isl_set_from_expr
                then_set = isl_set_from_expr(domain.space, expr.condition)
                else_set = then_set.complement()
            except ExpressionToAffineConversionError:
                # non-affine condition: can't do much
                then_set = else_set = isl.BasicSet.universe(domain.space)
        else:
            # data-dependent condition: can't do much
            then_set = else_set = isl.BasicSet.universe(domain.space)

        self.rec(expr.then, domain & then_set)
        self.rec(expr.else_, domain & else_set)


def check_bounds(kernel):
    """
    Performs out-of-bound check for every array access.
    """
    temp_var_names = set(kernel.temporary_variables)
    for insn in kernel.instructions:
        domain = kernel.get_inames_domain(kernel.insn_inames(insn))

        # data-dependent bounds? can't do much
        if set(domain.get_var_names(dim_type.param)) & temp_var_names:
            continue

        acm = _AccessCheckMapper(kernel, insn.id)
        domain, assumptions = isl.align_two(domain, kernel.assumptions)
        domain_with_assumptions = domain & assumptions

        def run_acm(expr):
            acm(expr, domain_with_assumptions)
            return expr

        insn.with_transformed_expressions(run_acm)

# }}}


# {{{ check write destinations

def check_write_destinations(kernel):
    for insn in kernel.instructions:
        for wvar in insn.assignee_var_names():
            if wvar in kernel.all_inames():
                raise LoopyError("iname '%s' may not be written" % wvar)

            insn_domain = kernel.get_inames_domain(kernel.insn_inames(insn))
            insn_params = set(insn_domain.get_var_names(dim_type.param))

            if wvar in kernel.all_params():
                if wvar not in kernel.temporary_variables:
                    raise LoopyError("domain parameter '%s' may not be written"
                            "--it is not a temporary variable" % wvar)

                if wvar in insn_params:
                    raise LoopyError("domain parameter '%s' may not be written "
                            "inside a domain dependent on it" % wvar)

            if not (wvar in kernel.temporary_variables
                    or wvar in kernel.arg_dict) and wvar not in kernel.all_params():
                raise LoopyError

# }}}


# {{{ check_has_schedulable_iname_nesting

def check_has_schedulable_iname_nesting(kernel):
    from loopy.transform.iname import (has_schedulable_iname_nesting,
            get_iname_duplication_options)
    if not has_schedulable_iname_nesting(kernel):
        import itertools as it
<<<<<<< HEAD
        opt = get_iname_duplication_options(kernel)
        opt_str = "\n".join("* Duplicate %s within instructions %s" % (i, w)
=======
        opt = get_iname_duplication_options_for_single_kernel(kernel)
        opt_str = "\n".join(f"* Duplicate {i} within instructions {w}"
>>>>>>> 23d7e9ca
                            for i, w in it.islice(opt, 3))
        raise LoopyError("Kernel does not have a schedulable iname nesting. "
                "In order for there to exist a feasible loop nesting, you "
                "may need to duplicate an iname. To do so, call "
                "loopy.duplicate_iname. Use loopy.get_iname_duplication_options "
                "to get hints about which iname to duplicate. Here are some "
                "options:\n%s" % opt_str)

# }}}


# {{{ check_variable_access_ordered

def declares_nosync_with(kernel, var_address_space, dep_a, dep_b):
    dep_a = kernel.id_to_insn[dep_a]
    dep_b = kernel.id_to_insn[dep_b]
    from loopy.kernel.data import AddressSpace
    if var_address_space == AddressSpace.GLOBAL:
        search_scopes = ["global", "any"]
    elif var_address_space == AddressSpace.LOCAL:
        search_scopes = ["local", "any"]
    elif var_address_space == AddressSpace.PRIVATE:
        search_scopes = ["any"]
    else:
        raise ValueError("unexpected value of 'AddressSpace'")

    ab_nosync = False
    ba_nosync = False

    for scope in search_scopes:
        if (dep_a.id, scope) in dep_b.no_sync_with:
            ab_nosync = True
        if (dep_b.id, scope) in dep_a.no_sync_with:
            ba_nosync = True

    return ab_nosync and ba_nosync


def _get_address_space(kernel, var):
    from loopy.kernel.data import ValueArg, AddressSpace, ArrayArg
    if var in kernel.temporary_variables:
        address_space = kernel.temporary_variables[var].address_space
    else:
        arg = kernel.arg_dict[var]
        if isinstance(arg, ArrayArg):
            address_space = arg.address_space
        elif isinstance(arg, ValueArg):
            address_space = AddressSpace.PRIVATE
        else:
            # No need to consider ConstantArg and ImageArg (for now)
            # because those won't be written.
            raise ValueError("could not determine address_space of '%s'" % var)
    return address_space


def _get_topological_order(kernel):
    """
    Returns a :class:`list` of insn ids of *kernel* in a topological sort
    order.

    If there is a dependency cycle within the instructions of *kernel* raises a
    :class:`loopy.diagnostic.DependencyCycleFound` exception.
    """
    from pytools.graph import compute_sccs
    from loopy.diagnostic import DependencyCycleFound

    dep_map = {insn.id: insn.depends_on for insn in kernel.instructions}

    # pytools.graph.compute_sccs serves 2 purposes:
    #   1. computes topological sort order of instructions.
    #   2. provides info. about any cycles in the graph.
    sccs = compute_sccs(dep_map)
    order = []

    for scc in sccs:
        if len(scc) != 1:
            raise DependencyCycleFound(", ".join(scc))
        order.append(scc[0])

    return order


def _check_variable_access_ordered_inner(kernel):
    from loopy.kernel.tools import find_aliasing_equivalence_classes
    from loopy.symbolic import AccessRangeOverlapChecker
    overlap_checker = AccessRangeOverlapChecker(kernel)
    aliasing_equiv_classes = find_aliasing_equivalence_classes(kernel)

    # dep_reqs_to_vars: A mapping (writer_id, dep_req_id) -> set of variable names,
    # where the tuple denotes a pair of instructions IDs, and the variable
    # names are the ones that necessitate a dependency.
    #
    # Note: This can be worst-case O(n^2) in the number of instructions.
    dep_reqs_to_vars = {}

    wmap = kernel.writer_map()
    rmap = kernel.reader_map()

    # {{{ populate 'dep_reqs_to_vars'

    for var in kernel.get_written_variables():
        address_space = _get_address_space(kernel, var)
        eq_class = aliasing_equiv_classes[var]

        readers = set.union(
                *[rmap.get(eq_name, set()) for eq_name in eq_class])
        writers = set.union(
                *[wmap.get(eq_name, set()) for eq_name in eq_class])

        for writer in writers:
            required_deps = (readers | writers) - {writer}
            required_deps = {req_dep
                for req_dep in required_deps
                if not declares_nosync_with(kernel, address_space, writer,
                    req_dep)}

            for req_dep in required_deps:
                dep_reqs_to_vars.setdefault((writer, req_dep), set()).add(var)

    # }}}

    # depends_on: mapping from insn_ids to their dependencies
    depends_on = {insn.id: set() for insn in
            kernel.instructions}
    # rev_depends: mapping from insn_ids to their reverse deps.
    rev_depends = {insn.id: set() for insn in
            kernel.instructions}

    # {{{ populate rev_depends, depends_on

    for insn in kernel.instructions:
        depends_on[insn.id].update(insn.depends_on)
        for dep in insn.depends_on:
            rev_depends[dep].add(insn.id)

    # }}}

    # {{{ remove pairs from dep_reqs_to_vars for which dependencies exist

    topological_order = _get_topological_order(kernel)

    def discard_dep_reqs_in_order(dep_reqs_to_vars, edges, order):
        """
        Subtracts dependency requirements of insn_ids by all direct/indirect
        predecessors of a directed graph of insn_ids as nodes and *edges* as
        the connectivity.

        :arg order: An instance of :class:`list` of instruction ids in which the
            *edges* graph is to be traversed.
        """
        # predecessors: mapping from insn_id to its direct/indirect
        # predecessors
        predecessors = {}

        for insn_id in order:
            # insn_predecessors:insn_id's direct+indirect predecessors

            # This set of predecessors is complete because we're
            # traversing in topological order: No predecessor
            # can occur after the instruction itself.
            insn_predecessors = predecessors.pop(insn_id, set())

            for pred in insn_predecessors:
                dep_reqs_to_vars.pop(
                    (insn_id, pred),
                    # don't fail if pair doesn't exist
                    None)

            for successor in edges[insn_id]:
                predecessors.setdefault(successor, set()).update(
                        insn_predecessors | {insn_id})

    # forward dep. graph traversal in reverse topological sort order
    # (proceeds "end of program" -> "beginning of program")
    discard_dep_reqs_in_order(dep_reqs_to_vars, depends_on,
            topological_order[::-1])

    # reverse dep. graph traversal in topological sort order
    # (proceeds "beginning of program" -> "end of program")
    discard_dep_reqs_in_order(dep_reqs_to_vars, rev_depends, topological_order)

    # }}}

    # {{{ handle dependency requirements that weren't satisfied

    for (writer_id, other_id), variables in dep_reqs_to_vars.items():
        writer = kernel.id_to_insn[writer_id]
        other = kernel.id_to_insn[other_id]

        for var in variables:
            eq_class = aliasing_equiv_classes[var]
            unaliased_readers = rmap.get(var, set())
            unaliased_writers = wmap.get(var, set())

            is_relationship_by_aliasing = not (
                writer_id in unaliased_writers
                and (writer_id in unaliased_writers
                    or other_id in unaliased_readers))

            # Do not enforce ordering for disjoint access ranges
            if (not is_relationship_by_aliasing and not
                overlap_checker.do_access_ranges_overlap_conservative(
                        writer_id, "w", other_id, "any", var)):
                continue

            # Do not enforce ordering for aliasing-based relationships
            # in different groups.
            if (is_relationship_by_aliasing and (
                    bool(writer.groups & other.conflicts_with_groups)
                    or
                    bool(other.groups & writer.conflicts_with_groups))):
                continue

            msg = ("No dependency relationship found between "
                    "'{writer_id}' which writes {var} and "
                    "'{other_id}' which also accesses {var}. "
                    "Either add a (possibly indirect) dependency "
                    "between the two, or add them to each others' nosync "
                    "set to indicate that no ordering is intended, or "
                    "turn off this check by setting the "
                    "'enforce_variable_access_ordered' option "
                    "(more issues of this type may exist--only reporting "
                    "the first one)"
                    .format(
                        writer_id=writer_id,
                        other_id=other_id,
                        var=(
                            "the variable '%s'" % var
                            if len(eq_class) == 1
                            else (
                                "the aliasing equivalence class '%s'"
                                % ", ".join(eq_class))
                            )))

            from loopy.diagnostic import VariableAccessNotOrdered
            raise VariableAccessNotOrdered(msg)

    # }}}


def check_variable_access_ordered(kernel):
    """Checks that between each write to a variable and all other accesses to
    the variable there is either:

    * a direct/indirect depdendency edge, or
    * an explicit statement that no ordering is necessary (expressed
      through a bi-directional :attr:`loopy.InstructionBase.no_sync_with`)
    """

    if kernel.options.enforce_variable_access_ordered not in [
            "no_check",
            True,
            False]:
        raise LoopyError("invalid value for option "
                "'enforce_variable_access_ordered': %s"
                % kernel.options.enforce_variable_access_ordered)

    if kernel.options.enforce_variable_access_ordered == "no_check":
        return

    from pytools import ProcessLogger
    with ProcessLogger(logger, "%s: check variable access ordered" % kernel.name):
        if kernel.options.enforce_variable_access_ordered:
            _check_variable_access_ordered_inner(kernel)
        else:
            from loopy.diagnostic import VariableAccessNotOrdered
            try:
                _check_variable_access_ordered_inner(kernel)
            except VariableAccessNotOrdered as e:
                from loopy.diagnostic import warn_with_kernel
                warn_with_kernel(kernel, "variable_access_ordered", str(e))

# }}}

# }}}


def pre_schedule_checks(kernel, callables_table):
    try:
        logger.debug("%s: pre-schedule check: start" % kernel.name)

        from loopy.kernel.data import auto
        if all(arg.dtype not in [None, auto] for arg in kernel.args) and (
                all(tv.dtype not in [None, auto] for tv in
                    six.itervalues(kernel.temporary_variables))):
            # only check if all types are known
            check_for_integer_subscript_indices(kernel, callables_table)
        check_for_duplicate_insn_ids(kernel)
        check_for_orphaned_user_hardware_axes(kernel)
        check_for_double_use_of_hw_axes(kernel, callables_table)
        check_insn_attributes(kernel)
        check_loop_priority_inames_known(kernel)
        check_multiple_tags_allowed(kernel)
        check_for_inactive_iname_access(kernel)
        check_for_unused_inames(kernel)
        check_for_write_races(kernel)
        check_for_data_dependent_parallel_bounds(kernel)
        check_bounds(kernel)
        check_write_destinations(kernel)
        check_has_schedulable_iname_nesting(kernel)
        check_variable_access_ordered(kernel)

        logger.debug("%s: pre-schedule check: done" % kernel.name)
    except KeyboardInterrupt:
        raise
    except Exception:
        print(75*"=")
        print("failing kernel during pre-schedule check:")
        print(75*"=")
        print(kernel)
        print(75*"=")
        raise


# {{{ post-schedule / pre-code-generation checks

# {{{ check for unused hw axes

# {{{ find boostable insn ids

def _find_boostable_insn_ids(kernel):
    """There used to exist a broken heuristic called "boostability" that allowed
    instructions to be pushed into hardware-parallel loops. This function survives
    of that, for now, to provide a thin veneer of compatibility.
    """
    logger.debug("%s: idempotence" % kernel.name)

    writer_map = kernel.writer_map()

    arg_names = {arg.name for arg in kernel.args}

    var_names = arg_names | set(kernel.temporary_variables.keys())

    reads_map = {
            insn.id: insn.read_dependency_names() & var_names
            for insn in kernel.instructions}

    from collections import defaultdict
    dep_graph = defaultdict(set)

    for insn in kernel.instructions:
        dep_graph[insn.id] = {writer_id
                for var in reads_map[insn.id]
                for writer_id in writer_map.get(var, set())}

    # Find SCCs of dep_graph. These are used for checking if the instruction is
    # in a dependency cycle.
    from pytools.graph import compute_sccs

    sccs = {item: scc
            for scc in compute_sccs(dep_graph)
            for item in scc}

    non_idempotently_updated_vars = set()
    boostable_insn_ids = set()

    for insn in kernel.instructions:
        boostable = len(sccs[insn.id]) == 1 and insn.id not in dep_graph[insn.id]

        if boostable:
            boostable_insn_ids.add(insn.id)
        else:
            non_idempotently_updated_vars.update(
                    insn.assignee_var_names())

    # {{{ remove boostability from isns that access non-idempotently updated vars

    for insn_id in boostable_insn_ids.copy():
        insn = kernel.id_to_insn[insn_id]
        if bool(non_idempotently_updated_vars & insn.dependency_names()):
            boostable_insn_ids.remove(insn_id)

    # }}}

    return boostable_insn_ids

# }}}


def _check_for_unused_hw_axes_in_kernel_chunk(kernel, callables_table,
        sched_index=None):
    from loopy.schedule import (CallKernel, RunInstruction,
            Barrier, EnterLoop, LeaveLoop, ReturnFromKernel,
            get_insn_ids_for_block_at, gather_schedule_block)

    boostable_insn_ids = _find_boostable_insn_ids(kernel)

    if sched_index is None:
        group_axes = set()
        local_axes = set()

        i = 0
        loop_end_i = past_end_i = len(kernel.schedule)
    else:
        assert isinstance(kernel.schedule[sched_index], CallKernel)
        _, past_end_i = gather_schedule_block(kernel.schedule, sched_index)
        group_size, local_size = kernel.get_grid_sizes_for_insn_ids_as_exprs(
                get_insn_ids_for_block_at(kernel.schedule, sched_index),
                callables_table)

        group_axes = {ax for ax, length in enumerate(group_size)}
        local_axes = {ax for ax, length in enumerate(local_size)}

        i = sched_index + 1
        assert isinstance(kernel.schedule[past_end_i - 1], ReturnFromKernel)
        loop_end_i = past_end_i - 1

    # alternative: just disregard length-1 dimensions?

    from loopy.kernel.data import (LocalIndexTag, AutoLocalIndexTagBase,
                        GroupIndexTag)

    while i < loop_end_i:
        sched_item = kernel.schedule[i]
        if isinstance(sched_item, CallKernel):
            i = _check_for_unused_hw_axes_in_kernel_chunk(kernel,
                    callables_table, i)

        elif isinstance(sched_item, RunInstruction):
            insn = kernel.id_to_insn[sched_item.insn_id]
            i += 1

            group_axes_used = set()
            local_axes_used = set()

            for iname in kernel.insn_inames(insn):
                ltags = kernel.iname_tags_of_type(iname, LocalIndexTag, max_num=1)
                gtags = kernel.iname_tags_of_type(iname, GroupIndexTag, max_num=1)
                altags = kernel.iname_tags_of_type(
                        iname, AutoLocalIndexTagBase, max_num=1)

                if ltags:
                    tag, = ltags
                    local_axes_used.add(tag.axis)
                elif gtags:
                    tag, = gtags
                    group_axes_used.add(tag.axis)
                elif altags:
                    raise LoopyError("auto local tag encountered")

            if group_axes != group_axes_used:
                if insn.id in boostable_insn_ids:
                    warn("instruction '%s' does not use all group hw axes"
                            " (available: %s used:%s). Loopy will generate code"
                            " with the instruction executed along all the"
                            " missing hw axes. This will result in an"
                            " error from 2021.x onwards, calling"
                            " loopy.add_inames_for_unused_hw_axes(...)"
                            " might help in the transition."
                            % (insn.id,
                                ",".join(str(i) for i in group_axes),
                                ",".join(str(i) for i in group_axes_used)),
                            DeprecationWarning, stacklevel=2)
                else:
                    raise LoopyError("instruction '%s' does not use all group"
                            " hw axes (available: %s used:%s)"
                            % (insn.id,
                                ",".join(str(i) for i in group_axes),
                                ",".join(str(i) for i in group_axes_used)))

            if local_axes != local_axes_used:
                if insn.id in boostable_insn_ids:
                    warn("instruction '%s' does not use all local hw axes"
                            " (available: %s used:%s). Loopy will generate code"
                            " with the instruction executed along all the"
                            " missing hw axes. This will result in an"
                            " error from 2021.x onwards, calling"
                            " loopy.add_inames_for_unused_hw_axes(...)"
                            " might help in the transition."
                            % (insn.id,
                                ",".join(str(i) for i in local_axes),
                                ",".join(str(i) for i in local_axes_used)),
                            DeprecationWarning, stacklevel=2)
                else:
                    raise LoopyError("instruction '%s' does not use all local"
                            " hw axes (available: %s used:%s)"
                            % (insn.id,
                                ",".join(str(i) for i in local_axes),
                                ",".join(str(i) for i in local_axes_used)))

        elif isinstance(sched_item, (Barrier, EnterLoop, LeaveLoop)):
            i += 1
            continue

        else:
            raise TypeError(
                    "schedule item not understood: %s" % type(sched_item).__name__)

    return past_end_i


def check_for_unused_hw_axes_in_insns(kernel, callables_table):
    if kernel.schedule:
        _check_for_unused_hw_axes_in_kernel_chunk(kernel,
                callables_table)

# }}}


# {{{ check that atomic ops are used exactly on atomic arrays

def check_that_atomic_ops_are_used_exactly_on_atomic_arrays(kernel):
    from loopy.kernel.data import ArrayBase, Assignment
    from loopy.types import AtomicType
    atomicity_candidates = (
            {v.name for v in kernel.temporary_variables.values()
                if isinstance(v.dtype, AtomicType)}
            |
            {v.name for v in kernel.args
                if isinstance(v, ArrayBase)
                and isinstance(v.dtype, AtomicType)})

    for insn in kernel.instructions:
        if not isinstance(insn, Assignment):
            continue

        atomic_accesses = {a.var_name for a in insn.atomicity}
        if not atomic_accesses <= atomicity_candidates:
            raise LoopyError("atomic access in instruction '%s' to "
                    "non-atomic variable(s) '%s'"
                    % (insn.id,
                        ",".join(atomic_accesses - atomicity_candidates)))

        accessed_atomic_vars = insn.dependency_names() & atomicity_candidates
        if not accessed_atomic_vars <= atomic_accesses:
            raise LoopyError("atomic variable(s) '%s' in instruction '%s' "
                    "used in non-atomic access"
                    % (
                        ",".join(accessed_atomic_vars - atomic_accesses),
                        insn.id))

# }}}


# {{{ check that temporaries are defined in subkernels where used

def check_that_temporaries_are_defined_in_subkernels_where_used(kernel):
    from loopy.kernel.data import AddressSpace
    from loopy.kernel.tools import get_subkernels

    for subkernel in get_subkernels(kernel):
        defined_base_storage = set()

        from loopy.schedule.tools import (
                temporaries_written_in_subkernel, temporaries_read_in_subkernel)

        for temporary in temporaries_written_in_subkernel(kernel, subkernel):
            tval = kernel.temporary_variables[temporary]
            if tval.base_storage is not None:
                defined_base_storage.add(tval.base_storage)

        for temporary in (
                temporaries_read_in_subkernel(kernel, subkernel) -
                temporaries_written_in_subkernel(kernel, subkernel)):
            tval = kernel.temporary_variables[temporary]

            if tval.initializer is not None:
                continue

            # For aliased temporaries, check if there is an aliased definition.
            if tval.base_storage is not None:
                if tval.base_storage not in defined_base_storage:
                    from loopy.diagnostic import MissingDefinitionError
                    raise MissingDefinitionError("temporary variable '%s' gets "
                            "used in subkernel '%s' and neither it nor its "
                            "aliases have a definition" % (temporary, subkernel))
                continue

            if tval.address_space in (AddressSpace.PRIVATE, AddressSpace.LOCAL):
                from loopy.diagnostic import MissingDefinitionError
                raise MissingDefinitionError("temporary variable '%s' gets used "
                        "in subkernel '%s' without a definition (maybe you forgot "
                        "to call loopy.save_and_reload_temporaries?)"
                        % (temporary, subkernel))

# }}}


# {{{ check that all instructions are scheduled

def check_that_all_insns_are_scheduled(kernel):

    all_schedulable_insns = {insn.id for insn in kernel.instructions}
    from loopy.schedule import sched_item_to_insn_id
    scheduled_insns = {
        insn_id
        for sched_item in kernel.schedule
        for insn_id in sched_item_to_insn_id(sched_item)}

    assert scheduled_insns <= all_schedulable_insns

    if scheduled_insns < all_schedulable_insns:
        from loopy.diagnostic import UnscheduledInstructionError
        raise UnscheduledInstructionError(
            "unscheduled instructions: '%s'"
            % ", ".join(all_schedulable_insns - scheduled_insns))

# }}}


# {{{ check that shapes and strides are arguments

def check_that_shapes_and_strides_are_arguments(kernel):
    from loopy.kernel.data import ValueArg
    from loopy.kernel.array import ArrayBase, FixedStrideArrayDimTag
    from loopy.symbolic import get_dependencies
    import loopy as lp

    integer_arg_names = {
            arg.name
            for arg in kernel.args
            if isinstance(arg, ValueArg)
            and arg.dtype.is_integral()}

    for arg in kernel.args:
        if isinstance(arg, ArrayBase):
            if isinstance(arg.shape, tuple):
                shape_deps = set()
                for shape_axis in arg.shape:
                    if shape_axis is not None:
                        shape_deps.update(get_dependencies(shape_axis))

                if not shape_deps <= integer_arg_names:
                    raise LoopyError("'%s' has a shape that depends on "
                            "non-argument(s): %s" % (
                                arg.name, ", ".join(shape_deps-integer_arg_names)))

            if arg.dim_tags is None:
                continue

            for dim_tag in arg.dim_tags:
                if isinstance(dim_tag, FixedStrideArrayDimTag):
                    if dim_tag.stride is lp.auto:
                        continue

                    deps = get_dependencies(dim_tag.stride)
                    if not deps <= integer_arg_names:
                        raise LoopyError("'%s' has a stride that depends on "
                                "non-argument(s): %s" % (
                                    arg.name, ", ".join(deps-integer_arg_names)))

# }}}


def pre_codegen_checks(kernel, callables_table):
    try:
        logger.debug("pre-codegen check %s: start" % kernel.name)

        # FIXME `check_for_unused_hw_axes_in_insns` currently flags a problem
        # in the callee if a caller kernel, at a call site, uses hardware axes
        # (say `g.0` and `g.1`). It does not seem that that knowledge is
        # propagated to the callee.
        # check_for_unused_hw_axes_in_insns(kernel, callables_table)
        check_that_atomic_ops_are_used_exactly_on_atomic_arrays(kernel)
        check_that_temporaries_are_defined_in_subkernels_where_used(kernel)
        check_that_all_insns_are_scheduled(kernel)
        kernel.target.pre_codegen_check(kernel, callables_table)
        check_that_shapes_and_strides_are_arguments(kernel)

        logger.debug("pre-codegen check %s: done" % kernel.name)
    except Exception:
        print(75*"=")
        print("failing kernel during pre-schedule check:")
        print(75*"=")
        print(kernel)
        print(75*"=")
        raise

# }}}


# {{{ sanity-check for implemented domains of each instruction

def check_implemented_domains(kernel, implemented_domains, code=None):
    from islpy import dim_type

    from islpy import align_two

    last_idomains = None
    last_insn_inames = None

    for insn_id, idomains in implemented_domains.items():
        insn = kernel.id_to_insn[insn_id]

        assert idomains

        insn_inames = kernel.insn_inames(insn)

        # {{{ if we've checked the same thing before, no need to check it again

        if last_idomains is not None and last_insn_inames is not None:
            if idomains == last_idomains and insn_inames == last_insn_inames:
                continue

        last_idomains = idomains
        last_insn_inames = insn_inames

        # }}}

        insn_impl_domain = idomains[0]
        for idomain in idomains[1:]:
            insn_impl_domain = insn_impl_domain | idomain
        assumption_non_param = isl.BasicSet.from_params(kernel.assumptions)
        assumptions, insn_impl_domain = align_two(
                assumption_non_param, insn_impl_domain)
        insn_impl_domain = (
                (insn_impl_domain & assumptions)
                .project_out_except(insn_inames, [dim_type.set]))

        from loopy.kernel.instruction import BarrierInstruction
        from loopy.kernel.data import LocalIndexTag
        if isinstance(insn, BarrierInstruction):
            # project out local-id-mapped inames, solves #94 on gitlab
            non_lid_inames = frozenset(iname for iname in insn_inames
                if not kernel.iname_tags_of_type(iname, LocalIndexTag))
            insn_impl_domain = insn_impl_domain.project_out_except(
                non_lid_inames, [dim_type.set])

        insn_domain = kernel.get_inames_domain(insn_inames)
        insn_parameters = frozenset(insn_domain.get_var_names(dim_type.param))
        assumptions, insn_domain = align_two(assumption_non_param, insn_domain)
        desired_domain = ((insn_domain & assumptions)
            .project_out_except(insn_inames, [dim_type.set])
            .project_out_except(insn_parameters, [dim_type.param]))

        if isinstance(insn, BarrierInstruction):
            # project out local-id-mapped inames, solves #94 on gitlab
            desired_domain = desired_domain.project_out_except(
                non_lid_inames, [dim_type.set])

        insn_impl_domain = (insn_impl_domain
                .project_out_except(insn_parameters, [dim_type.param]))
        insn_impl_domain, desired_domain = align_two(
                insn_impl_domain, desired_domain)

        if insn_impl_domain != desired_domain:
            i_minus_d = insn_impl_domain - desired_domain
            d_minus_i = desired_domain - insn_impl_domain

            parameter_inames = {
                    insn_domain.get_dim_name(dim_type.param, i)
                    for i in range(insn_impl_domain.dim(dim_type.param))}

            lines = []
            for bigger, smaller, diff_set, gist_domain in [
                    ("implemented", "desired", i_minus_d,
                        desired_domain.gist(insn_impl_domain)),
                    ("desired", "implemented", d_minus_i,
                        insn_impl_domain.gist(desired_domain))]:

                if diff_set.is_empty():
                    continue

                diff_set = diff_set.coalesce()
                pt = diff_set.sample_point()
                assert not pt.is_void()

                #pt_set = isl.Set.from_point(pt)
                #lines.append("point implemented: %s" % (pt_set <= insn_impl_domain))
                #lines.append("point desired: %s" % (pt_set <= desired_domain))

                iname_to_dim = pt.get_space().get_var_dict()
                point_axes = []
                for iname in kernel.insn_inames(insn) | parameter_inames:
                    tp, dim = iname_to_dim[iname]
                    point_axes.append("%s=%d" % (
                        iname, pt.get_coordinate_val(tp, dim).to_python()))

                lines.append(
                        "sample point in {} but not {}: {}".format(
                            bigger, smaller, ", ".join(point_axes)))
                lines.append(
                        "gist of constraints in {} but not {}: {}".format(
                            smaller, bigger, gist_domain))

            if code is not None:
                print(79*"-")
                print("CODE:")
                print(79*"-")
                from loopy.target.execution import get_highlighted_code
                print(get_highlighted_code(code))
                print(79*"-")

            raise LoopyError("sanity check failed--implemented and desired "
                    "domain for instruction '%s' do not match\n\n"
                    "implemented: %s\n\n"
                    "desired:%s\n\n%s"
                    % (insn_id, insn_impl_domain, desired_domain, "\n".join(lines)))

    # placate the assert at the call site
    return True

# }}}


# vim: foldmethod=marker<|MERGE_RESOLUTION|>--- conflicted
+++ resolved
@@ -24,14 +24,9 @@
 from islpy import dim_type
 import islpy as isl
 from loopy.symbolic import WalkMapper, CombineMapper, ResolvedFunction
-<<<<<<< HEAD
-from loopy.diagnostic import LoopyError, WriteRaceConditionWarning, warn_with_kernel
-from loopy.type_inference import TypeReader
-=======
 from loopy.diagnostic import (LoopyError, WriteRaceConditionWarning,
         warn_with_kernel, ExpressionToAffineConversionError)
-from loopy.type_inference import TypeInferenceMapper
->>>>>>> 23d7e9ca
+from loopy.type_inference import TypeReader
 from loopy.kernel.instruction import (MultiAssignmentBase, CallInstruction,
         CInstruction, _DataObliviousInstruction)
 from warnings import warn
@@ -623,13 +618,8 @@
             get_iname_duplication_options)
     if not has_schedulable_iname_nesting(kernel):
         import itertools as it
-<<<<<<< HEAD
         opt = get_iname_duplication_options(kernel)
-        opt_str = "\n".join("* Duplicate %s within instructions %s" % (i, w)
-=======
-        opt = get_iname_duplication_options_for_single_kernel(kernel)
         opt_str = "\n".join(f"* Duplicate {i} within instructions {w}"
->>>>>>> 23d7e9ca
                             for i, w in it.islice(opt, 3))
         raise LoopyError("Kernel does not have a schedulable iname nesting. "
                 "In order for there to exist a feasible loop nesting, you "
@@ -914,7 +904,7 @@
         from loopy.kernel.data import auto
         if all(arg.dtype not in [None, auto] for arg in kernel.args) and (
                 all(tv.dtype not in [None, auto] for tv in
-                    six.itervalues(kernel.temporary_variables))):
+                    kernel.temporary_variables.values())):
             # only check if all types are known
             check_for_integer_subscript_indices(kernel, callables_table)
         check_for_duplicate_insn_ids(kernel)
