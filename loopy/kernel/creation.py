--- conflicted
+++ resolved
@@ -2175,15 +2175,9 @@
     if not is_callee_kernel:
         from loopy.version import LANGUAGE_VERSION_SYMBOLS
 
-<<<<<<< HEAD
-        version_to_symbol = dict(
-                (getattr(loopy.version, lvs), lvs)
-                for lvs in LANGUAGE_VERSION_SYMBOLS)
-=======
-    version_to_symbol = {
-            getattr(loopy.version, lvs): lvs
-            for lvs in LANGUAGE_VERSION_SYMBOLS}
->>>>>>> 9e7b697f
+        version_to_symbol = {
+                getattr(loopy.version, lvs): lvs
+                for lvs in LANGUAGE_VERSION_SYMBOLS}
 
         lang_version = kwargs.pop("lang_version", None)
         if lang_version is None:
@@ -2202,7 +2196,6 @@
 
             # }}}
 
-<<<<<<< HEAD
             if lang_version is None:
                 from warnings import warn
                 from loopy.diagnostic import LoopyWarning
@@ -2224,35 +2217,7 @@
                 lang_version = FALLBACK_LANGUAGE_VERSION
 
         if lang_version not in version_to_symbol:
-            raise LoopyError("Language version '%s' is not known." % (lang_version,))
-        if lang_version >= (2018, 1):
-            options = options.copy(enforce_variable_access_ordered=True)
-        if lang_version >= (2018, 2):
-            options = options.copy(ignore_boostable_into=True)
-=======
-        if lang_version is None:
-            from warnings import warn
-            from loopy.diagnostic import LoopyWarning
-            from loopy.version import (
-                    MOST_RECENT_LANGUAGE_VERSION,
-                    FALLBACK_LANGUAGE_VERSION)
-            warn("'lang_version' was not passed to make_kernel(). "
-                    "To avoid this warning, pass "
-                    "lang_version={ver} in this invocation. "
-                    "(Or say 'from loopy.version import "
-                    "{sym_ver}' in "
-                    "the global scope of the calling frame.)"
-                    .format(
-                        ver=MOST_RECENT_LANGUAGE_VERSION,
-                        sym_ver=version_to_symbol[MOST_RECENT_LANGUAGE_VERSION]
-                        ),
-                    LoopyWarning, stacklevel=2)
-
-            lang_version = FALLBACK_LANGUAGE_VERSION
-
-    if lang_version not in version_to_symbol:
-        raise LoopyError(f"Language version '{lang_version}' is not known.")
->>>>>>> 9e7b697f
+            raise LoopyError(f"Language version '{lang_version}' is not known.")
 
     # }}}
 
