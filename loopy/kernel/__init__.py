"""Kernel object."""

from __future__ import division, absolute_import

__copyright__ = "Copyright (C) 2012 Andreas Kloeckner"

__license__ = """
Permission is hereby granted, free of charge, to any person obtaining a copy
of this software and associated documentation files (the "Software"), to deal
in the Software without restriction, including without limitation the rights
to use, copy, modify, merge, publish, distribute, sublicense, and/or sell
copies of the Software, and to permit persons to whom the Software is
furnished to do so, subject to the following conditions:

The above copyright notice and this permission notice shall be included in
all copies or substantial portions of the Software.

THE SOFTWARE IS PROVIDED "AS IS", WITHOUT WARRANTY OF ANY KIND, EXPRESS OR
IMPLIED, INCLUDING BUT NOT LIMITED TO THE WARRANTIES OF MERCHANTABILITY,
FITNESS FOR A PARTICULAR PURPOSE AND NONINFRINGEMENT. IN NO EVENT SHALL THE
AUTHORS OR COPYRIGHT HOLDERS BE LIABLE FOR ANY CLAIM, DAMAGES OR OTHER
LIABILITY, WHETHER IN AN ACTION OF CONTRACT, TORT OR OTHERWISE, ARISING FROM,
OUT OF OR IN CONNECTION WITH THE SOFTWARE OR THE USE OR OTHER DEALINGS IN
THE SOFTWARE.
"""

import six
from six.moves import range, zip, intern

from collections import defaultdict

import numpy as np
from pytools import ImmutableRecordWithoutPickling, ImmutableRecord, memoize_method
import islpy as isl
from islpy import dim_type
import re

from pytools import UniqueNameGenerator, generate_unique_names

from loopy.diagnostic import CannotBranchDomainTree, LoopyError
from loopy.tools import natsorted
from loopy.diagnostic import StaticValueFindingError
from loopy.kernel.data import filter_iname_tags_by_type


# {{{ unique var names

class _UniqueVarNameGenerator(UniqueNameGenerator):

    def __init__(self, existing_names=set(), forced_prefix=""):
        super(_UniqueVarNameGenerator, self).__init__(existing_names, forced_prefix)
        array_prefix_pattern = re.compile("(.*)_s[0-9]+$")

        array_prefixes = set()
        for name in existing_names:
            match = array_prefix_pattern.match(name)
            if match is None:
                continue

            array_prefixes.add(match.group(1))

        self.conflicting_array_prefixes = array_prefixes
        self.array_prefix_pattern = array_prefix_pattern

    def _name_added(self, name):
        match = self.array_prefix_pattern.match(name)
        if match is None:
            return

        self.conflicting_array_prefixes.add(match.group(1))

    def is_name_conflicting(self, name):
        if name in self.existing_names:
            return True

        # Array dimensions implemented as separate arrays generate
        # names by appending '_s<NUMBER>'. Make sure that no
        # conflicts can arise from these names.

        # Case 1: a_s0 is already a name; we are trying to insert a
        # Case 2: a is already a name; we are trying to insert a_s0

        if name in self.conflicting_array_prefixes:
            return True

        match = self.array_prefix_pattern.match(name)
        if match is None:
            return False

        return match.group(1) in self.existing_names

# }}}


# {{{ loop kernel object

class kernel_state:  # noqa
    INITIAL = 0
    PREPROCESSED = 1
    SCHEDULED = 2


class LoopKernel(ImmutableRecordWithoutPickling):
    """These correspond more or less directly to arguments of
    :func:`loopy.make_kernel`.

    .. attribute:: domains

        a list of :class:`islpy.BasicSet` instances
        representing the :ref:`domain-tree`.

    .. attribute:: instructions

        A list of :class:`InstructionBase` instances, e.g.
        :class:`Assignment`. See :ref:`instructions`.

    .. attribute:: args

        A list of :class:`loopy.KernelArgument`

    .. attribute:: schedule

        *None* or a list of :class:`loopy.schedule.ScheduleItem`

    .. attribute:: name
    .. attribute:: preambles
    .. attribute:: preamble_generators
    .. attribute:: assumptions

        A :class:`islpy.BasicSet` parameter domain.

    .. attribute:: local_sizes
    .. attribute:: temporary_variables

        A :class:`dict` of mapping variable names to
        :class:`loopy.TemporaryVariable`
        instances.

    .. attribute:: iname_to_tags

        A :class:`dict` mapping inames (as strings)
        to set of instances of :class:`loopy.kernel.data.IndexTag`.
        .. versionadded:: 2018.1

    .. attribute:: function_manglers
    .. attribute:: symbol_manglers

    .. attribute:: function_scopers

        A list of functions of signature ``(target, name)`` returning a
        :class:`loopy.kernel.function_interface.InKernelCallable` or *None*.

    .. attribute:: substitutions

        a mapping from substitution names to
        :class:`SubstitutionRule` objects

    .. attribute:: iname_slab_increments

        a dictionary mapping inames to (lower_incr,
        upper_incr) tuples that will be separated out in the execution to generate
        'bulk' slabs with fewer conditionals.

    .. attribute:: loop_priority

        A frozenset of priority constraints to the kernel. Each such constraint
        is a tuple of inames. Inames occuring in such a tuple will be scheduled
        earlier than any iname following in the tuple. This applies only to inames
        with non-parallel implementation tags.

    .. attribute:: silenced_warnings

    .. attribute:: applied_iname_rewrites

        A list of past substitution dictionaries that
        were applied to the kernel. These are stored so that they may be repeated
        on expressions the user specifies later.

    .. attribute:: cache_manager
    .. attribute:: options

        An instance of :class:`loopy.Options`

    .. attribute:: state

        A value from :class:`kernel_state`.

    .. attribute:: target

        A subclass of :class:`loopy.TargetBase`.

    .. attribute:: is_master_kernel

        # FIXME: Naming suggestions?
        # is_top_level_kernel
        # is_caller_kernel
        # is_called_from_host
        # is_root_kernel

        An instance of :class:`bool`. Will be set *False* for the kernel which
        would be called from another top level kernels. Default value is
        *True*.
    """

    # {{{ constructor

    def __init__(self, domains, instructions, args=[], schedule=None,
            name="loopy_kernel",
            preambles=[],
            preamble_generators=[],
            assumptions=None,
            local_sizes={},
            temporary_variables={},
            iname_to_tags=defaultdict(set),
            substitutions={},
            function_manglers=[],
            function_scopers=None,
            scoped_functions={},
            symbol_manglers=[],

            iname_slab_increments={},
            loop_priority=frozenset(),
            silenced_warnings=[],

            applied_iname_rewrites=[],
            cache_manager=None,
            index_dtype=np.int32,
            options=None,

            state=kernel_state.INITIAL,
            is_master_kernel=True,
            target=None,

            overridden_get_grid_sizes_for_insn_ids=None,
            _cached_written_variables=None):
        """
        :arg overridden_get_grid_sizes_for_insn_ids: A callable. When kernels get
            intersected in slab decomposition, their grid sizes shouldn't
            change. This provides a way to forward sub-kernel grid size requests.
        """

        if cache_manager is None:
            from loopy.kernel.tools import SetOperationCacheManager
            cache_manager = SetOperationCacheManager()

        # {{{ process assumptions

        if assumptions is None:
            dom0_space = domains[0].get_space()
            assumptions_space = isl.Space.params_alloc(
                    dom0_space.get_ctx(), dom0_space.dim(dim_type.param))
            for i in range(dom0_space.dim(dim_type.param)):
                assumptions_space = assumptions_space.set_dim_name(
                        dim_type.param, i,
                        dom0_space.get_dim_name(dim_type.param, i))
            assumptions = isl.BasicSet.universe(assumptions_space)

        elif isinstance(assumptions, str):
            assumptions_set_str = "[%s] -> { : %s}" \
                    % (",".join(s for s in self.outer_params(domains)),
                        assumptions)
            assumptions = isl.BasicSet.read_from_str(domains[0].get_ctx(),
                    assumptions_set_str)

        assert assumptions.is_params()

        # }}}

        from loopy.types import to_loopy_type
        index_dtype = to_loopy_type(index_dtype, target=target)
        if not index_dtype.is_integral():
            raise TypeError("index_dtype must be an integer")
        if np.iinfo(index_dtype.numpy_dtype).min >= 0:
            raise TypeError("index_dtype must be signed")

        if state not in [
                kernel_state.INITIAL,
                kernel_state.PREPROCESSED,
                kernel_state.SCHEDULED,
                ]:
            raise ValueError("invalid value for 'state'")

        assert all(dom.get_ctx() == isl.DEFAULT_CONTEXT for dom in domains)
        assert assumptions.get_ctx() == isl.DEFAULT_CONTEXT

        if function_scopers is None:
            from loopy.library.function import loopy_specific_callable_scopers
            # populating the function scopers from the target and the loopy
            # specific callable scopers
            function_scopers = [loopy_specific_callable_scopers] + (
                    target.get_device_ast_builder().function_scopers())

        ImmutableRecordWithoutPickling.__init__(self,
                domains=domains,
                instructions=instructions,
                args=args,
                schedule=schedule,
                name=name,
                preambles=preambles,
                preamble_generators=preamble_generators,
                assumptions=assumptions,
                iname_slab_increments=iname_slab_increments,
                loop_priority=loop_priority,
                silenced_warnings=silenced_warnings,
                temporary_variables=temporary_variables,
                local_sizes=local_sizes,
                iname_to_tags=iname_to_tags,
                substitutions=substitutions,
                cache_manager=cache_manager,
                applied_iname_rewrites=applied_iname_rewrites,
                function_manglers=function_manglers,
                function_scopers=function_scopers,
                scoped_functions=scoped_functions,
                symbol_manglers=symbol_manglers,
                index_dtype=index_dtype,
                options=options,
                state=state,
                is_master_kernel=is_master_kernel,
                target=target,
                overridden_get_grid_sizes_for_insn_ids=(
                    overridden_get_grid_sizes_for_insn_ids),
                _cached_written_variables=_cached_written_variables)

        self._kernel_executor_cache = {}

    # }}}

<<<<<<< HEAD
    # {{{ function mangling/scoping
=======
    # {{{ compatibility wrapper for iname_to_tag.get("iname")

    @property
    def iname_to_tag(self):
        from warnings import warn
        warn("Since version 2018.1, inames can hold multiple tags. Use "
             "iname_to_tags['iname'] instead. iname_to_tag.get('iname') will be "
             "deprecated at version 2019.0.", DeprecationWarning)
        for iname, tags in six.iteritems(self.iname_to_tags):
            if len(tags) > 1:
                raise LoopyError(
                    "iname {0} has multiple tags: {1}. "
                    "Use iname_to_tags['iname'] instead.".format(iname, tags))
        return dict((k, next(iter(v)))
                    for k, v in six.iteritems(self.iname_to_tags) if v)

    # }}}

    # {{{ function mangling
>>>>>>> 075ef9bb

    def mangle_function(self, identifier, arg_dtypes, ast_builder=None):
        if ast_builder is None:
            ast_builder = self.target.get_device_ast_builder()

        manglers = ast_builder.function_manglers() + self.function_manglers

        for mangler in manglers:
            mangle_result = mangler(self, identifier, arg_dtypes)
            if mangle_result is not None:
                from loopy.kernel.data import CallMangleInfo
                if isinstance(mangle_result, CallMangleInfo):
                    assert len(mangle_result.arg_dtypes) == len(arg_dtypes)
                    return mangle_result

                assert isinstance(mangle_result, tuple)

                from warnings import warn
                warn("'%s' returned a tuple instead of a CallMangleInfo instance. "
                        "This is deprecated." % mangler.__name__,
                        DeprecationWarning)

                if len(mangle_result) == 2:
                    result_dtype, target_name = mangle_result
                    return CallMangleInfo(
                            target_name=target_name,
                            result_dtypes=(result_dtype,),
                            arg_dtypes=None)

                elif len(mangle_result) == 3:
                    result_dtype, target_name, actual_arg_dtypes = mangle_result
                    return CallMangleInfo(
                            target_name=target_name,
                            result_dtypes=(result_dtype,),
                            arg_dtypes=actual_arg_dtypes)

                else:
                    raise ValueError("unexpected size of tuple returned by '%s'"
                            % mangler.__name__)

        return None

    def lookup_function(self, identifier):
        """
        Returns an instance of
        :class:`loopy.kernel.function_interface.InKernelCallable` if the
        :arg:`identifier` is known to any kernel function scoper, otherwise returns
        *None*.
        """
        for scoper in self.function_scopers:
            in_knl_callable = scoper(self.target, identifier)
            if in_knl_callable:
                return in_knl_callable

        return None

    # }}}

    # {{{ symbol mangling

    def mangle_symbol(self, ast_builder, identifier):
        manglers = ast_builder.symbol_manglers() + self.symbol_manglers

        for mangler in manglers:
            result = mangler(self, identifier)
            if result is not None:
                return result

        return None

    # }}}

    # {{{ name wrangling

    @memoize_method
    def non_iname_variable_names(self):
        return (set(six.iterkeys(self.arg_dict))
                | set(six.iterkeys(self.temporary_variables)))

    @memoize_method
    def all_variable_names(self, include_temp_storage=True):
        return (
                set(six.iterkeys(self.temporary_variables))
                | set(tv.base_storage
                    for tv in six.itervalues(self.temporary_variables)
                    if tv.base_storage is not None and include_temp_storage)
                | set(six.iterkeys(self.substitutions))
                | set(arg.name for arg in self.args)
                | set(self.all_inames()))

    def get_var_name_generator(self):
        return _UniqueVarNameGenerator(self.all_variable_names())

    def get_instruction_id_generator(self, based_on="insn"):
        used_ids = set(insn.id for insn in self.instructions)

        return UniqueNameGenerator(used_ids)

    def make_unique_instruction_id(self, insns=None, based_on="insn",
            extra_used_ids=set()):
        if insns is None:
            insns = self.instructions

        used_ids = set(insn.id for insn in insns) | extra_used_ids

        for id_str in generate_unique_names(based_on):
            if id_str not in used_ids:
                return intern(id_str)

    def all_group_names(self):
        result = set()
        for insn in self.instructions:
            result.update(insn.groups)
            result.update(insn.conflicts_with_groups)

        return frozenset(result)

    def get_group_name_generator(self):
        return _UniqueVarNameGenerator(set(self.all_group_names()))

    def get_var_descriptor(self, name):
        try:
            return self.arg_dict[name]
        except KeyError:
            pass

        try:
            return self.temporary_variables[name]
        except KeyError:
            pass

        raise ValueError("nothing known about variable '%s'" % name)

    @property
    @memoize_method
    def id_to_insn(self):
        return dict((insn.id, insn) for insn in self.instructions)

    # }}}

    # {{{ domain wrangling

    @memoize_method
    def parents_per_domain(self):
        """Return a list corresponding to self.domains (by index)
        containing domain indices which are nested around this
        domain.

        Each domains nest list walks from the leaves of the nesting
        tree to the root.
        """

        # The stack of iname sets records which inames are active
        # as we step through the linear list of domains. It also
        # determines the granularity of inames to be popped/decactivated
        # if we ascend a level.

        iname_set_stack = []
        result = []

        from loopy.kernel.tools import is_domain_dependent_on_inames

        for dom_idx, dom in enumerate(self.domains):
            inames = set(dom.get_var_names(dim_type.set))

            # This next domain may be nested inside the previous domain.
            # Or it may not, in which case we need to figure out how many
            # levels of parents we need to discard in order to find the
            # true parent.

            discard_level_count = 0
            while discard_level_count < len(iname_set_stack):
                last_inames = (
                        iname_set_stack[-1-discard_level_count])
                if discard_level_count + 1 < len(iname_set_stack):
                    last_inames = (
                            last_inames - iname_set_stack[-2-discard_level_count])

                if is_domain_dependent_on_inames(self, dom_idx, last_inames):
                    break

                discard_level_count += 1

            if discard_level_count:
                iname_set_stack = iname_set_stack[:-discard_level_count]

            if result:
                parent = len(result)-1
            else:
                parent = None

            for i in range(discard_level_count):
                assert parent is not None
                parent = result[parent]

            # found this domain's parent
            result.append(parent)

            if iname_set_stack:
                parent_inames = iname_set_stack[-1]
            else:
                parent_inames = set()
            iname_set_stack.append(parent_inames | inames)

        return result

    @memoize_method
    def all_parents_per_domain(self):
        """Return a list corresponding to self.domains (by index)
        containing domain indices which are nested around this
        domain.

        Each domains nest list walks from the leaves of the nesting
        tree to the root.
        """
        result = []

        ppd = self.parents_per_domain()
        for dom, parent in zip(self.domains, ppd):
            # keep walking up tree to find *all* parents
            dom_result = []
            while parent is not None:
                dom_result.insert(0, parent)
                parent = ppd[parent]

            result.append(dom_result)

        return result

    @memoize_method
    def _get_home_domain_map(self):
        return dict(
                (iname, i_domain)
                for i_domain, dom in enumerate(self.domains)
                for iname in dom.get_var_names(dim_type.set))

    def get_home_domain_index(self, iname):
        return self._get_home_domain_map()[iname]

    @property
    def isl_context(self):
        for dom in self.domains:
            return dom.get_ctx()

        assert False

    @memoize_method
    def combine_domains(self, domains):
        """
        :arg domains: domain indices of domains to be combined. More 'dominant'
            domains (those which get most say on the actual dim_type of an iname)
            must be later in the order.
        """
        assert isinstance(domains, tuple)  # for caching

        if not domains:
            return isl.BasicSet.universe(isl.Space.set_alloc(
                self.isl_context, 0, 0))

        result = None
        for dom_index in domains:
            dom = self.domains[dom_index]
            if result is None:
                result = dom
            else:
                aligned_dom, aligned_result = isl.align_two(
                        dom, result, across_dim_types=True)
                result = aligned_result & aligned_dom

        return result

    def get_inames_domain(self, inames):
        if not inames:
            return self.combine_domains(())

        if isinstance(inames, str):
            inames = frozenset([inames])
        if not isinstance(inames, frozenset):
            inames = frozenset(inames)

            from warnings import warn
            warn("get_inames_domain did not get a frozenset", stacklevel=2)

        return self._get_inames_domain_backend(inames)

    @memoize_method
    def get_leaf_domain_indices(self, inames):
        """Find the leaves of the domain tree needed to cover all inames.

        :arg inames: a non-mutable iterable
        """

        hdm = self._get_home_domain_map()
        ppd = self.all_parents_per_domain()

        domain_indices = set()

        # map root -> leaf
        root_to_leaf = {}

        for iname in inames:
            home_domain_index = hdm[iname]
            if home_domain_index in domain_indices:
                # nothin' new
                continue

            domain_path_to_root = [home_domain_index] + ppd[home_domain_index]
            current_root = domain_path_to_root[-1]
            previous_leaf = root_to_leaf.get(current_root)

            if previous_leaf is not None:
                # Check that we don't branch the domain tree.
                #
                # Branching the domain tree is dangerous/ill-formed because
                # it can introduce artificial restrictions on variables
                # further up the tree.

                prev_path_to_root = set([previous_leaf] + ppd[previous_leaf])
                if not prev_path_to_root <= set(domain_path_to_root):
                    raise CannotBranchDomainTree("iname set '%s' requires "
                            "branch in domain tree (when adding '%s')"
                            % (", ".join(inames), iname))
            else:
                # We're adding a new root. That's fine.
                pass

            root_to_leaf[current_root] = home_domain_index
            domain_indices.update(domain_path_to_root)

        return list(root_to_leaf.values())

    @memoize_method
    def _get_inames_domain_backend(self, inames):
        domain_indices = set()
        for leaf_dom_idx in self.get_leaf_domain_indices(inames):
            domain_indices.add(leaf_dom_idx)
            domain_indices.update(self.all_parents_per_domain()[leaf_dom_idx])

        return self.combine_domains(tuple(sorted(domain_indices)))

    # }}}

    # {{{ iname wrangling

    @memoize_method
    def all_inames(self):
        result = set()
        for dom in self.domains:
            result.update(
                    intern(n) for n in dom.get_var_names(dim_type.set))
        return frozenset(result)

    @memoize_method
    def all_params(self):
        all_inames = self.all_inames()

        result = set()
        for dom in self.domains:
            result.update(set(dom.get_var_names(dim_type.param)) - all_inames)

        from loopy.tools import intern_frozenset_of_ids
        return intern_frozenset_of_ids(result)

    def outer_params(self, domains=None):
        if domains is None:
            domains = self.domains

        all_inames = set()
        all_params = set()
        for dom in domains:
            all_inames.update(dom.get_var_names(dim_type.set))
            all_params.update(dom.get_var_names(dim_type.param))

        from loopy.tools import intern_frozenset_of_ids
        return intern_frozenset_of_ids(all_params-all_inames)

    @memoize_method
    def all_insn_inames(self):
        """Return a mapping from instruction ids to inames inside which
        they should be run.
        """
        result = {}
        for insn in self.instructions:
            result[insn.id] = insn.within_inames

        return result

    @memoize_method
    def all_referenced_inames(self):
        result = set()
        for inames in six.itervalues(self.all_insn_inames()):
            result.update(inames)
        return result

    def insn_inames(self, insn):
        if isinstance(insn, str):
            insn = self.id_to_insn[insn]
        return insn.within_inames

    @memoize_method
    def iname_to_insns(self):
        result = dict(
                (iname, set()) for iname in self.all_inames())
        for insn in self.instructions:
            for iname in self.insn_inames(insn):
                result[iname].add(insn.id)

        return result

    @memoize_method
    def remove_inames_for_shared_hw_axes(self, cond_inames):
        """
        See if cond_inames contains references to two (or more) inames that
        boil down to the same tag. If so, exclude them. (We shouldn't be writing
        conditionals for such inames because we would be implicitly restricting
        the other inames as well.)
        """

        tag_key_uses = defaultdict(list)

        from loopy.kernel.data import HardwareConcurrentTag

        for iname in cond_inames:
            tags = filter_iname_tags_by_type(self.iname_to_tags[iname],
                                        HardwareConcurrentTag, 1)
            if tags:
                tag, = tags
                tag_key_uses[tag.key].append(iname)

        multi_use_keys = set(
                key for key, user_inames in six.iteritems(tag_key_uses)
                if len(user_inames) > 1)

        multi_use_inames = set()
        for iname in cond_inames:
            tags = filter_iname_tags_by_type(self.iname_to_tags[iname],
                                        HardwareConcurrentTag)
            if tags:
                tag, = filter_iname_tags_by_type(tags, HardwareConcurrentTag, 1)
                if tag.key in multi_use_keys:
                    multi_use_inames.add(iname)

        return frozenset(cond_inames - multi_use_inames)

    # }}}

    # {{{ dependency wrangling

    @memoize_method
    def recursive_insn_dep_map(self):
        """Returns a :class:`dict` mapping an instruction IDs *a*
        to all instruction IDs it directly or indirectly depends
        on.
        """

        result = {}

        def compute_deps(insn_id):
            try:
                return result[insn_id]
            except KeyError:
                pass

            insn = self.id_to_insn[insn_id]
            insn_result = set(insn.depends_on)

            for dep in list(insn.depends_on):
                insn_result.update(compute_deps(dep))

            result[insn_id] = frozenset(insn_result)
            return insn_result

        for insn in self.instructions:
            compute_deps(insn.id)

        return result

    # }}}

    # {{{ read and written variables

    @memoize_method
    def reader_map(self):
        """
        :return: a dict that maps variable names to ids of insns that read that
          variable.
        """
        result = {}

        admissible_vars = (
                set(arg.name for arg in self.args)
                | set(six.iterkeys(self.temporary_variables)))

        for insn in self.instructions:
            for var_name in insn.read_dependency_names() & admissible_vars:
                result.setdefault(var_name, set()).add(insn.id)

        return result

    @memoize_method
    def writer_map(self):
        """
        :return: a dict that maps variable names to ids of insns that write
            to that variable.
        """
        result = {}

        for insn in self.instructions:
            for var_name in insn.assignee_var_names():
                result.setdefault(var_name, set()).add(insn.id)

        return result

    @memoize_method
    def get_read_variables(self):
        result = set()
        for insn in self.instructions:
            result.update(insn.read_dependency_names())
        return result

    @memoize_method
    def get_written_variables(self):
        if self._cached_written_variables is not None:
            return self._cached_written_variables

        return frozenset(
                var_name
                for insn in self.instructions
                for var_name in insn.assignee_var_names())

    @memoize_method
    def get_temporary_to_base_storage_map(self):
        result = {}
        for tv in six.itervalues(self.temporary_variables):
            if tv.base_storage:
                result[tv.name] = tv.base_storage

        return result

    @memoize_method
    def get_unwritten_value_args(self):
        written_vars = self.get_written_variables()

        from loopy.kernel.data import ValueArg
        return set(
                arg.name
                for arg in self.args
                if isinstance(arg, ValueArg) and arg.name not in written_vars)

    # }}}

    # {{{ argument wrangling

    @property
    @memoize_method
    def arg_dict(self):
        return dict((arg.name, arg) for arg in self.args)

    @property
    @memoize_method
    def scalar_loop_args(self):
        from loopy.kernel.data import ValueArg

        if self.args is None:
            return []
        else:
            from pytools import flatten
            loop_arg_names = list(flatten(dom.get_var_names(dim_type.param)
                    for dom in self.domains))
            return [arg.name for arg in self.args if isinstance(arg, ValueArg)
                    if arg.name in loop_arg_names]

    @memoize_method
    def global_var_names(self):
        from loopy.kernel.data import MemoryAddressSpace

        from loopy.kernel.data import ArrayArg
        return (
                set(
                    arg.name for arg in self.args
                    if isinstance(arg, ArrayArg))
                | set(
                    tv.name
                    for tv in six.itervalues(self.temporary_variables)
                    if tv.scope == MemoryAddressSpace.GLOBAL))

    # }}}

    # {{{ bounds finding

    @memoize_method
    def get_iname_bounds(self, iname, constants_only=False):
        domain = self.get_inames_domain(frozenset([iname]))

        assumptions = self.assumptions.project_out_except(
                set(domain.get_var_dict(dim_type.param)), [dim_type.param])

        aligned_assumptions, domain = isl.align_two(assumptions, domain)

        dom_intersect_assumptions = aligned_assumptions & domain

        if constants_only:
            # Kill all variable dependencies
            dom_intersect_assumptions = dom_intersect_assumptions.project_out_except(
                    [iname], [dim_type.param, dim_type.set])

        iname_idx = dom_intersect_assumptions.get_var_dict()[iname][1]

        lower_bound_pw_aff = (
                self.cache_manager.dim_min(
                    dom_intersect_assumptions, iname_idx)
                .coalesce())
        upper_bound_pw_aff = (
                self.cache_manager.dim_max(
                    dom_intersect_assumptions, iname_idx)
                .coalesce())

        class BoundsRecord(ImmutableRecord):
            pass

        size = (upper_bound_pw_aff - lower_bound_pw_aff + 1)
        size = size.gist(assumptions)

        return BoundsRecord(
                lower_bound_pw_aff=lower_bound_pw_aff,
                upper_bound_pw_aff=upper_bound_pw_aff,
                size=size)

    @memoize_method
    def get_constant_iname_length(self, iname):
        from loopy.isl_helpers import static_max_of_pw_aff
        from loopy.symbolic import aff_to_expr
        return int(aff_to_expr(static_max_of_pw_aff(
                self.get_iname_bounds(iname, constants_only=True).size,
                constants_only=True)))

    @memoize_method
    def get_grid_sizes_for_insn_ids_as_dicts(self, insn_ids, ignore_auto=False):
        """Return a tuple (global_size, local_size) containing a grid that
        could accommodate execution of all instructions whose IDs are given
        in *insn_ids*.

        :arg insn_ids: a :class:`frozenset` of instruction IDs

        *global_size* and *local_size* are instances of :class:`dict` with
        mapping of the form from ``axis`` to :class:`islpy.PwAff` objects.
        """

        # {{{ collecting the callee kernels in insn_ids

        from loopy.kernel.tools import get_callee_kernels
        callee_kernels = get_callee_kernels(self, insn_ids)

        # }}}

        all_inames_by_insns = set()
        for insn_id in insn_ids:
            all_inames_by_insns |= self.insn_inames(insn_id)

        if not all_inames_by_insns <= self.all_inames():
            raise RuntimeError("some inames collected from instructions (%s) "
                    "are not present in domain (%s)"
                    % (", ".join(sorted(all_inames_by_insns)),
                        ", ".join(sorted(self.all_inames()))))

        global_sizes = {}
        local_sizes = {}

        # updating the grid sizes from the callee_kernels.
        for callee_kernel in callee_kernels:
            gsize, lsize = callee_kernel.get_grid_sizes_for_insn_ids_as_dicts(
                    frozenset(insn.id for insn in callee_kernel.instructions))

            global_sizes.update(gsize)
            local_sizes.update(lsize)

        from loopy.kernel.data import (
                GroupIndexTag, LocalIndexTag,
                AutoLocalIndexTagBase)

        for iname in all_inames_by_insns:
            tags = self.iname_to_tags[iname]

            if filter_iname_tags_by_type(tags, GroupIndexTag):
                tgt_dict = global_sizes
            elif filter_iname_tags_by_type(tags, LocalIndexTag):
                tgt_dict = local_sizes
            elif (filter_iname_tags_by_type(tags, AutoLocalIndexTagBase)
                  and not ignore_auto):
                raise RuntimeError("cannot find grid sizes if automatic "
                        "local index tags are present")
            else:
                continue

            tag, = filter_iname_tags_by_type(tags, (GroupIndexTag, LocalIndexTag), 1)

            size = self.get_iname_bounds(iname).size

            if tag.axis in tgt_dict:
                size = tgt_dict[tag.axis].max(size)

            from loopy.isl_helpers import static_max_of_pw_aff
            try:
                # insist block size is constant
                size = static_max_of_pw_aff(size,
                        constants_only=isinstance(tag, LocalIndexTag),
                        context=self.assumptions)
            except StaticValueFindingError:
                pass

            tgt_dict[tag.axis] = size

        return global_sizes, local_sizes

    @memoize_method
    def get_grid_sizes_for_insn_ids(self, insn_ids, ignore_auto=False):
        """Return a tuple (global_size, local_size) containing a grid that
        could accommodate execution of all instructions whose IDs are given
        in *insn_ids*.

        :arg insn_ids: a :class:`frozenset` of instruction IDs

        *global_size* and *local_size* are :class:`islpy.PwAff` objects.
        """

        if self.overridden_get_grid_sizes_for_insn_ids:
            return self.overridden_get_grid_sizes_for_insn_ids(
                    insn_ids,
                    ignore_auto=ignore_auto)

        assert self.is_master_kernel, ("Callee kernels do not have sufficient "
                "information to compute grid sizes.")

        global_sizes, local_sizes = self.get_grid_sizes_for_insn_ids_as_dicts(
                insn_ids, ignore_auto=ignore_auto)

        def to_dim_tuple(size_dict, which, forced_sizes={}):
            forced_sizes = forced_sizes.copy()

            size_list = []
            sorted_axes = sorted(six.iterkeys(size_dict))

            while sorted_axes or forced_sizes:
                if sorted_axes:
                    cur_axis = sorted_axes.pop(0)
                else:
                    cur_axis = None

                if len(size_list) in forced_sizes:
                    size_list.append(forced_sizes.pop(len(size_list)))
                    continue

                assert cur_axis is not None

                if cur_axis > len(size_list):
                    raise LoopyError("%s axis %d unused for %s" % (
                        which, len(size_list), self.name))

                size_list.append(size_dict[cur_axis])

            return tuple(size_list)

        return (to_dim_tuple(global_sizes, "global"),
                to_dim_tuple(local_sizes, "local", forced_sizes=self.local_sizes))

    def get_grid_sizes_for_insn_ids_as_exprs(self, insn_ids, ignore_auto=False):
        """Return a tuple (global_size, local_size) containing a grid that
        could accommodate execution of all instructions whose IDs are given
        in *insn_ids*.

        :arg insn_ids: a :class:`frozenset` of instruction IDs

        *global_size* and *local_size* are :mod:`pymbolic` expressions
        """

        grid_size, group_size = self.get_grid_sizes_for_insn_ids(
                insn_ids, ignore_auto)

        def tup_to_exprs(tup):
            from loopy.symbolic import pw_aff_to_expr
            return tuple(pw_aff_to_expr(i, int_ok=True) for i in tup)

        return tup_to_exprs(grid_size), tup_to_exprs(group_size)

    def get_grid_size_upper_bounds(self, ignore_auto=False):
        """Return a tuple (global_size, local_size) containing a grid that
        could accommodate execution of *all* instructions in the kernel.

        *global_size* and *local_size* are :class:`islpy.PwAff` objects.
        """
        return self.get_grid_sizes_for_insn_ids(
                frozenset(insn.id for insn in self.instructions),
                ignore_auto=ignore_auto)

    def get_grid_size_upper_bounds_as_exprs(self, ignore_auto=False):
        """Return a tuple (global_size, local_size) containing a grid that
        could accommodate execution of *all* instructions in the kernel.

        *global_size* and *local_size* are :mod:`pymbolic` expressions
        """

        return self.get_grid_sizes_for_insn_ids_as_exprs(
                frozenset(insn.id for insn in self.instructions),
                ignore_auto=ignore_auto)

    # }}}

    # {{{ local memory

    @memoize_method
    def local_var_names(self):
        from loopy.kernel.data import MemoryAddressSpace
        return set(
            tv.name
            for tv in six.itervalues(self.temporary_variables)
            if tv.scope == MemoryAddressSpace.LOCAL)

    def local_mem_use(self):
        from loopy.kernel.data import MemoryAddressSpace
        return sum(
                tv.nbytes for tv in six.itervalues(self.temporary_variables)
                if tv.scope == MemoryAddressSpace.LOCAL)

    # }}}

    # {{{ nosync sets

    @memoize_method
    def get_nosync_set(self, insn_id, scope):
        assert scope in ("local", "global")

        return frozenset(
            insn_id
            for insn_id, nosync_scope in self.id_to_insn[insn_id].no_sync_with
            if nosync_scope == scope or nosync_scope == "any")

    # }}}

    # {{{ pretty-printing

    @memoize_method
    def _get_iname_order_for_printing(self):
        try:
            from loopy.kernel.tools import get_visual_iname_order_embedding
            embedding = get_visual_iname_order_embedding(self)
        except ValueError:
            from loopy.diagnostic import warn_with_kernel
            warn_with_kernel(self,
                "iname-order",
                "get_visual_iname_order_embedding() could not determine a "
                "consistent iname nesting order. This is a possible indication "
                "that the kernel may not schedule successfully, but for now "
                "it only impacts printing of the kernel.")
            embedding = dict((iname, iname) for iname in self.all_inames())

        return embedding

    def stringify(self, what=None, with_dependencies=False, use_separators=True,
            show_labels=True):
        all_what = set([
            "name",
            "arguments",
            "domains",
            "tags",
            "variables",
            "rules",
            "instructions",
            "Dependencies",
            "schedule",
            ])

        first_letter_to_what = dict(
                (w[0], w) for w in all_what)
        assert len(first_letter_to_what) == len(all_what)

        if what is None:
            what = all_what.copy()
            if not with_dependencies:
                what.remove("Dependencies")

        if isinstance(what, str):
            if "," in what:
                what = what.split(",")
                what = set(s.strip() for s in what)
            else:
                what = set(
                        first_letter_to_what[w]
                        for w in what)

        if not (what <= all_what):
            raise LoopyError("invalid 'what' passed: %s"
                    % ", ".join(what-all_what))

        lines = []

        kernel = self

        if use_separators:
            sep = [75*"-"]
        else:
            sep = []

        if "name" in what:
            lines.extend(sep)
            lines.append("KERNEL: " + kernel.name)

        if "arguments" in what:
            lines.extend(sep)
            if show_labels:
                lines.append("ARGUMENTS:")
            for arg_name in natsorted(kernel.arg_dict):
                lines.append(str(kernel.arg_dict[arg_name]))

        if "domains" in what:
            lines.extend(sep)
            if show_labels:
                lines.append("DOMAINS:")
            for dom, parents in zip(kernel.domains, kernel.all_parents_per_domain()):
                lines.append(len(parents)*"  " + str(dom))

        if "tags" in what:
            lines.extend(sep)
            if show_labels:
                lines.append("INAME IMPLEMENTATION TAGS:")
            for iname in natsorted(kernel.all_inames()):
                if not kernel.iname_to_tags[iname]:
                    tags = "None"
                else:
                    tags = ", ".join(str(tag) for tag in kernel.iname_to_tags[iname])
                line = "%s: %s" % (iname, tags)
                lines.append(line)

        if "variables" in what and kernel.temporary_variables:
            lines.extend(sep)
            if show_labels:
                lines.append("TEMPORARIES:")
            for tv in natsorted(six.itervalues(kernel.temporary_variables),
                    key=lambda tv: tv.name):
                lines.append(str(tv))

        if "rules" in what and kernel.substitutions:
            lines.extend(sep)
            if show_labels:
                lines.append("SUBSTITUTION RULES:")
            for rule_name in natsorted(six.iterkeys(kernel.substitutions)):
                lines.append(str(kernel.substitutions[rule_name]))

        if "instructions" in what:
            lines.extend(sep)
            if show_labels:
                lines.append("INSTRUCTIONS:")

            from loopy.kernel.tools import stringify_instruction_list
            lines.extend(stringify_instruction_list(kernel))

        dep_lines = []
        for insn in kernel.instructions:
            if insn.depends_on:
                dep_lines.append("%s : %s" % (insn.id, ",".join(insn.depends_on)))

        if "Dependencies" in what and dep_lines:
            lines.extend(sep)
            if show_labels:
                lines.append("DEPENDENCIES: "
                        "(use loopy.show_dependency_graph to visualize)")
            lines.extend(dep_lines)

        if "schedule" in what and kernel.schedule is not None:
            lines.extend(sep)
            if show_labels:
                lines.append("SCHEDULE:")
            from loopy.schedule import dump_schedule
            lines.append(dump_schedule(kernel, kernel.schedule))

        lines.extend(sep)

        return "\n".join(lines)

    def __str__(self):
        if six.PY3:
            return self.stringify()
        else:
            # Path of least resistance...
            return self.stringify().encode("utf-8")

    def __unicode__(self):
        return self.stringify()

    # }}}

    # {{{ implementation arguments

    @property
    @memoize_method
    def impl_arg_to_arg(self):
        from loopy.kernel.array import ArrayBase

        result = {}

        for arg in self.args:
            if not isinstance(arg, ArrayBase):
                result[arg.name] = arg
                continue

            if arg.shape is None or arg.dim_tags is None:
                result[arg.name] = arg
                continue

            subscripts_and_names = arg.subscripts_and_names()
            if subscripts_and_names is None:
                result[arg.name] = arg
                continue

            for index, sub_arg_name in subscripts_and_names:
                result[sub_arg_name] = arg

        return result

    # }}}

    # {{{ direct execution

    def __call__(self, *args, **kwargs):
        key = self.target.get_kernel_executor_cache_key(*args, **kwargs)
        try:
            kex = self._kernel_executor_cache[key]
        except KeyError:
            kex = self.target.get_kernel_executor(self, *args, **kwargs)
            self._kernel_executor_cache[key] = kex

        return kex(*args, **kwargs)

    # }}}

    # {{{ pickling

    def __getstate__(self):
        result = dict(
                (key, getattr(self, key))
                for key in self.__class__.fields
                if hasattr(self, key))

        result.pop("cache_manager", None)

        # Make the instructions lazily unpickling, to support faster
        # cache retrieval for execution.
        from loopy.kernel.instruction import _get_insn_eq_key, _get_insn_hash_key
        from loopy.tools import (
                LazilyUnpicklingListWithEqAndPersistentHashing as LazyList)

        result["instructions"] = LazyList(
                self.instructions,
                eq_key_getter=_get_insn_eq_key,
                persistent_hash_key_getter=_get_insn_hash_key)

        # Cache written variables to avoid having to unpickle instructions in
        # order to compute the written variables. This is needed on the
        # cache-to-execution path.
        result["_cached_written_variables"] = self.get_written_variables()

        # make sure that kernels are pickled with a cached hash key in place
        from loopy.tools import LoopyKeyBuilder
        LoopyKeyBuilder()(self)

        return (result, self._pytools_persistent_hash_digest)

    def __setstate__(self, state):
        attribs, p_hash_digest = state

        new_fields = set()

        for k, v in six.iteritems(attribs):
            setattr(self, k, v)
            new_fields.add(k)

        self.register_fields(new_fields)

        if 0:
            # {{{ check that 'reconstituted' object has same hash

            from loopy.tools import LoopyKeyBuilder
            LoopyKeyBuilder()(self)

            assert p_hash_digest == self._pytools_persistent_hash_digest

            # }}}
        else:
            self._pytools_persistent_hash_digest = p_hash_digest

        from loopy.kernel.tools import SetOperationCacheManager
        self.cache_manager = SetOperationCacheManager()
        self._kernel_executor_cache = {}

    # }}}

    # {{{ persistent hash key generation / comparison

    hash_fields = (
            "domains",
            "instructions",
            "args",
            "schedule",
            "name",
            "preambles",
            "assumptions",
            "local_sizes",
            "temporary_variables",
            "iname_to_tags",
            "substitutions",
            "iname_slab_increments",
            "loop_priority",
            "silenced_warnings",
            "options",
            "state",
            "is_master_kernel",
            "target",
            )

    comparison_fields = hash_fields + (
            # Contains pymbolic expressions, hence a (small) headache to hash.
            # Likely not needed for hash uniqueness => headache avoided.
            "applied_iname_rewrites",

            # These are lists of functions. It's not clear how to
            # hash these correctly, so let's not attempt it. We'll
            # just assume that the rest of the hash is specific enough
            # that we won't have to rely on differences in these to
            # resolve hash conflicts.

            "preamble_generators",
            "function_manglers",
            "function_scopers",
            "symbol_manglers",
            "scoped_functions",
            )

    def update_persistent_hash(self, key_hash, key_builder):
        """Custom hash computation function for use with
        :class:`pytools.persistent_dict.PersistentDict`.

        Only works in conjunction with :class:`loopy.tools.KeyBuilder`.
        """
        for field_name in self.hash_fields:
            key_builder.rec(key_hash, getattr(self, field_name))

    def __hash__(self):
        from loopy.tools import LoopyKeyBuilder
        from pytools.persistent_dict import new_hash
        key_hash = new_hash()
        self.update_persistent_hash(key_hash, LoopyKeyBuilder())
        return hash(key_hash.digest())

    def __eq__(self, other):
        if self is other:
            return True

        if not isinstance(other, LoopKernel):
            return False

        for field_name in self.comparison_fields:
            if field_name == "domains":
                if len(self.domains) != len(other.domains):
                    return False

                for set_a, set_b in zip(self.domains, other.domains):
                    if not (set_a.plain_is_equal(set_b) or set_a.is_equal(set_b)):
                        return False

            elif field_name == "assumptions":
                if not (
                        self.assumptions.plain_is_equal(other.assumptions)
                        or self.assumptions.is_equal(other.assumptions)):
                    return False

            elif getattr(self, field_name) != getattr(other, field_name):
                return False

        return True

    def __ne__(self, other):
        return not self.__eq__(other)

    # }}}

# }}}

# vim: foldmethod=marker<|MERGE_RESOLUTION|>--- conflicted
+++ resolved
@@ -325,9 +325,6 @@
 
     # }}}
 
-<<<<<<< HEAD
-    # {{{ function mangling/scoping
-=======
     # {{{ compatibility wrapper for iname_to_tag.get("iname")
 
     @property
@@ -346,8 +343,7 @@
 
     # }}}
 
-    # {{{ function mangling
->>>>>>> 075ef9bb
+    # {{{ function mangling/scoping
 
     def mangle_function(self, identifier, arg_dtypes, ast_builder=None):
         if ast_builder is None:
