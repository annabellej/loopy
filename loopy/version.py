__copyright__ = "Copyright (C) 2012 Andreas Kloeckner"

__license__ = """
Permission is hereby granted, free of charge, to any person obtaining a copy
of this software and associated documentation files (the "Software"), to deal
in the Software without restriction, including without limitation the rights
to use, copy, modify, merge, publish, distribute, sublicense, and/or sell
copies of the Software, and to permit persons to whom the Software is
furnished to do so, subject to the following conditions:

The above copyright notice and this permission notice shall be included in
all copies or substantial portions of the Software.

THE SOFTWARE IS PROVIDED "AS IS", WITHOUT WARRANTY OF ANY KIND, EXPRESS OR
IMPLIED, INCLUDING BUT NOT LIMITED TO THE WARRANTIES OF MERCHANTABILITY,
FITNESS FOR A PARTICULAR PURPOSE AND NONINFRINGEMENT. IN NO EVENT SHALL THE
AUTHORS OR COPYRIGHT HOLDERS BE LIABLE FOR ANY CLAIM, DAMAGES OR OTHER
LIABILITY, WHETHER IN AN ACTION OF CONTRACT, TORT OR OTHERWISE, ARISING FROM,
OUT OF OR IN CONNECTION WITH THE SOFTWARE OR THE USE OR OTHER DEALINGS IN
THE SOFTWARE.
"""


VERSION = (2016, 1, 1)
VERSION_STATUS = ""
VERSION_TEXT = ".".join(str(x) for x in VERSION) + VERSION_STATUS

try:
    import islpy.version
except ImportError:
    _islpy_version = "_UNKNOWN_"
else:
    _islpy_version = islpy.version.VERSION_TEXT

<<<<<<< HEAD
DATA_MODEL_VERSION = "v26-islpy%s" % _islpy_version
=======
DATA_MODEL_VERSION = "v29-islpy%s" % _islpy_version
>>>>>>> 55ba3a29
<|MERGE_RESOLUTION|>--- conflicted
+++ resolved
@@ -32,8 +32,4 @@
 else:
     _islpy_version = islpy.version.VERSION_TEXT
 
-<<<<<<< HEAD
-DATA_MODEL_VERSION = "v26-islpy%s" % _islpy_version
-=======
-DATA_MODEL_VERSION = "v29-islpy%s" % _islpy_version
->>>>>>> 55ba3a29
+DATA_MODEL_VERSION = "v29-islpy%s" % _islpy_version