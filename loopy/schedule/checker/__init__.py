__copyright__ = "Copyright (C) 2019 James Stevens"

__license__ = """
Permission is hereby granted, free of charge, to any person obtaining a copy
of this software and associated documentation files (the "Software"), to deal
in the Software without restriction, including without limitation the rights
to use, copy, modify, merge, publish, distribute, sublicense, and/or sell
copies of the Software, and to permit persons to whom the Software is
furnished to do so, subject to the following conditions:

The above copyright notice and this permission notice shall be included in
all copies or substantial portions of the Software.

THE SOFTWARE IS PROVIDED "AS IS", WITHOUT WARRANTY OF ANY KIND, EXPRESS OR
IMPLIED, INCLUDING BUT NOT LIMITED TO THE WARRANTIES OF MERCHANTABILITY,
FITNESS FOR A PARTICULAR PURPOSE AND NONINFRINGEMENT. IN NO EVENT SHALL THE
AUTHORS OR COPYRIGHT HOLDERS BE LIABLE FOR ANY CLAIM, DAMAGES OR OTHER
LIABILITY, WHETHER IN AN ACTION OF CONTRACT, TORT OR OTHERWISE, ARISING FROM,
OUT OF OR IN CONNECTION WITH THE SOFTWARE OR THE USE OR OTHER DEALINGS IN
THE SOFTWARE.
"""


# {{{ create PairwiseScheduleBuilder for statement pair

def get_schedule_for_statement_pair(
        knl,
        linearization_items,
        insn_id_before,
        insn_id_after,
        ):
    """Create a :class:`loopy.schedule.checker.schedule.PairwiseScheduleBuilder`
    representing the order of two statements as a mapping from
    :class:`loopy.schedule.checker.StatementInstanceSet`
    to lexicographic time.

    :arg knl: A :class:`loopy.kernel.LoopKernel` containing the
        linearization items that will be used to create a schedule.

    :arg linearization_items: A list of :class:`loopy.schedule.ScheduleItem`
        (to be renamed to `loopy.schedule.LinearizationItem`) containing
        the two linearization items for which a schedule will be
        created. This list may be a *partial* linearization for a
        kernel since this function may be used during the linearization
        process.

    :arg insn_id_before: An instruction identifier that is unique within
        a :class:`loopy.kernel.LoopKernel`.

    :arg insn_id_after: An instruction identifier that is unique within
        a :class:`loopy.kernel.LoopKernel`.

    :returns: A :class:`loopy.schedule.checker.schedule.PairwiseScheduleBuilder`
        representing the order of two statements as a mapping from
        :class:`loopy.schedule.checker.StatementInstanceSet`
        to lexicographic time.

    Example usage::

        # Make kernel ------------------------------------------------------------
        knl = lp.make_kernel(
            "{[i,j,k]: 0<=i<pi and 0<=j<pj and 0<=k<pk}",
            [
                "a[i,j] = j  {id=insn_a}",
                "b[i,k] = k+a[i,0]  {id=insn_b,dep=insn_a}",
            ])
        knl = lp.add_and_infer_dtypes(knl, {"a": np.float32, "b": np.float32})
        knl = lp.prioritize_loops(knl, "i,j")
        knl = lp.prioritize_loops(knl, "i,k")

        # Get a linearization
        knl = lp.get_one_linearized_kernel(lp.preprocess_kernel(knl))

        # Get a pairwise schedule ------------------------------------------------

        from loopy.schedule.checker import (
            get_schedule_for_statement_pair,
        )
        sched_builder_ab = get_schedule_for_statement_pair(
            knl,
            knl.linearization,
            "insn_a",
            "insn_b",
            )

        # Get two isl maps from the PairwiseScheduleBuilder ----------------------

        sched_a, sched_b = sched_builder_ab.create_isl_maps(knl)

        print(sched_a)
        print(sched_b)

    Example Output::

        [pi, pj, pk] -> {
        [_lp_linchk_statement = 0, i, j, k] ->
        [_lp_linchk_l0 = 0, _lp_linchk_l1 = i, _lp_linchk_l2 = 0,
        _lp_linchk_l3 = j, _lp_linchk_l4 = 0] :
        0 <= i < pi and 0 <= j < pj and 0 <= k < pk }
        [pi, pj, pk] -> {
        [_lp_linchk_statement = 1, i, j, k] ->
        [_lp_linchk_l0 = 0, _lp_linchk_l1 = i, _lp_linchk_l2 = 1,
        _lp_linchk_l3 = k, _lp_linchk_l4 = 0] :
        0 <= i < pi and 0 <= j < pj and 0 <= k < pk }

    """

    # {{{ preprocess if not already preprocessed

    from loopy import preprocess_kernel
    preproc_knl = preprocess_kernel(knl)

    # }}}

    # {{{ find any EnterLoop inames that are tagged as concurrent

    # so that PairwiseScheduleBuilder knows to ignore them
    # (In the future, this shouldn't be necessary because there
    #  won't be any inames with ConcurrentTags in EnterLoop linearization items.
    #  Test which exercises this: test_linearization_checker_with_stroud_bernstein())
    from loopy.schedule.checker.utils import (
        get_concurrent_inames,
        get_EnterLoop_inames,
    )
    conc_inames, _ = get_concurrent_inames(preproc_knl)
    enterloop_inames = get_EnterLoop_inames(linearization_items, preproc_knl)
    conc_loop_inames = conc_inames & enterloop_inames
    if conc_loop_inames:
        from warnings import warn
        warn(
            "get_schedule_for_statement_pair encountered EnterLoop for inames %s "
            "with ConcurrentTag(s) in linearization for kernel %s. "
            "Ignoring these loops." % (conc_loop_inames, preproc_knl.name))

    # }}}

    # {{{ Create PairwiseScheduleBuilder: mapping of {statement instance: lex point}

    # include only instructions involved in this dependency
    from loopy.schedule.checker.schedule import PairwiseScheduleBuilder
    return PairwiseScheduleBuilder(
        linearization_items,
        insn_id_before,
        insn_id_after,
        loops_to_ignore=conc_loop_inames,
        )

    # }}}

<<<<<<< HEAD
=======
# }}}


# {{{ get_isl_maps_from_PairwiseScheduleBuilder

def get_isl_maps_from_PairwiseScheduleBuilder(sched_builder, knl):
    r"""Create a pair of :class:`islpy.Map`\ s representing a
    sub-schedule as two mappings from statement instances to lexicographic
    time, one for the dependee statement and one for the depender.

    :arg sched_builder: A
        :class:`loopy.schedule.checker.schedule.PairwiseScheduleBuilder`
        representing the order of two statements as a mapping from
        :class:`loopy.schedule.checker.StatementInstanceSet`
        to lexicographic time.

    :arg knl: A :class:`loopy.kernel.LoopKernel` containing the
        linearization items that will be used to create a schedule.

    :returns: A two-tuple containing two :class:`islpy.Map`\ s
        representing the schedule as two mappings
        from statement instances to lexicographic time, one for
        the dependee and one for the depender.
    """

    # {{{ Get iname domains
    dom_before = knl.get_inames_domain(
        knl.id_to_insn[
            sched_builder.stmt_instance_before.stmt_ref.insn_id].within_inames)
    dom_after = knl.get_inames_domain(
        knl.id_to_insn[
            sched_builder.stmt_instance_after.stmt_ref.insn_id].within_inames)
    # }}}

    # {{{ Get isl maps
    return sched_builder.create_isl_maps(dom_before, dom_after)
    # }}}

>>>>>>> 0bb44445
# }}}<|MERGE_RESOLUTION|>--- conflicted
+++ resolved
@@ -147,45 +147,4 @@
 
     # }}}
 
-<<<<<<< HEAD
-=======
-# }}}
-
-
-# {{{ get_isl_maps_from_PairwiseScheduleBuilder
-
-def get_isl_maps_from_PairwiseScheduleBuilder(sched_builder, knl):
-    r"""Create a pair of :class:`islpy.Map`\ s representing a
-    sub-schedule as two mappings from statement instances to lexicographic
-    time, one for the dependee statement and one for the depender.
-
-    :arg sched_builder: A
-        :class:`loopy.schedule.checker.schedule.PairwiseScheduleBuilder`
-        representing the order of two statements as a mapping from
-        :class:`loopy.schedule.checker.StatementInstanceSet`
-        to lexicographic time.
-
-    :arg knl: A :class:`loopy.kernel.LoopKernel` containing the
-        linearization items that will be used to create a schedule.
-
-    :returns: A two-tuple containing two :class:`islpy.Map`\ s
-        representing the schedule as two mappings
-        from statement instances to lexicographic time, one for
-        the dependee and one for the depender.
-    """
-
-    # {{{ Get iname domains
-    dom_before = knl.get_inames_domain(
-        knl.id_to_insn[
-            sched_builder.stmt_instance_before.stmt_ref.insn_id].within_inames)
-    dom_after = knl.get_inames_domain(
-        knl.id_to_insn[
-            sched_builder.stmt_instance_after.stmt_ref.insn_id].within_inames)
-    # }}}
-
-    # {{{ Get isl maps
-    return sched_builder.create_isl_maps(dom_before, dom_after)
-    # }}}
-
->>>>>>> 0bb44445
 # }}}