__copyright__ = "Copyright (C) 2019 James Stevens"

__license__ = """
Permission is hereby granted, free of charge, to any person obtaining a copy
of this software and associated documentation files (the "Software"), to deal
in the Software without restriction, including without limitation the rights
to use, copy, modify, merge, publish, distribute, sublicense, and/or sell
copies of the Software, and to permit persons to whom the Software is
furnished to do so, subject to the following conditions:

The above copyright notice and this permission notice shall be included in
all copies or substantial portions of the Software.

THE SOFTWARE IS PROVIDED "AS IS", WITHOUT WARRANTY OF ANY KIND, EXPRESS OR
IMPLIED, INCLUDING BUT NOT LIMITED TO THE WARRANTIES OF MERCHANTABILITY,
FITNESS FOR A PARTICULAR PURPOSE AND NONINFRINGEMENT. IN NO EVENT SHALL THE
AUTHORS OR COPYRIGHT HOLDERS BE LIABLE FOR ANY CLAIM, DAMAGES OR OTHER
LIABILITY, WHETHER IN AN ACTION OF CONTRACT, TORT OR OTHERWISE, ARISING FROM,
OUT OF OR IN CONNECTION WITH THE SOFTWARE OR THE USE OR OTHER DEALINGS IN
THE SOFTWARE.
"""

import islpy as isl

__doc__ = """

.. data:: LIN_CHECK_IDENTIFIER_PREFIX

    The prefix for identifiers involved in linearization checking.

.. data:: LEX_VAR_PREFIX

    E.g., a prefix of "_lp_linchk_lex" might yield lexicographic dimension
    variables "_lp_linchk_lex0", "_lp_linchk_lex1", "_lp_linchk_lex2". Cf.
    :ref:`reserved-identifiers`.

.. data:: STATEMENT_VAR_NAME

    Set the :class:`str` specifying the prefix to be used for the variables
    representing the dimensions in the lexicographic ordering used in a
    pairwise schedule.

"""

LIN_CHECK_IDENTIFIER_PREFIX = "_lp_linchk_"
LEX_VAR_PREFIX = "%sl" % (LIN_CHECK_IDENTIFIER_PREFIX)
STATEMENT_VAR_NAME = "%sstatement" % (LIN_CHECK_IDENTIFIER_PREFIX)


class StatementInstanceSet(object):
    """A representation of a set of (non-concurrent) instances of a
    statement being executed. The ordering of the instances is described
    by the `lex_points` attribute, a list representing points in a
    lexicographic ordering of statements. Each field in the list
    corresponds to a dimension in the lexicographic ordering.

    .. attribute:: insn_id

        A :class:`str` instruction identifier that is unique within
        a :class:`loopy.kernel.LoopKernel`.

    .. attribute:: lex_points

        A list containing one value for each dimension in a lexicographic
        ordering. These values describe the ordering of the statements,
        and may be :class:`str` :mod:`loopy` inames or :class:`int`.
    """

    def __init__(
            self,
            insn_id,
            lex_points,
            ):
        self.insn_id = insn_id
        self.lex_points = lex_points

    def __repr__(self):
        return "%s(%s, %s)" % (
            self.__class__.__name__, self.insn_id, self.lex_points)


def generate_pairwise_schedule(
        knl,
        linearization_items_ordered,
        before_insn_id,
        after_insn_id,
        loops_to_ignore=set(),
        ):
    r"""Given a pair of statements in a linearized kernel, determine
    the (relative) order in which the instances are executed,
    by creating a mapping from statement instances to points in a single
    lexicographic ordering. Create a pair of :class:`islpy.Map`\ s
    representing a pairwise schedule as two mappings from statement instances
    to lexicographic time.

    :arg knl: A :class:`loopy.kernel.LoopKernel` containing the
        linearization items that will be described by the schedule. This
        kernel will be used to get the domains associated with the inames
        used in the statements.

    :arg linearization_items_ordered: A list of :class:`loopy.schedule.ScheduleItem`
        (to be renamed to `loopy.schedule.LinearizationItem`) containing the
        two linearization items whose relative order will be described by the
        schedule. This list may be a *partial* linearization for a kernel since
        this function may be used during the linearization process.

    :arg before_insn_id: A :class:`str` instruction id specifying
        stmt_instance_set_before in this pair of instructions.

    :arg after_insn_id: A :class:`str` instruction id specifying
        stmt_instance_set_after in this pair of instructions.

    :returns: A two-tuple containing two :class:`islpy.Map`s
        representing the a pairwise schedule as two mappings
        from statement instances to lexicographic time, one for
        each of the two statements.
    """

    # Two StatementInstanceSets, one for each statement:

    """
    stmt_instance_set_before

    A :class:`StatementInstanceSet` whose ordering relative
    to `stmt_instance_set_after is described by the schedule blueprint. This
    is achieved by mapping the statement instances in both sets to points
    in a single lexicographic ordering. Points in lexicographic ordering
    are represented as a list of :class:`int` or as :class:`str`
    :mod:`loopy` inames.
    """
    stmt_instance_set_before = None

    """
    stmt_instance_set_after

    A :class:`StatementInstanceSet` whose ordering relative
    to `stmt_instance_set_before is described by the schedule blueprint. This
    is achieved by mapping the statement instances in both sets to points
    in a single lexicographic ordering. Points in lexicographic ordering
    are represented as a list of :class:`int` or as :class:`str`
    :mod:`loopy` inames.
    """
    stmt_instance_set_after = None

    from loopy.schedule import (EnterLoop, LeaveLoop, Barrier, RunInstruction)

    # go through linearization_items_ordered and generate pairwise sub-schedule

    # keep track of the next tuple of points in our lexicographic
    # ordering, initially this as a 1-d point with value 0
    next_insn_lex_tuple = [0]
    stmt_added_since_prev_block_at_tier = [False]
    max_lex_dim = 0
    for linearization_item in linearization_items_ordered:
        if isinstance(linearization_item, EnterLoop):
            iname = linearization_item.iname
            if iname in loops_to_ignore:
                continue

            # We could always increment next_insn_lex_tuple[-1] here since
            # this new section of code comes after the previous section
            # (statements since last opened/closed loop), but if we have
            # not added any statements within the previous section yet, we
            # don't have to (effectively ignoring that section of code).
            if stmt_added_since_prev_block_at_tier[-1]:
                next_insn_lex_tuple[-1] = next_insn_lex_tuple[-1]+1
                stmt_added_since_prev_block_at_tier[-1] = False

            # upon entering a loop, we enter a new (deeper) tier,
            # add one lex dimension for the loop variable,
            # add second lex dim to enumerate code blocks within new loop, and
            # append a dim to stmt_added_since_prev_block_at_tier to represent
            # new tier
            next_insn_lex_tuple.append(iname)
            next_insn_lex_tuple.append(0)
            stmt_added_since_prev_block_at_tier.append(False)
        elif isinstance(linearization_item, LeaveLoop):
            if linearization_item.iname in loops_to_ignore:
                continue
            # upon leaving a loop,
            # pop lex dimension for enumerating code blocks within this loop, and
            # pop lex dimension for the loop variable, and
            # increment lex dim val enumerating items in current code block
            next_insn_lex_tuple.pop()
            next_insn_lex_tuple.pop()

            # We could always increment next_insn_lex_tuple[-1] here since
            # this new block of code comes after the previous block (all
            # statements since last opened/closed loop), but if we have not
            # added any statements within the previous section yet, we
            # don't have to (effectively ignoring that section of code).
            stmt_added_since_prev_block_at_tier.pop()
            if stmt_added_since_prev_block_at_tier[-1]:
                next_insn_lex_tuple[-1] = next_insn_lex_tuple[-1]+1
                stmt_added_since_prev_block_at_tier[-1] = False
        elif isinstance(linearization_item, (RunInstruction, Barrier)):
            from loopy.schedule.checker.utils import (
                get_insn_id_from_linearization_item,
            )
            lp_insn_id = get_insn_id_from_linearization_item(linearization_item)
            if lp_insn_id is None:
                # TODO make sure it's okay to ignore barriers without id
                # (because they'll never be part of a dependency?)
                # matmul example has barrier that fails this assertion...
                # assert linearization_item.originating_insn_id is not None
                continue

            # only process before/after insns, otherwise ignore
            stmt_added = False

            if lp_insn_id == before_insn_id:
                # add before sched item
                stmt_instance_set_before = StatementInstanceSet(
                        lp_insn_id,
                        next_insn_lex_tuple[:])
                stmt_added = True

            if lp_insn_id == after_insn_id:
                # add after sched item
                stmt_instance_set_after = StatementInstanceSet(
                        lp_insn_id,
                        next_insn_lex_tuple[:])
                stmt_added = True

            # Note: before/after may refer to same stmt, in which case
            # both of the above conditionals execute

            if stmt_added:

                # track the max number of lex dims used
                if len(next_insn_lex_tuple) > max_lex_dim:
                    max_lex_dim = len(next_insn_lex_tuple)

                # increment lex dim val enumerating items in current code block
<<<<<<< HEAD
                next_insn_lex_tuple.pop()
                next_insn_lex_tuple.pop()

                # We could always increment next_insn_lex_tuple[-1] here since
                # this new block of code comes after the previous block (all
                # statements since last opened/closed loop), but if we have not
                # added any statements within the previous section yet, we
                # don't have to (effectively ignoring that section of code).
                stmt_added_since_prev_block_at_tier.pop()
                if stmt_added_since_prev_block_at_tier[-1]:
                    next_insn_lex_tuple[-1] = next_insn_lex_tuple[-1]+1
                    stmt_added_since_prev_block_at_tier[-1] = False
            elif isinstance(linearization_item, (RunInstruction, Barrier)):
                from loopy.schedule.checker.utils import (
                    get_insn_id_from_linearization_item,
                )
                lp_insn_id = get_insn_id_from_linearization_item(linearization_item)
                if lp_insn_id is None:
                    # TODO make sure it's okay to ignore barriers without id
                    # (because they'll never be part of a dependency?)
                    # matmul example has barrier that fails this assertion...
                    # assert linearization_item.originating_insn_id is not None
                    continue

                # only process before/after insns, otherwise ignore
                stmt_added = False

                if lp_insn_id == before_insn_id:
                    # add before sched item
                    self.stmt_instance_set_before = StatementInstanceSet(
                            lp_insn_id,
                            next_insn_lex_tuple[:])
                    stmt_added = True

                if lp_insn_id == after_insn_id:
                    # add after sched item
                    self.stmt_instance_set_after = StatementInstanceSet(
                            lp_insn_id,
                            next_insn_lex_tuple[:])
                    stmt_added = True

                # Note: before/after may refer to same stmt, in which case
                # both of the above conditionals execute

                if stmt_added:
                    # increment lex dim val enumerating items in current code block
                    next_insn_lex_tuple[-1] = next_insn_lex_tuple[-1] + 1

                    # all current (nested) blocks now contain a statement
                    stmt_added_since_prev_block_at_tier = [True]*len(
                        stmt_added_since_prev_block_at_tier)
            else:
                pass
            # to save time, stop when we've created both statements
            if self.stmt_instance_set_before and self.stmt_instance_set_after:
                break

        # At this point, pairwise sub-schedule may contain lex point tuples
        # missing dimensions; the values in these missing dims should
        # be zero, so add them.

        def _pad_lex_tuple_with_zeros(stmt_inst, length):
            return StatementInstanceSet(
                stmt_inst.insn_id,
                stmt_inst.lex_points[:] + [0]*(length-len(stmt_inst.lex_points)),
                )

        max_lex_dim = self.max_lex_dims()

        self.stmt_instance_set_before = _pad_lex_tuple_with_zeros(
            self.stmt_instance_set_before, max_lex_dim)
        self.stmt_instance_set_after = _pad_lex_tuple_with_zeros(
            self.stmt_instance_set_after, max_lex_dim)

    def max_lex_dims(self):
        return max([
            len(self.stmt_instance_set_before.lex_points),
            len(self.stmt_instance_set_after.lex_points)])

    def build_maps(
            self,
            knl,
            ):
        r"""Create a pair of :class:`islpy.Map`\ s representing a pairwise schedule
            as two mappings from statement instances to lexicographic time,
            one for ``stmt_instance_set_before`` and one for
            ``stmt_instance_set_after``.

        :arg knl: A :class:`loopy.kernel.LoopKernel` containing the
            linearization items that are described by the schedule. This
            kernel will be used to get the domains associated with the inames
            used in the statements.

        :returns: A two-tuple containing two :class:`islpy.Map`s
            representing the a pairwise schedule as two mappings
            from statement instances to lexicographic time, one for
            each of the two :class:`StatementInstanceSet`s.

        """

        from loopy.schedule.checker.utils import (
            list_var_names_in_isl_sets,
            create_symbolic_map_from_tuples,
            add_dims_to_isl_set,
        )

        params_sched = []
        out_names_sched = self.get_lex_var_names()

        def _get_map_for_stmt_inst(stmt_inst, int_sid):

            # Get inames domain for statement instance (a BasicSet)
            dom = knl.get_inames_domain(
                knl.id_to_insn[stmt_inst.insn_id].within_inames)

            # create space (an isl space in current implementation)
            # {('statement', <inames> used in statement domain>) ->
            #  (lexicographic ordering dims)}
            dom_inames_ordered = list_var_names_in_isl_sets([dom])

            in_names_sched = [STATEMENT_VAR_NAME] + dom_inames_ordered[:]
            sched_space = isl.Space.create_from_names(
                isl.DEFAULT_CONTEXT,
                in_=in_names_sched, out=out_names_sched, params=params_sched)

            # Insert 'statement' dim into domain so that its space allows
            # for intersection with sched map later
            dom_to_intersect = [
                add_dims_to_isl_set(
                    dom, isl.dim_type.set, [STATEMENT_VAR_NAME], 0), ]

            # Each map representing the schedule will map
            # statement instances -> lex time.
            # Right now, statement instance tuples consist of single int.
            # Add all inames from domains to each map domain tuple.
            tuple_pair = [(
                (int_sid, ) + tuple(dom_inames_ordered),
                stmt_inst.lex_points
                )]

            # create map
            return create_symbolic_map_from_tuples(
                tuple_pairs_with_domains=zip(tuple_pair, dom_to_intersect),
                space=sched_space,
                )

        # Determine integer IDs that will represent each statement in mapping
        # (dependency map creation assumes sid_before=0 and sid_after=1, unless
        # before and after refer to same stmt, in which case sid_before=sid_after=0)
        int_sid_before = 0
        int_sid_after = 0 if (
            self.stmt_instance_set_before.insn_id ==
            self.stmt_instance_set_after.insn_id
            ) else 1

        map_before = _get_map_for_stmt_inst(
            self.stmt_instance_set_before, int_sid_before)
        map_after = _get_map_for_stmt_inst(
            self.stmt_instance_set_after, int_sid_after)

        return (map_before, map_after)

    def get_lex_var_names(self):
        return [LEX_VAR_PREFIX+str(i) for i in range(self.max_lex_dims())]

    def get_lex_order_map_for_sched_space(self):
        """Return an :class:`islpy.BasicMap` that maps each point in a
            lexicographic ordering to every point that is
            lexocigraphically greater.
        """

        from loopy.schedule.checker.lexicographic_order_map import (
            create_lex_order_map,
        )
        n_dims = self.max_lex_dims()
        return create_lex_order_map(
            n_dims, after_names=self.get_lex_var_names())

    def __str__(self):

        def stringify_sched_stmt_instance(stmt_inst, int_sid):
            return "{\n[%s=%s,<inames>] -> %s;\n}" % (
                STATEMENT_VAR_NAME,
                int_sid,
                stmt_inst.lex_points)

        # TODO once we change class -> funcs, this repetition of logic will disappear
        int_sid_before = 0
        int_sid_after = 0 if (
            self.stmt_instance_set_before.insn_id ==
            self.stmt_instance_set_after.insn_id
            ) else 1

        return "%s(\nBefore: %s\nAfter: %s\n)" % (
            self.__class__.__name__,
            stringify_sched_stmt_instance(
                self.stmt_instance_set_before, int_sid_before),
            stringify_sched_stmt_instance(
                self.stmt_instance_set_after, int_sid_after))
=======
                next_insn_lex_tuple[-1] = next_insn_lex_tuple[-1] + 1

                # all current (nested) blocks now contain a statement
                stmt_added_since_prev_block_at_tier = [True]*len(
                    stmt_added_since_prev_block_at_tier)
        else:
            pass
        # to save time, stop when we've created both statements
        if stmt_instance_set_before and stmt_instance_set_after:
            break

    # At this point, pairwise sub-schedule may contain lex point tuples
    # missing dimensions; the values in these missing dims should
    # be zero, so add them.

    def _pad_lex_tuple_with_zeros(stmt_inst, length):
        return StatementInstanceSet(
            stmt_inst.insn_id,
            stmt_inst.lex_points[:] + [0]*(length-len(stmt_inst.lex_points)),
            )

    stmt_instance_set_before = _pad_lex_tuple_with_zeros(
        stmt_instance_set_before, max_lex_dim)
    stmt_instance_set_after = _pad_lex_tuple_with_zeros(
        stmt_instance_set_after, max_lex_dim)

    # Now generate maps from the blueprint ---------------------------------------

    from loopy.schedule.checker.utils import (
        list_var_names_in_isl_sets,
        create_symbolic_map_from_tuples,
        add_dims_to_isl_set,
    )

    params_sched = []
    out_names_sched = [LEX_VAR_PREFIX+str(i) for i in range(max_lex_dim)]

    def _get_map_for_stmt_inst(stmt_inst, int_sid):

        # Get inames domain for statement instance (a BasicSet)
        dom = knl.get_inames_domain(
            knl.id_to_insn[stmt_inst.insn_id].within_inames)

        # create space (an isl space in current implementation)
        # {('statement', <inames> used in statement domain>) ->
        #  (lexicographic ordering dims)}
        dom_inames_ordered = list_var_names_in_isl_sets([dom])

        in_names_sched = [STATEMENT_VAR_NAME] + dom_inames_ordered[:]
        sched_space = isl.Space.create_from_names(
            isl.DEFAULT_CONTEXT,
            in_=in_names_sched, out=out_names_sched, params=params_sched)

        # Insert 'statement' dim into domain so that its space allows
        # for intersection with sched map later
        dom_to_intersect = [
            add_dims_to_isl_set(
                dom, isl.dim_type.set, [STATEMENT_VAR_NAME], 0), ]

        # Each map representing the schedule will map
        # statement instances -> lex time.
        # Right now, statement instance tuples consist of single int.
        # Add all inames from domains to each map domain tuple.
        tuple_pair = [(
            (int_sid, ) + tuple(dom_inames_ordered),
            stmt_inst.lex_points
            )]

        # create map
        return create_symbolic_map_from_tuples(
            tuple_pairs_with_domains=zip(tuple_pair, dom_to_intersect),
            space=sched_space,
            )

    # Determine integer IDs that will represent each statement in mapping
    # (dependency map creation assumes sid_before=0 and sid_after=1, unless
    # before and after refer to same stmt, in which case sid_before=sid_after=0)
    int_sid_before = 0
    int_sid_after = 0 if (
        stmt_instance_set_before.insn_id == stmt_instance_set_after.insn_id
        ) else 1

    map_before = _get_map_for_stmt_inst(stmt_instance_set_before, int_sid_before)
    map_after = _get_map_for_stmt_inst(stmt_instance_set_after, int_sid_after)

    return (map_before, map_after)
>>>>>>> 6f7e2a31
<|MERGE_RESOLUTION|>--- conflicted
+++ resolved
@@ -232,207 +232,6 @@
                     max_lex_dim = len(next_insn_lex_tuple)
 
                 # increment lex dim val enumerating items in current code block
-<<<<<<< HEAD
-                next_insn_lex_tuple.pop()
-                next_insn_lex_tuple.pop()
-
-                # We could always increment next_insn_lex_tuple[-1] here since
-                # this new block of code comes after the previous block (all
-                # statements since last opened/closed loop), but if we have not
-                # added any statements within the previous section yet, we
-                # don't have to (effectively ignoring that section of code).
-                stmt_added_since_prev_block_at_tier.pop()
-                if stmt_added_since_prev_block_at_tier[-1]:
-                    next_insn_lex_tuple[-1] = next_insn_lex_tuple[-1]+1
-                    stmt_added_since_prev_block_at_tier[-1] = False
-            elif isinstance(linearization_item, (RunInstruction, Barrier)):
-                from loopy.schedule.checker.utils import (
-                    get_insn_id_from_linearization_item,
-                )
-                lp_insn_id = get_insn_id_from_linearization_item(linearization_item)
-                if lp_insn_id is None:
-                    # TODO make sure it's okay to ignore barriers without id
-                    # (because they'll never be part of a dependency?)
-                    # matmul example has barrier that fails this assertion...
-                    # assert linearization_item.originating_insn_id is not None
-                    continue
-
-                # only process before/after insns, otherwise ignore
-                stmt_added = False
-
-                if lp_insn_id == before_insn_id:
-                    # add before sched item
-                    self.stmt_instance_set_before = StatementInstanceSet(
-                            lp_insn_id,
-                            next_insn_lex_tuple[:])
-                    stmt_added = True
-
-                if lp_insn_id == after_insn_id:
-                    # add after sched item
-                    self.stmt_instance_set_after = StatementInstanceSet(
-                            lp_insn_id,
-                            next_insn_lex_tuple[:])
-                    stmt_added = True
-
-                # Note: before/after may refer to same stmt, in which case
-                # both of the above conditionals execute
-
-                if stmt_added:
-                    # increment lex dim val enumerating items in current code block
-                    next_insn_lex_tuple[-1] = next_insn_lex_tuple[-1] + 1
-
-                    # all current (nested) blocks now contain a statement
-                    stmt_added_since_prev_block_at_tier = [True]*len(
-                        stmt_added_since_prev_block_at_tier)
-            else:
-                pass
-            # to save time, stop when we've created both statements
-            if self.stmt_instance_set_before and self.stmt_instance_set_after:
-                break
-
-        # At this point, pairwise sub-schedule may contain lex point tuples
-        # missing dimensions; the values in these missing dims should
-        # be zero, so add them.
-
-        def _pad_lex_tuple_with_zeros(stmt_inst, length):
-            return StatementInstanceSet(
-                stmt_inst.insn_id,
-                stmt_inst.lex_points[:] + [0]*(length-len(stmt_inst.lex_points)),
-                )
-
-        max_lex_dim = self.max_lex_dims()
-
-        self.stmt_instance_set_before = _pad_lex_tuple_with_zeros(
-            self.stmt_instance_set_before, max_lex_dim)
-        self.stmt_instance_set_after = _pad_lex_tuple_with_zeros(
-            self.stmt_instance_set_after, max_lex_dim)
-
-    def max_lex_dims(self):
-        return max([
-            len(self.stmt_instance_set_before.lex_points),
-            len(self.stmt_instance_set_after.lex_points)])
-
-    def build_maps(
-            self,
-            knl,
-            ):
-        r"""Create a pair of :class:`islpy.Map`\ s representing a pairwise schedule
-            as two mappings from statement instances to lexicographic time,
-            one for ``stmt_instance_set_before`` and one for
-            ``stmt_instance_set_after``.
-
-        :arg knl: A :class:`loopy.kernel.LoopKernel` containing the
-            linearization items that are described by the schedule. This
-            kernel will be used to get the domains associated with the inames
-            used in the statements.
-
-        :returns: A two-tuple containing two :class:`islpy.Map`s
-            representing the a pairwise schedule as two mappings
-            from statement instances to lexicographic time, one for
-            each of the two :class:`StatementInstanceSet`s.
-
-        """
-
-        from loopy.schedule.checker.utils import (
-            list_var_names_in_isl_sets,
-            create_symbolic_map_from_tuples,
-            add_dims_to_isl_set,
-        )
-
-        params_sched = []
-        out_names_sched = self.get_lex_var_names()
-
-        def _get_map_for_stmt_inst(stmt_inst, int_sid):
-
-            # Get inames domain for statement instance (a BasicSet)
-            dom = knl.get_inames_domain(
-                knl.id_to_insn[stmt_inst.insn_id].within_inames)
-
-            # create space (an isl space in current implementation)
-            # {('statement', <inames> used in statement domain>) ->
-            #  (lexicographic ordering dims)}
-            dom_inames_ordered = list_var_names_in_isl_sets([dom])
-
-            in_names_sched = [STATEMENT_VAR_NAME] + dom_inames_ordered[:]
-            sched_space = isl.Space.create_from_names(
-                isl.DEFAULT_CONTEXT,
-                in_=in_names_sched, out=out_names_sched, params=params_sched)
-
-            # Insert 'statement' dim into domain so that its space allows
-            # for intersection with sched map later
-            dom_to_intersect = [
-                add_dims_to_isl_set(
-                    dom, isl.dim_type.set, [STATEMENT_VAR_NAME], 0), ]
-
-            # Each map representing the schedule will map
-            # statement instances -> lex time.
-            # Right now, statement instance tuples consist of single int.
-            # Add all inames from domains to each map domain tuple.
-            tuple_pair = [(
-                (int_sid, ) + tuple(dom_inames_ordered),
-                stmt_inst.lex_points
-                )]
-
-            # create map
-            return create_symbolic_map_from_tuples(
-                tuple_pairs_with_domains=zip(tuple_pair, dom_to_intersect),
-                space=sched_space,
-                )
-
-        # Determine integer IDs that will represent each statement in mapping
-        # (dependency map creation assumes sid_before=0 and sid_after=1, unless
-        # before and after refer to same stmt, in which case sid_before=sid_after=0)
-        int_sid_before = 0
-        int_sid_after = 0 if (
-            self.stmt_instance_set_before.insn_id ==
-            self.stmt_instance_set_after.insn_id
-            ) else 1
-
-        map_before = _get_map_for_stmt_inst(
-            self.stmt_instance_set_before, int_sid_before)
-        map_after = _get_map_for_stmt_inst(
-            self.stmt_instance_set_after, int_sid_after)
-
-        return (map_before, map_after)
-
-    def get_lex_var_names(self):
-        return [LEX_VAR_PREFIX+str(i) for i in range(self.max_lex_dims())]
-
-    def get_lex_order_map_for_sched_space(self):
-        """Return an :class:`islpy.BasicMap` that maps each point in a
-            lexicographic ordering to every point that is
-            lexocigraphically greater.
-        """
-
-        from loopy.schedule.checker.lexicographic_order_map import (
-            create_lex_order_map,
-        )
-        n_dims = self.max_lex_dims()
-        return create_lex_order_map(
-            n_dims, after_names=self.get_lex_var_names())
-
-    def __str__(self):
-
-        def stringify_sched_stmt_instance(stmt_inst, int_sid):
-            return "{\n[%s=%s,<inames>] -> %s;\n}" % (
-                STATEMENT_VAR_NAME,
-                int_sid,
-                stmt_inst.lex_points)
-
-        # TODO once we change class -> funcs, this repetition of logic will disappear
-        int_sid_before = 0
-        int_sid_after = 0 if (
-            self.stmt_instance_set_before.insn_id ==
-            self.stmt_instance_set_after.insn_id
-            ) else 1
-
-        return "%s(\nBefore: %s\nAfter: %s\n)" % (
-            self.__class__.__name__,
-            stringify_sched_stmt_instance(
-                self.stmt_instance_set_before, int_sid_before),
-            stringify_sched_stmt_instance(
-                self.stmt_instance_set_after, int_sid_after))
-=======
                 next_insn_lex_tuple[-1] = next_insn_lex_tuple[-1] + 1
 
                 # all current (nested) blocks now contain a statement
@@ -519,4 +318,28 @@
     map_after = _get_map_for_stmt_inst(stmt_instance_set_after, int_sid_after)
 
     return (map_before, map_after)
->>>>>>> 6f7e2a31
+
+
+def get_lex_order_map_for_sched_space(schedule):
+    """Return an :class:`islpy.BasicMap` that maps each point in a
+        lexicographic ordering to every point that is
+        lexocigraphically greater.
+
+    :arg schedule: A :class:`islpy.Map` representing the ordering of
+        statement instances as a mapping from statement instances to
+        lexicographic time.
+
+    :returns: An :class:`islpy.BasicMap` that maps each point in a
+        lexicographic ordering to every point that is
+        lexocigraphically greater with the dimension number and names
+        matching the output dimension of `schedule`.
+
+    """
+
+    from loopy.schedule.checker.lexicographic_order_map import (
+        create_lex_order_map,
+    )
+
+    lex_dim_names = schedule.space.get_var_names(isl.dim_type.out)
+    return create_lex_order_map(
+        len(lex_dim_names), after_names=lex_dim_names)