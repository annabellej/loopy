--- conflicted
+++ resolved
@@ -2143,10 +2143,6 @@
         raise LoopyError("cannot schedule a kernel that has not been "
                 "preprocessed")
 
-<<<<<<< HEAD
-    from loopy.check import pre_schedule_checks
-    pre_schedule_checks(kernel, callables_table)
-
     try:
         gen_sched = generate_loop_schedules_v2(kernel)
         yield postprocess_schedule(kernel, callables_table, gen_sched)
@@ -2155,8 +2151,6 @@
         from warnings import warn
         warn(f"Falling back to a slow scheduler implementation due to: {e}")
 
-=======
->>>>>>> 7e811d93
     schedule_count = 0
 
     debug = ScheduleDebugger(**debug_args)
