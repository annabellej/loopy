__copyright__ = "Copyright (C) 2012 Andreas Kloeckner"

__license__ = """
Permission is hereby granted, free of charge, to any person obtaining a copy
of this software and associated documentation files (the "Software"), to deal
in the Software without restriction, including without limitation the rights
to use, copy, modify, merge, publish, distribute, sublicense, and/or sell
copies of the Software, and to permit persons to whom the Software is
furnished to do so, subject to the following conditions:

The above copyright notice and this permission notice shall be included in
all copies or substantial portions of the Software.

THE SOFTWARE IS PROVIDED "AS IS", WITHOUT WARRANTY OF ANY KIND, EXPRESS OR
IMPLIED, INCLUDING BUT NOT LIMITED TO THE WARRANTIES OF MERCHANTABILITY,
FITNESS FOR A PARTICULAR PURPOSE AND NONINFRINGEMENT. IN NO EVENT SHALL THE
AUTHORS OR COPYRIGHT HOLDERS BE LIABLE FOR ANY CLAIM, DAMAGES OR OTHER
LIABILITY, WHETHER IN AN ACTION OF CONTRACT, TORT OR OTHERWISE, ARISING FROM,
OUT OF OR IN CONNECTION WITH THE SOFTWARE OR THE USE OR OTHER DEALINGS IN
THE SOFTWARE.
"""


from pytools import ImmutableRecord
import sys
import islpy as isl
from loopy.diagnostic import warn_with_kernel, LoopyError  # noqa

from pytools import MinRecursionLimit, ProcessLogger

from pytools.persistent_dict import WriteOncePersistentDict
from loopy.tools import LoopyKeyBuilder
from loopy.version import DATA_MODEL_VERSION

import logging
logger = logging.getLogger(__name__)


__doc__ = """
.. currentmodule:: loopy.schedule

.. autoclass:: ScheduleItem

.. autoclass:: MinRecursionLimitForScheduling
"""


# {{{ schedule items

class ScheduleItem(ImmutableRecord):
    __slots__ = []

    def update_persistent_hash(self, key_hash, key_builder):
        """Custom hash computation function for use with
        :class:`pytools.persistent_dict.PersistentDict`.
        """
        for field_name in self.hash_fields:
            key_builder.rec(key_hash, getattr(self, field_name))


class BeginBlockItem(ScheduleItem):
    pass


class EndBlockItem(ScheduleItem):
    pass


class EnterLoop(BeginBlockItem):
    hash_fields = __slots__ = ["iname"]


class LeaveLoop(EndBlockItem):
    hash_fields = __slots__ = ["iname"]


class RunInstruction(ScheduleItem):
    hash_fields = __slots__ = ["insn_id"]


class CallKernel(BeginBlockItem):
    hash_fields = __slots__ = ["kernel_name", "extra_args", "extra_inames"]


class ReturnFromKernel(EndBlockItem):
    hash_fields = __slots__ = ["kernel_name"]


class Barrier(ScheduleItem):
    """
    .. attribute:: comment

        A plain-text comment explaining why the barrier was inserted.

    .. attribute:: synchronization_kind

        ``"local"`` or ``"global"``

    .. attribute:: mem_kind

        ``"local"`` or ``"global"``

    .. attribute:: originating_insn_id
    """

    hash_fields = ["comment", "synchronization_kind", "mem_kind"]
    __slots__ = hash_fields + ["originating_insn_id"]

# }}}


# {{{ schedule utilities

def gather_schedule_block(schedule, start_idx):
    assert isinstance(schedule[start_idx], BeginBlockItem)
    level = 0

    i = start_idx
    while i < len(schedule):
        if isinstance(schedule[i], BeginBlockItem):
            level += 1
        elif isinstance(schedule[i], EndBlockItem):
            level -= 1

            if level == 0:
                return schedule[start_idx:i+1], i+1

        i += 1

    assert False


def generate_sub_sched_items(schedule, start_idx):
    if not isinstance(schedule[start_idx], BeginBlockItem):
        yield start_idx, schedule[start_idx]

    level = 0
    i = start_idx
    while i < len(schedule):
        sched_item = schedule[i]
        if isinstance(sched_item, BeginBlockItem):
            level += 1

        elif isinstance(sched_item, EndBlockItem):
            level -= 1

        else:
            yield i, sched_item

        if level == 0:
            return

        i += 1

    assert False


def get_insn_ids_for_block_at(schedule, start_idx):
    return frozenset(
            sub_sched_item.insn_id
            for i, sub_sched_item in generate_sub_sched_items(
                schedule, start_idx)
            if isinstance(sub_sched_item, RunInstruction))


<<<<<<< HEAD
=======
def find_active_inames_at(kernel, sched_index):
    active_inames = []

    from loopy.schedule import EnterLoop, LeaveLoop
    for sched_item in kernel.schedule[:sched_index]:
        if isinstance(sched_item, EnterLoop):
            active_inames.append(sched_item.iname)
        if isinstance(sched_item, LeaveLoop):
            active_inames.pop()

    return set(active_inames)


def has_barrier_within(kernel, sched_index):
    sched_item = kernel.schedule[sched_index]

    if isinstance(sched_item, BeginBlockItem):
        loop_contents, _ = gather_schedule_block(
                kernel.schedule, sched_index)
        return any(isinstance(subsched_item, Barrier)
                for subsched_item in loop_contents)
    elif isinstance(sched_item, Barrier):
        return True
    else:
        return False


>>>>>>> f37e2567
def find_used_inames_within(kernel, sched_index):
    sched_item = kernel.schedule[sched_index]

    if isinstance(sched_item, BeginBlockItem):
        loop_contents, _ = gather_schedule_block(
                kernel.schedule, sched_index)
        run_insns = [subsched_item
                for subsched_item in loop_contents
                if isinstance(subsched_item, RunInstruction)]
    elif isinstance(sched_item, RunInstruction):
        run_insns = [sched_item]
    else:
        return set()

    result = set()
    for sched_item in run_insns:
        result.update(kernel.insn_inames(sched_item.insn_id))

    return result


def find_loop_nest_with_map(kernel):
    """Returns a dictionary mapping inames to other inames that are
    always nested with them.
    """
    result = {}

    from loopy.kernel.data import ConcurrentTag, IlpBaseTag

    all_nonpar_inames = {
            iname for iname in kernel.all_inames()
            if not kernel.iname_tags_of_type(iname,
                    (ConcurrentTag, IlpBaseTag))}

    iname_to_insns = kernel.iname_to_insns()

    for iname in all_nonpar_inames:
        result[iname] = {other_iname
            for insn in iname_to_insns[iname]
            for other_iname in kernel.insn_inames(insn) & all_nonpar_inames}

    return result


def find_loop_nest_around_map(kernel):
    """Returns a dictionary mapping inames to other inames that are
    always nested around them.
    """
    result = {}

    all_inames = kernel.all_inames()

    iname_to_insns = kernel.iname_to_insns()

    # examine pairs of all inames--O(n**2), I know.
    from loopy.kernel.data import IlpBaseTag
    for inner_iname in all_inames:
        result[inner_iname] = set()
        for outer_iname in all_inames:
            if inner_iname == outer_iname:
                continue

            if kernel.iname_tags_of_type(outer_iname, IlpBaseTag):
                # ILP tags are special because they are parallel tags
                # and therefore 'in principle' nest around everything.
                # But they're realized by the scheduler as a loop
                # at the innermost level, so we'll cut them some
                # slack here.
                continue

            if iname_to_insns[inner_iname] < iname_to_insns[outer_iname]:
                result[inner_iname].add(outer_iname)

    for dom_idx, dom in enumerate(kernel.domains):
        for outer_iname in dom.get_var_names(isl.dim_type.param):
            if outer_iname not in all_inames:
                continue

            for inner_iname in dom.get_var_names(isl.dim_type.set):
                result[inner_iname].add(outer_iname)

    return result


def find_loop_insn_dep_map(kernel, loop_nest_with_map, loop_nest_around_map):
    """Returns a dictionary mapping inames to other instruction ids that need to
    be scheduled before the iname should be eligible for scheduling.
    """

    result = {}

    from loopy.kernel.data import ConcurrentTag, IlpBaseTag
    for insn in kernel.instructions:
        for iname in kernel.insn_inames(insn):
            if kernel.iname_tags_of_type(iname, ConcurrentTag):
                continue

            iname_dep = result.setdefault(iname, set())

            for dep_insn_id in insn.depends_on:
                if dep_insn_id in iname_dep:
                    # already depending, nothing to check
                    continue

                dep_insn = kernel.id_to_insn[dep_insn_id]
                dep_insn_inames = dep_insn.within_inames

                if iname in dep_insn_inames:
                    # Nothing to be learned, dependency is in loop over iname
                    # already.
                    continue

                # To make sure dep_insn belongs outside of iname, we must prove
                # that all inames that dep_insn will be executed in nest
                # outside of the loop over *iname*. (i.e. nested around, or
                # before).

                may_add_to_loop_dep_map = True
                for dep_insn_iname in dep_insn_inames:
                    if dep_insn_iname in loop_nest_around_map[iname]:
                        # dep_insn_iname is guaranteed to nest outside of iname
                        # -> safe.
                        continue

                    if kernel.iname_tags_of_type(dep_insn_iname,
                                (ConcurrentTag, IlpBaseTag)):
                        # Parallel tags don't really nest, so we'll disregard
                        # them here.
                        continue

                    if dep_insn_iname not in loop_nest_with_map.get(iname, []):
                        # dep_insn_iname does not nest with iname, so its nest
                        # must occur outside.
                        continue

                    may_add_to_loop_dep_map = False
                    break

                if not may_add_to_loop_dep_map:
                    continue

                logger.debug("{knl}: loop dependency map: iname '{iname}' "
                        "depends on '{dep_insn}' via '{insn}'"
                        .format(
                            knl=kernel.name,
                            iname=iname,
                            dep_insn=dep_insn_id,
                            insn=insn.id))

                iname_dep.add(dep_insn_id)

    return result


def group_insn_counts(kernel):
    result = {}

    for insn in kernel.instructions:
        for grp in insn.groups:
            result[grp] = result.get(grp, 0) + 1

    return result


def gen_dependencies_except(kernel, insn_id, except_insn_ids):
    insn = kernel.id_to_insn[insn_id]
    for dep_id in insn.depends_on:

        if dep_id in except_insn_ids:
            continue

        yield dep_id

        yield from gen_dependencies_except(kernel, dep_id, except_insn_ids)


def get_priority_tiers(wanted, priorities):
    # Get highest priority tier candidates: These are the first inames
    # of all the given priority constraints
    candidates = set()
    for prio in priorities:
        for p in prio:
            if p in wanted:
                candidates.add(p)
                break

    # Now shrink this set by removing those inames that are prohibited
    # by other constraints
    bad_candidates = []
    for c1 in candidates:
        for c2 in candidates:
            for prio in priorities:
                try:
                    if prio.index(c1) < prio.index(c2):
                        bad_candidates.append(c2)
                except ValueError:
                    # A ValueError in tuple.index just states that one of
                    # the candidates is not present in the priority constraint
                    pass
    candidates = candidates - set(bad_candidates)

    if candidates:
        # We found a valid priority tier
        yield candidates
    else:
        # If we did not, stop the generator
        return

    # Now reduce the input data for recursion
    priorities = frozenset([tuple(i for i in prio if i not in candidates)
                            for prio in priorities
                            ]) - frozenset([()])
    wanted = wanted - candidates

    # Yield recursively
    yield from get_priority_tiers(wanted, priorities)


def sched_item_to_insn_id(sched_item):
    # Helper for use in generator expressions, i.e.
    # (... for insn_id in sched_item_to_insn_id(item) ...)
    if isinstance(sched_item, RunInstruction):
        yield sched_item.insn_id
    elif isinstance(sched_item, Barrier):
        if (hasattr(sched_item, "originating_insn_id")
                and sched_item.originating_insn_id is not None):
            yield sched_item.originating_insn_id

# }}}


# {{{ debug help

def format_insn_id(kernel, insn_id):
    Fore = kernel.options._fore  # noqa
    Style = kernel.options._style  # noqa
    return Fore.GREEN + insn_id + Style.RESET_ALL


def format_insn(kernel, insn_id):
    insn = kernel.id_to_insn[insn_id]
    Fore = kernel.options._fore  # noqa
    Style = kernel.options._style  # noqa
    from loopy.kernel.instruction import (
            MultiAssignmentBase, NoOpInstruction, BarrierInstruction)
    if isinstance(insn, MultiAssignmentBase):
        return "{}{}{} = {}{}{}  {{id={}}}".format(
            Fore.CYAN, ", ".join(str(a) for a in insn.assignees), Style.RESET_ALL,
            Fore.MAGENTA, str(insn.expression), Style.RESET_ALL,
            format_insn_id(kernel, insn_id))
    elif isinstance(insn, BarrierInstruction):
        mem_kind = ""
        if insn.synchronization_kind == "local":
            mem_kind = "{mem_kind=%s}" % insn.mem_kind

        return "[{}] {}... {}barrier{}{}".format(
                format_insn_id(kernel, insn_id),
                Fore.MAGENTA, insn.synchronization_kind[0], mem_kind,
                Style.RESET_ALL)
    elif isinstance(insn, NoOpInstruction):
        return "[{}] {}... nop{}".format(
                format_insn_id(kernel, insn_id),
                Fore.MAGENTA, Style.RESET_ALL)
    else:
        return "[{}] {}{}{}".format(
                format_insn_id(kernel, insn_id),
                Fore.CYAN, str(insn), Style.RESET_ALL)


def dump_schedule(kernel, schedule):
    lines = []
    indent = ""

    from loopy.kernel.data import MultiAssignmentBase
    for sched_item in schedule:
        if isinstance(sched_item, EnterLoop):
            lines.append(indent + "for %s" % sched_item.iname)
            indent += "    "
        elif isinstance(sched_item, LeaveLoop):
            indent = indent[:-4]
            lines.append(indent + "end %s" % sched_item.iname)
        elif isinstance(sched_item, CallKernel):
            lines.append(indent +
                         "CALL KERNEL {}(extra_args={}, extra_inames={})".format(
                             sched_item.kernel_name,
                             sched_item.extra_args,
                             sched_item.extra_inames))
            indent += "    "
        elif isinstance(sched_item, ReturnFromKernel):
            indent = indent[:-4]
            lines.append(indent + "RETURN FROM KERNEL %s" % sched_item.kernel_name)
        elif isinstance(sched_item, RunInstruction):
            insn = kernel.id_to_insn[sched_item.insn_id]
            if isinstance(insn, MultiAssignmentBase):
                insn_str = format_insn(kernel, sched_item.insn_id)
            else:
                insn_str = sched_item.insn_id
            lines.append(indent + insn_str)
        elif isinstance(sched_item, Barrier):
            lines.append(indent + "... %sbarrier" %
                         sched_item.synchronization_kind[0])
        else:
            assert False

    return "\n".join(
            "% 4d: %s" % (i, line)
            for i, line in enumerate(lines))


class ScheduleDebugger:
    def __init__(self, debug_length=None, interactive=True):
        self.longest_rejected_schedule = []
        self.success_counter = 0
        self.dead_end_counter = 0
        self.debug_length = debug_length
        self.interactive = interactive

        self.elapsed_store = 0
        self.start()
        self.wrote_status = 0

        self.update()

    def update(self):
        if (
                (self.success_counter + self.dead_end_counter) % 50 == 0
                and self.elapsed_time() > 10
                ):
            sys.stdout.write("\rscheduling... %d successes, "
                    "%d dead ends (longest %d)" % (
                        self.success_counter,
                        self.dead_end_counter,
                        len(self.longest_rejected_schedule)))
            sys.stdout.flush()
            self.wrote_status = 2

    def log_success(self, schedule):
        self.success_counter += 1
        self.update()

    def log_dead_end(self, schedule):
        if len(schedule) > len(self.longest_rejected_schedule):
            self.longest_rejected_schedule = schedule
        self.dead_end_counter += 1
        self.update()

    def done_scheduling(self):
        if self.wrote_status:
            sys.stdout.write("\rscheduler finished"+40*" "+"\n")
            sys.stdout.flush()

    def elapsed_time(self):
        from time import time
        return self.elapsed_store + time() - self.start_time

    def stop(self):
        if self.wrote_status == 2:
            sys.stdout.write("\r"+80*" "+"\n")
            self.wrote_status = 1

        from time import time
        self.elapsed_store += time()-self.start_time

    def start(self):
        from time import time
        self.start_time = time()


class ScheduleDebugInput(Exception):
    pass

# }}}


# {{{ scheduler state

class SchedulerState(ImmutableRecord):
    """
    .. attribute:: kernel

    .. attribute:: loop_nest_around_map

    .. attribute:: breakable_inames

    .. attribute:: ilp_inames

    .. attribute:: vec_inames

    .. attribute:: parallel_inames

        *Note:* ``ilp`` and ``vec`` are not 'parallel' for the purposes of the
        scheduler.  See :attr:`ilp_inames`, :attr:`vec_inames`.

    .. rubric:: Time-varying scheduler state

    .. attribute:: insn_ids_to_try

        :class:`list` of unscheduled instruction ids in a decreasing priority
        order.

    .. attribute:: active_inames

        A tuple of active inames.

    .. attribute:: entered_inames

        A :class:`frozenset` of all inames ever entered.

    .. attribute:: enclosing_subkernel_inames

        The inames of the last entered subkernel

    .. attribute:: schedule

    .. attribute:: scheduled_insn_ids

    .. attribute:: unscheduled_insn_ids

    .. attribute:: preschedule

        A sequence of schedule items that must be inserted into the
        schedule, maintaining the same relative ordering. Newly scheduled
        items may interleave this sequence.

    .. attribute:: prescheduled_insn_ids

        A :class:`frozenset` of any instruction that started prescheduled

    .. attribute:: prescheduled_inames

        A :class:`frozenset` of any iname that started prescheduled

    .. attribute:: may_schedule_global_barriers

        Whether global barrier scheduling is allowed

    .. attribute:: within_subkernel

        Whether the scheduler is inside a subkernel

    .. attribute:: group_insn_counts

        A mapping from instruction group names to the number of instructions
        contained in them.

    .. attribute:: active_group_counts

        A mapping from instruction group names to the number of instructions
        in them that are left to schedule. If a group name occurs in this
        mapping, that group is considered active.

    .. attribute:: insns_in_topologically_sorted_order

        A list of loopy :class:`Instruction` objects in topologically sorted
        order with instruction priorities as tie breaker.
    """

    @property
    def last_entered_loop(self):
        if self.active_inames:
            return self.active_inames[-1]
        else:
            return None

# }}}


def get_insns_in_topologically_sorted_order(kernel):
    from pytools.graph import compute_topological_order

    rev_dep_map = {insn.id: set() for insn in kernel.instructions}
    for insn in kernel.instructions:
        for dep in insn.depends_on:
            rev_dep_map[dep].add(insn.id)

    def key(insn_id):
        # negative of insn.priority because
        # pytools.graph.compute_topological_order schedules the nodes with
        # lower 'key' first in case of a tie.
        return (-kernel.id_to_insn[insn_id].priority, insn.id)

    ids = compute_topological_order(rev_dep_map, key=key)
    return [kernel.id_to_insn[insn_id] for insn_id in ids]


# {{{ schedule_as_many_run_insns_as_possible

def schedule_as_many_run_insns_as_possible(sched_state, template_insn):
    """
    Returns an instance of :class:`loopy.schedule.SchedulerState`, by appending
    all reachable instructions that are similar to *template_insn*. We define
    two instructions to be similar if:

    * Both are within the same set of non-parallel inames.
    * Both belong to the same groups.
    * Both conflict with the same groups.
    """

    # {{{ bail when implementation is unsupported

    next_preschedule_item = (
        sched_state.preschedule[0]
        if sched_state.preschedule
        else None)

    if isinstance(next_preschedule_item, (CallKernel, ReturnFromKernel,
            Barrier, EnterLoop, LeaveLoop)):
        return sched_state

    if not sched_state.within_subkernel:
        # cannot schedule RunInstructions when not in subkernel
        return sched_state

    # }}}

    preschedule = sched_state.preschedule[:]
    have_inames = template_insn.within_inames - sched_state.parallel_inames
    toposorted_insns = sched_state.insns_in_topologically_sorted_order

    # {{{ helpers

    def next_preschedule_insn_id():
        return (next(iter(sched_item_to_insn_id(preschedule[0])), None)
                if sched_state.preschedule
                else None)

    def is_similar_to_template(insn):
        if ((insn.within_inames - sched_state.parallel_inames)
                != have_inames):
            # sched_state.parallel_inames contains inames for which no
            # EnterLoop/LeaveLoop nodes occur.
            # FIXME: Should really rename that
            return False
        if insn.groups != template_insn.groups:
            return False
        if insn.conflicts_with_groups != template_insn.conflicts_with_groups:
            return False

        return True

    # }}}

    # select the top instructions in toposorted_insns only which have active
    # inames corresponding to those of sched_state
    newly_scheduled_insn_ids = []
    ignored_unscheduled_insn_ids = set()

    # left_over_toposorted_insns: unscheduled insns in a topologically sorted order
    left_over_toposorted_insns = []

    for i, insn in enumerate(toposorted_insns):
        assert insn.id not in sched_state.scheduled_insn_ids

        if is_similar_to_template(insn):
            # check reachability
            if not (insn.depends_on & ignored_unscheduled_insn_ids):
                if insn.id in sched_state.prescheduled_insn_ids:
                    if next_preschedule_insn_id() == insn.id:
                        preschedule.pop(0)
                        newly_scheduled_insn_ids.append(insn.id)
                        continue
                else:
                    newly_scheduled_insn_ids.append(insn.id)
                    continue

        left_over_toposorted_insns.append(insn)
        ignored_unscheduled_insn_ids.add(insn.id)

        # HEURISTIC: To avoid quadratic operation complexity we bail out of
        # adding new instructions by restricting the number of ignore
        # unscheduled insns ids to 5.
        # TODO: Find a stronger solution which would answer in O(1) time and
        # O(N) space complexity when "no further instructions can be
        # scheduled" i.e. when either:
        # - No similar instructions are present in toposorted_insns.
        # - No instruction in toposorted_insns is reachable due to instructions
        #   that were ignored.
        if len(ignored_unscheduled_insn_ids) > 5:
            left_over_toposorted_insns.extend(toposorted_insns[i+1:])
            break

    sched_items = tuple(RunInstruction(insn_id=insn_id) for insn_id in
            newly_scheduled_insn_ids)

    updated_schedule = sched_state.schedule + sched_items
    updated_scheduled_insn_ids = (sched_state.scheduled_insn_ids
            | frozenset(newly_scheduled_insn_ids))
    updated_unscheduled_insn_ids = (
            sched_state.unscheduled_insn_ids
            - frozenset(newly_scheduled_insn_ids))
    new_insn_ids_to_try = (None if newly_scheduled_insn_ids
            else sched_state.insn_ids_to_try)

    new_active_group_counts = sched_state.active_group_counts.copy()
    if newly_scheduled_insn_ids:
        # all the newly scheduled insns belong to the same groups as
        # template_insn
        for grp in template_insn.groups:
            new_active_group_counts[grp] -= len(newly_scheduled_insn_ids)
            if new_active_group_counts[grp] == 0:
                new_active_group_counts.pop(grp)

    return sched_state.copy(
            schedule=updated_schedule,
            scheduled_insn_ids=updated_scheduled_insn_ids,
            unscheduled_insn_ids=updated_unscheduled_insn_ids,
            preschedule=preschedule,
            insn_ids_to_try=new_insn_ids_to_try,
            active_group_counts=new_active_group_counts,
            insns_in_topologically_sorted_order=left_over_toposorted_insns
            )

# }}}


# {{{ scheduling algorithm

def generate_loop_schedules_internal(
        sched_state, debug=None):
    # allow_insn is set to False initially and after entering each loop
    # to give loops containing high-priority instructions a chance.
    kernel = sched_state.kernel
    Fore = kernel.options._fore  # noqa
    Style = kernel.options._style  # noqa

    active_inames_set = frozenset(sched_state.active_inames)

    next_preschedule_item = (
        sched_state.preschedule[0]
        if sched_state.preschedule
        else None)

    # {{{ decide about debug mode

    debug_mode = False

    if debug is not None:
        if (debug.debug_length is not None
                and len(sched_state.schedule) >= debug.debug_length):
            debug_mode = True

    if debug_mode:
        if debug.wrote_status == 2:
            print()
        print(75*"=")
        print("KERNEL:")
        print(kernel.stringify(with_dependencies=True))
        print(75*"=")
        print("CURRENT SCHEDULE:")
        print(dump_schedule(sched_state.kernel, sched_state.schedule))
        if sched_state.preschedule:
            print(75*"=")
            print("PRESCHEDULED ITEMS AWAITING SCHEDULING:")
            print(dump_schedule(sched_state.kernel, sched_state.preschedule))
        print(75*"=")
        print("LOOP NEST MAP (inner: outer):")
        for iname, val in sched_state.loop_nest_around_map.items():
            print("{} : {}".format(iname, ", ".join(val)))
        print(75*"=")

        if debug.debug_length == len(debug.longest_rejected_schedule):
            print("WHY IS THIS A DEAD-END SCHEDULE?")

    #if len(schedule) == 2:
        #from pudb import set_trace; set_trace()

    # }}}

    # {{{ see if we have reached the start/end of kernel in the preschedule

    if isinstance(next_preschedule_item, CallKernel):
        assert sched_state.within_subkernel is False
        yield from generate_loop_schedules_internal(
                sched_state.copy(
                    schedule=sched_state.schedule + (next_preschedule_item,),
                    preschedule=sched_state.preschedule[1:],
                    within_subkernel=True,
                    may_schedule_global_barriers=False,
                    enclosing_subkernel_inames=sched_state.active_inames),
                debug=debug)

    if isinstance(next_preschedule_item, ReturnFromKernel):
        assert sched_state.within_subkernel is True
        # Make sure all subkernel inames have finished.
        if sched_state.active_inames == sched_state.enclosing_subkernel_inames:
            yield from generate_loop_schedules_internal(
                    sched_state.copy(
                        schedule=sched_state.schedule + (next_preschedule_item,),
                        preschedule=sched_state.preschedule[1:],
                        within_subkernel=False,
                        may_schedule_global_barriers=True),
                    debug=debug)

    # }}}

    # {{{ see if there are pending barriers in the preschedule

    # Barriers that do not have an originating instruction are handled here.
    # (These are automatically inserted by insert_barriers().) Barriers with
    # originating instructions are handled as part of normal instruction
    # scheduling below.
    if (
            isinstance(next_preschedule_item, Barrier)
            and next_preschedule_item.originating_insn_id is None):
        yield from generate_loop_schedules_internal(
                    sched_state.copy(
                        schedule=sched_state.schedule + (next_preschedule_item,),
                        preschedule=sched_state.preschedule[1:]),
                    debug=debug)

    # }}}

    # {{{ see if any insns are ready to be scheduled now

    # Also take note of insns that have a chance of being schedulable inside
    # the current loop nest, in this set:

    reachable_insn_ids = set()
    active_groups = frozenset(sched_state.active_group_counts)

    def insn_sort_key(insn_id):
        insn = kernel.id_to_insn[insn_id]

        # Sort by insn.id as a last criterion to achieve deterministic
        # schedule generation order.
        return (insn.priority, len(active_groups & insn.groups), insn.id)

    # Use previous instruction sorting result if it is available
    if sched_state.insn_ids_to_try is None:
        insn_ids_to_try = sorted(
                # Non-prescheduled instructions go first.
                sched_state.unscheduled_insn_ids - sched_state.prescheduled_insn_ids,
                key=insn_sort_key, reverse=True)
    else:
        insn_ids_to_try = sched_state.insn_ids_to_try

    insn_ids_to_try.extend(
        insn_id
        for item in sched_state.preschedule
        for insn_id in sched_item_to_insn_id(item))

    for insn_id in insn_ids_to_try:
        insn = kernel.id_to_insn[insn_id]

        is_ready = insn.depends_on <= sched_state.scheduled_insn_ids

        if not is_ready:
            continue

        want = insn.within_inames - sched_state.parallel_inames
        have = active_inames_set - sched_state.parallel_inames

        if want != have:
            is_ready = False

            if debug_mode:
                if want-have:
                    print("instruction '%s' is missing inames '%s'"
                            % (format_insn(kernel, insn.id), ",".join(want-have)))
                if have-want:
                    print("instruction '%s' won't work under inames '%s'"
                            % (format_insn(kernel, insn.id), ",".join(have-want)))

        # {{{ check if scheduling this insn is compatible with preschedule

        if insn_id in sched_state.prescheduled_insn_ids:
            if isinstance(next_preschedule_item, RunInstruction):
                next_preschedule_insn_id = next_preschedule_item.insn_id
            elif isinstance(next_preschedule_item, Barrier):
                assert next_preschedule_item.originating_insn_id is not None
                next_preschedule_insn_id = next_preschedule_item.originating_insn_id
            else:
                next_preschedule_insn_id = None

            if next_preschedule_insn_id != insn_id:
                if debug_mode:
                    print("can't schedule '%s' because another preschedule "
                          "instruction precedes it" % format_insn(kernel, insn.id))
                is_ready = False

        # }}}

        # {{{ check if scheduler state allows insn scheduling

        from loopy.kernel.instruction import BarrierInstruction
        if isinstance(insn, BarrierInstruction) and \
                insn.synchronization_kind == "global":
            if not sched_state.may_schedule_global_barriers:
                if debug_mode:
                    print("can't schedule '%s' because global barriers are "
                          "not currently allowed" % format_insn(kernel, insn.id))
                is_ready = False
        else:
            if not sched_state.within_subkernel:
                if debug_mode:
                    print("can't schedule '%s' because not within subkernel"
                          % format_insn(kernel, insn.id))
                is_ready = False

        # }}}

        # {{{ determine group-based readiness

        if insn.conflicts_with_groups & active_groups:
            is_ready = False

            if debug_mode:
                print("instruction '%s' conflicts with active group(s) '%s'"
                        % (insn.id, ",".join(
                            active_groups & insn.conflicts_with_groups)))

        # }}}

        # {{{ determine reachability

        if (not is_ready and have <= want):
            reachable_insn_ids.add(insn_id)

        # }}}

        if is_ready and debug_mode:
            print("ready to schedule '%s'" % format_insn(kernel, insn.id))

        if is_ready and not debug_mode:
            iid_set = frozenset([insn.id])

            # {{{ update active group counts for added instruction

            if insn.groups:
                new_active_group_counts = sched_state.active_group_counts.copy()

                for grp in insn.groups:
                    if grp in new_active_group_counts:
                        new_active_group_counts[grp] -= 1
                        if new_active_group_counts[grp] == 0:
                            del new_active_group_counts[grp]

                    else:
                        new_active_group_counts[grp] = (
                                sched_state.group_insn_counts[grp] - 1)
            else:
                new_active_group_counts = sched_state.active_group_counts

            # }}}

            # {{{ update instruction_ids_to_try/toposorted_insns

            new_insn_ids_to_try = list(insn_ids_to_try)
            new_insn_ids_to_try.remove(insn.id)

            # invalidate instruction_ids_to_try when active group changes
            if set(new_active_group_counts.keys()) != set(
                    sched_state.active_group_counts.keys()):
                new_insn_ids_to_try = None

            new_toposorted_insns = sched_state.insns_in_topologically_sorted_order[:]
            new_toposorted_insns.remove(insn)

            # }}}

            new_sched_state = sched_state.copy(
                    scheduled_insn_ids=sched_state.scheduled_insn_ids | iid_set,
                    unscheduled_insn_ids=sched_state.unscheduled_insn_ids - iid_set,
                    insn_ids_to_try=new_insn_ids_to_try,
                    schedule=(
                        sched_state.schedule + (RunInstruction(insn_id=insn.id),)),
                    preschedule=(
                        sched_state.preschedule
                        if insn_id not in sched_state.prescheduled_insn_ids
                        else sched_state.preschedule[1:]),
                    active_group_counts=new_active_group_counts,
                    insns_in_topologically_sorted_order=new_toposorted_insns,
                    )

            new_sched_state = schedule_as_many_run_insns_as_possible(new_sched_state,
                    insn)

            # Don't be eager about entering/leaving loops--if progress has been
            # made, revert to top of scheduler and see if more progress can be
            # made.
            for sub_sched in generate_loop_schedules_internal(
                    new_sched_state,
                    debug=debug):
                yield sub_sched

            if not sched_state.group_insn_counts:
                # No groups: We won't need to backtrack on scheduling
                # instructions.
                return

    # }}}

    # {{{ see if we're ready to leave the innermost loop

    last_entered_loop = sched_state.last_entered_loop

    if last_entered_loop is not None:
        can_leave = True

        if (
                last_entered_loop in sched_state.prescheduled_inames
                and not (
                    isinstance(next_preschedule_item, LeaveLoop)
                    and next_preschedule_item.iname == last_entered_loop)):
            # A prescheduled loop can only be left if the preschedule agrees.
            if debug_mode:
                print("cannot leave '%s' because of preschedule constraints"
                      % last_entered_loop)
            can_leave = False
        elif last_entered_loop not in sched_state.breakable_inames:
            # If the iname is not breakable, then check that we've
            # scheduled all the instructions that require it.

            for insn_id in sched_state.unscheduled_insn_ids:
                insn = kernel.id_to_insn[insn_id]
                if last_entered_loop in insn.within_inames:
                    if debug_mode:
                        print("cannot leave '%s' because '%s' still depends on it"
                                % (last_entered_loop, format_insn(kernel, insn.id)))

                        # check if there's a dependency of insn that needs to be
                        # outside of last_entered_loop.
                        for subdep_id in gen_dependencies_except(kernel, insn_id,
                                sched_state.scheduled_insn_ids):
                            want = (kernel.insn_inames(subdep_id)
                                    - sched_state.parallel_inames)
                            if (
                                    last_entered_loop not in want):
                                print(
                                    "%(warn)swarning:%(reset_all)s '%(iname)s', "
                                    "which the schedule is "
                                    "currently stuck inside of, seems mis-nested. "
                                    "'%(subdep)s' must occur " "before '%(dep)s', "
                                    "but '%(subdep)s must be outside "
                                    "'%(iname)s', whereas '%(dep)s' must be back "
                                    "in it.%(reset_all)s\n"
                                    "  %(subdep_i)s\n"
                                    "  %(dep_i)s"
                                    % {
                                        "warn": Fore.RED + Style.BRIGHT,
                                        "reset_all": Style.RESET_ALL,
                                        "iname": last_entered_loop,
                                        "subdep": format_insn_id(kernel, subdep_id),
                                        "dep": format_insn_id(kernel, insn_id),
                                        "subdep_i": format_insn(kernel, subdep_id),
                                        "dep_i": format_insn(kernel, insn_id),
                                        })

                    can_leave = False
                    break

        if can_leave:
            can_leave = False

            # We may only leave this loop if we've scheduled an instruction
            # since entering it.

            seen_an_insn = False
            ignore_count = 0
            for sched_item in sched_state.schedule[::-1]:
                if isinstance(sched_item, RunInstruction):
                    seen_an_insn = True
                elif isinstance(sched_item, LeaveLoop):
                    ignore_count += 1
                elif isinstance(sched_item, EnterLoop):
                    if ignore_count:
                        ignore_count -= 1
                    else:
                        assert sched_item.iname == last_entered_loop
                        if seen_an_insn:
                            can_leave = True
                        break

            if can_leave and not debug_mode:

                for sub_sched in generate_loop_schedules_internal(
                        sched_state.copy(
                            schedule=(
                                sched_state.schedule
                                + (LeaveLoop(iname=last_entered_loop),)),
                            active_inames=sched_state.active_inames[:-1],
                            insn_ids_to_try=insn_ids_to_try,
                            preschedule=(
                                sched_state.preschedule
                                if last_entered_loop
                                not in sched_state.prescheduled_inames
                                else sched_state.preschedule[1:]),
                        ),
                        debug=debug):
                    yield sub_sched

                return

    # }}}

    # {{{ see if any loop can be entered now

    # Find inames that are being referenced by as yet unscheduled instructions.
    needed_inames = set()
    for insn_id in sched_state.unscheduled_insn_ids:
        needed_inames.update(kernel.insn_inames(insn_id))

    needed_inames = (needed_inames
            # There's no notion of 'entering' a parallel loop
            - sched_state.parallel_inames

            # Don't reenter a loop we're already in.
            - active_inames_set)

    if debug_mode:
        print(75*"-")
        print("inames still needed :", ",".join(needed_inames))
        print("active inames :", ",".join(sched_state.active_inames))
        print("inames entered so far :", ",".join(sched_state.entered_inames))
        print("reachable insns:", ",".join(reachable_insn_ids))
        print("active groups (with insn counts):", ",".join(
            "%s: %d" % (grp, c)
            for grp, c in sched_state.active_group_counts.items()))
        print(75*"-")

    if needed_inames:
        iname_to_usefulness = {}

        for iname in needed_inames:

            # {{{ check if scheduling this iname now is allowed/plausible

            if (
                    iname in sched_state.prescheduled_inames
                    and not (
                        isinstance(next_preschedule_item, EnterLoop)
                        and next_preschedule_item.iname == iname)):
                if debug_mode:
                    print("scheduling %s prohibited by preschedule constraints"
                          % iname)
                continue

            currently_accessible_inames = (
                    active_inames_set | sched_state.parallel_inames)
            if (
                    not sched_state.loop_nest_around_map[iname]
                    <= currently_accessible_inames):
                if debug_mode:
                    print("scheduling %s prohibited by loop nest-around map" % iname)
                continue

            if (
                    not sched_state.loop_insn_dep_map.get(iname, set())
                    <= sched_state.scheduled_insn_ids):
                if debug_mode:
                    print(
                            "scheduling {iname} prohibited by loop dependency map "
                            "(needs '{needed_insns})'"
                            .format(
                                iname=iname,
                                needed_insns=", ".join(
                                    sched_state.loop_insn_dep_map.get(iname, set())
                                    -
                                    sched_state.scheduled_insn_ids)))

                continue

            iname_home_domain = kernel.domains[kernel.get_home_domain_index(iname)]
            from islpy import dim_type
            iname_home_domain_params = set(
                    iname_home_domain.get_var_names(dim_type.param))

            # The previous check should have ensured this is true, because
            # the loop_nest_around_map takes the domain dependency graph into
            # consideration.
            assert (iname_home_domain_params & kernel.all_inames()
                    <= currently_accessible_inames)

            # Check if any parameters are temporary variables, and if so, if their
            # writes have already been scheduled.

            data_dep_written = True
            for domain_par in (
                    iname_home_domain_params
                    &
                    set(kernel.temporary_variables)):
                writer_insn, = kernel.writer_map()[domain_par]
                if writer_insn not in sched_state.scheduled_insn_ids:
                    data_dep_written = False
                    if debug_mode:
                        print("iname '%s' not scheduled because domain "
                                "parameter '%s' is not yet available"
                                % (iname, domain_par))
                    break

            if not data_dep_written:
                continue

            # }}}

            # {{{ determine if that gets us closer to being able to schedule an insn

            usefulness = None  # highest insn priority enabled by iname

            hypothetically_active_loops = active_inames_set | {iname}
            for insn_id in reachable_insn_ids:
                insn = kernel.id_to_insn[insn_id]

                want = insn.within_inames

                if hypothetically_active_loops <= want:
                    if usefulness is None:
                        usefulness = insn.priority
                    else:
                        usefulness = max(usefulness, insn.priority)

            if usefulness is None:
                if debug_mode:
                    print("iname '%s' deemed not useful" % iname)
                continue

            iname_to_usefulness[iname] = usefulness

            # }}}

        # {{{ tier building

        # Build priority tiers. If a schedule is found in the first tier, then
        # loops in the second are not even tried (and so on).
        loop_priority_set = set().union(*[set(prio)
                                          for prio in
                                          sched_state.kernel.loop_priority])
        useful_loops_set = set(iname_to_usefulness.keys())
        useful_and_desired = useful_loops_set & loop_priority_set

        if useful_and_desired:
            wanted = (
                useful_and_desired
                - sched_state.ilp_inames
                - sched_state.vec_inames
                )
            priority_tiers = [t for t in
                              get_priority_tiers(wanted,
                                                 sched_state.kernel.loop_priority
                                                 )
                              ]

            # Update the loop priority set, because some constraints may have
            # have been contradictary.
            loop_priority_set = set().union(*[set(t) for t in priority_tiers])

            priority_tiers.append(
                    useful_loops_set
                    - loop_priority_set
                    - sched_state.ilp_inames
                    - sched_state.vec_inames
                    )
        else:
            priority_tiers = [
                    useful_loops_set
                    - sched_state.ilp_inames
                    - sched_state.vec_inames
                    ]

        # vectorization must be the absolute innermost loop
        priority_tiers.extend([
            [iname]
            for iname in sched_state.ilp_inames
            if iname in useful_loops_set
            ])

        priority_tiers.extend([
            [iname]
            for iname in sched_state.vec_inames
            if iname in useful_loops_set
            ])

        # }}}

        if debug_mode:
            print("useful inames: %s" % ",".join(useful_loops_set))
        else:
            for tier in priority_tiers:
                found_viable_schedule = False

                for iname in sorted(tier,
                        key=lambda iname: (
                            iname_to_usefulness.get(iname, 0),
                            # Sort by iname to achieve deterministic
                            # ordering of generated schedules.
                            iname),
                        reverse=True):

                    for sub_sched in generate_loop_schedules_internal(
                            sched_state.copy(
                                schedule=(
                                    sched_state.schedule
                                    + (EnterLoop(iname=iname),)),
                                active_inames=(
                                    sched_state.active_inames + (iname,)),
                                entered_inames=(
                                    sched_state.entered_inames
                                    | frozenset((iname,))),
                                insn_ids_to_try=insn_ids_to_try,
                                preschedule=(
                                    sched_state.preschedule
                                    if iname not in sched_state.prescheduled_inames
                                    else sched_state.preschedule[1:]),
                                ),
                            debug=debug):
                        found_viable_schedule = True
                        yield sub_sched

                if found_viable_schedule:
                    return

    # }}}

    if debug_mode:
        print(75*"=")
        inp = input("Hit Enter for next schedule, "
                "or enter a number to examine schedules of a "
                "different length:")
        if inp:
            raise ScheduleDebugInput(inp)

    if (
            not sched_state.active_inames
            and not sched_state.unscheduled_insn_ids
            and not sched_state.preschedule):
        # if done, yield result
        debug.log_success(sched_state.schedule)

        yield sched_state.schedule

    else:
        if debug is not None:
            debug.log_dead_end(sched_state.schedule)

# }}}


# {{{ convert barrier instructions to proper barriers

def convert_barrier_instructions_to_barriers(kernel, schedule):
    from loopy.kernel.instruction import BarrierInstruction

    result = []
    for sched_item in schedule:
        if isinstance(sched_item, RunInstruction):
            insn = kernel.id_to_insn[sched_item.insn_id]
            if isinstance(insn, BarrierInstruction):
                result.append(Barrier(
                    synchronization_kind=insn.synchronization_kind,
                    mem_kind=insn.mem_kind,
                    originating_insn_id=insn.id,
                    comment="Barrier inserted due to %s" % insn.id))
                continue

        result.append(sched_item)

    return result

# }}}


# {{{ barrier insertion/verification

class DependencyRecord(ImmutableRecord):
    """
    .. attribute:: source

        A :class:`loopy.InstructionBase` instance.

    .. attribute:: target

        A :class:`loopy.InstructionBase` instance.

    .. attribute:: dep_descr

        A string containing a phrase describing the dependency. The variables
        '{src}' and '{tgt}' will be replaced by their respective instruction IDs.

    .. attribute:: variable

        A string, the name of the variable that caused the dependency to arise.

    .. attribute:: var_kind

        "global" or "local"
    """

    def __init__(self, source, target, dep_descr, variable, var_kind):
        ImmutableRecord.__init__(self,
                source=source,
                target=target,
                dep_descr=dep_descr,
                variable=variable,
                var_kind=var_kind)


class DependencyTracker:
    """
    A utility to help track dependencies between originating from a set
    of sources (as defined by :meth:`add_source`. For each target,
    dependencies can then be obtained using :meth:`gen_dependencies_with_target_at`.

    .. automethod:: add_source
    .. automethod:: gen_dependencies_with_target_at
    """

    def __init__(self, kernel, var_kind, reverse):
        """
        :arg var_kind: "global" or "local", the kind of variable based on which
            barrier-needing dependencies should be found.
        :arg reverse:
            In straight-line code, this  only tracks 'b depends on
            a'-type 'forward' dependencies. But a loop of the type::

                for i in range(10):
                    A
                    B

            effectively glues multiple copies of 'A;B' one after the other::

                A
                B
                A
                B
                ...

            Now, if B depends on (i.e. is required to be textually before) A in a
            way requiring a barrier, then we will assume that the reverse
            dependency exists as well, i.e. a barrier between the tail end of
            execution of B and the next beginning of A is also needed.

            Setting *reverse* to *True* tracks these reverse (instead of forward)
            dependencies.
        """
        self.kernel = kernel
        self.reverse = reverse
        self.var_kind = var_kind

        from loopy.symbolic import AccessRangeOverlapChecker
        self.overlap_checker = AccessRangeOverlapChecker(kernel)

        if var_kind == "local":
            self.relevant_vars = kernel.local_var_names()
        elif var_kind == "global":
            self.relevant_vars = kernel.global_var_names()
        else:
            raise ValueError("unknown 'var_kind': %s" % var_kind)

        from collections import defaultdict
        self.base_writer_map = defaultdict(set)
        self.base_access_map = defaultdict(set)
        self.temp_to_base_storage = kernel.get_temporary_to_base_storage_map()

    def map_to_base_storage(self, var_names):
        result = set(var_names)

        for name in var_names:
            bs = self.temp_to_base_storage.get(name)
            if bs is not None:
                result.add(bs)

        return result

    def discard_all_sources(self):
        self.base_writer_map.clear()
        self.base_access_map.clear()

    # Anything with 'base' in the name in this class contains names normalized
    # to their 'base_storage'.

    def add_source(self, source):
        """
        Specify that an instruction used as the source (depended-upon
        part) of a dependency edge is of interest to this tracker.
        """
        # If source is an insn ID, look up the actual instruction.
        source = self.kernel.id_to_insn.get(source, source)

        for written in self.map_to_base_storage(
                set(source.assignee_var_names()) & self.relevant_vars):
            self.base_writer_map[written].add(source.id)

        for read in self.map_to_base_storage(
                source.dependency_names() & self.relevant_vars):
            self.base_access_map[read].add(source.id)

    def gen_dependencies_with_target_at(self, target):
        """
        Generate :class:`DependencyRecord` instances for dependencies edges
        whose target is the given instruction.

        :arg target: The ID of the instruction for which dependencies
            with conflicting var access should be found.
        """
        # If target is an insn ID, look up the actual instruction.
        target = self.kernel.id_to_insn.get(target, target)

        for (
                tgt_dir, src_dir, src_base_var_to_accessor_map
                ) in [
                ("any", "w", self.base_writer_map),
                ("w", "any", self.base_access_map),
                ]:

            yield from self.get_conflicting_accesses(
                    target, tgt_dir, src_dir, src_base_var_to_accessor_map)

    def get_conflicting_accesses(self, target, tgt_dir, src_dir,
            src_base_var_to_accessor_map):

        def get_written_names(insn):
            return set(insn.assignee_var_names()) & self.relevant_vars

        def get_accessed_names(insn):
            return insn.dependency_names() & self.relevant_vars

        dir_to_getter = {"w": get_written_names, "any": get_accessed_names}

        def filter_var_set_for_base_storage(var_name_set, base_storage_name):
            return {
                    name
                    for name in var_name_set
                    if (self.temp_to_base_storage.get(name, name)
                        == base_storage_name)}

        tgt_accessed_vars = dir_to_getter[tgt_dir](target)
        tgt_accessed_vars_base = self.map_to_base_storage(tgt_accessed_vars)

        for race_var_base in sorted(tgt_accessed_vars_base):
            for source_id in sorted(
                    src_base_var_to_accessor_map[race_var_base]):

                # {{{ no barrier if nosync

                if (not self.reverse and source_id in
                        self.kernel.get_nosync_set(target.id, scope=self.var_kind)):
                    continue
                if (self.reverse and target.id in
                        self.kernel.get_nosync_set(source_id, scope=self.var_kind)):
                    continue

                # }}}

                dep_descr = self.describe_dependency(source_id, target)
                if dep_descr is None:
                    continue

                source = self.kernel.id_to_insn[source_id]
                src_race_vars = filter_var_set_for_base_storage(
                        dir_to_getter[src_dir](source), race_var_base)
                tgt_race_vars = filter_var_set_for_base_storage(
                        tgt_accessed_vars, race_var_base)

                race_var = race_var_base

                # Only one (non-base_storage) race variable name: Data is not
                # being passed between aliases, so we may look at indices.
                if src_race_vars == tgt_race_vars and len(src_race_vars) == 1:
                    race_var, = src_race_vars

                    if not (
                        self.overlap_checker.do_access_ranges_overlap_conservative(
                                target.id, tgt_dir, source_id, src_dir, race_var)):
                        continue

                yield DependencyRecord(
                        source=source,
                        target=target,
                        dep_descr=dep_descr,
                        variable=race_var,
                        var_kind=self.var_kind)

    def describe_dependency(self, source_id, target):
        dep_descr = None

        source = self.kernel.id_to_insn[source_id]

        if self.reverse:
            source, target = target, source

        target_deps = self.kernel.recursive_insn_dep_map()[target.id]
        if source.id in target_deps:
            if self.reverse:
                dep_descr = "{tgt} rev-depends on {src}"
            else:
                dep_descr = "{tgt} depends on {src}"

        grps = source.groups & target.conflicts_with_groups
        if not grps:
            grps = target.groups & source.conflicts_with_groups

        if grps:
            dep_descr = "{src} conflicts with {tgt} (via '%s')" % ", ".join(grps)

        return dep_descr


def barrier_kind_more_or_equally_global(kind1, kind2):
    return (kind1 == kind2) or (kind1 == "global" and kind2 == "local")


def insn_ids_reaching_end_without_intervening_barrier(schedule, kind):
    return _insn_ids_reaching_end(schedule, kind, reverse=False)


def insn_ids_reachable_from_start_without_intervening_barrier(schedule, kind):
    return _insn_ids_reaching_end(schedule, kind, reverse=True)


def _insn_ids_reaching_end(schedule, kind, reverse):
    if reverse:
        schedule = reversed(schedule)
        enter_scope_item_kind = LeaveLoop
        leave_scope_item_kind = EnterLoop
    else:
        enter_scope_item_kind = EnterLoop
        leave_scope_item_kind = LeaveLoop

    insn_ids_alive_at_scope = [set()]

    for sched_item in schedule:
        if isinstance(sched_item, enter_scope_item_kind):
            insn_ids_alive_at_scope.append(set())
        elif isinstance(sched_item, leave_scope_item_kind):
            innermost_scope = insn_ids_alive_at_scope.pop()
            # Instructions in deeper scopes are alive but could be killed by
            # barriers at a shallower level, e.g.:
            #
            # for i
            #     insn0
            # end
            # barrier()   <= kills insn0
            #
            # Hence we merge this scope into the parent scope.
            insn_ids_alive_at_scope[-1].update(innermost_scope)
        elif isinstance(sched_item, Barrier):
            # This barrier kills only the instruction ids that are alive at
            # the current scope (or deeper). Without further analysis, we
            # can't assume that instructions at shallower scope can be
            # killed by deeper barriers, since loops might be empty, e.g.:
            #
            # insn0          <= isn't killed by barrier (i loop could be empty)
            # for i
            #     insn1      <= is killed by barrier
            #     for j
            #         insn2  <= is killed by barrier
            #     end
            #     barrier()
            # end
            if barrier_kind_more_or_equally_global(
                    sched_item.synchronization_kind, kind):
                insn_ids_alive_at_scope[-1].clear()
        else:
            insn_ids_alive_at_scope[-1] |= {
                    insn_id for insn_id in sched_item_to_insn_id(sched_item)}

    assert len(insn_ids_alive_at_scope) == 1
    return insn_ids_alive_at_scope[-1]


def append_barrier_or_raise_error(schedule, dep, verify_only):
    if verify_only:
        from loopy.diagnostic import MissingBarrierError
        raise MissingBarrierError(
                "Dependency '%s' (for variable '%s') "
                "requires synchronization "
                "by a %s barrier (add a 'no_sync_with' "
                "instruction option to state that no "
                "synchronization is needed)"
                % (
                    dep.dep_descr.format(
                        tgt=dep.target.id, src=dep.source.id),
                    dep.variable,
                    dep.var_kind))
    else:
        comment = "for {} ({})".format(
                dep.variable, dep.dep_descr.format(
                    tgt=dep.target.id, src=dep.source.id))
        schedule.append(Barrier(
            comment=comment,
            synchronization_kind=dep.var_kind,
            mem_kind=dep.var_kind,
            originating_insn_id=None))


def insert_barriers(kernel, schedule, synchronization_kind, verify_only, level=0):
    """
    :arg synchronization_kind: "local" or "global".
        The :attr:`Barrier.synchronization_kind` to be inserted. Generally, this
        function will be called once for each kind of barrier at the top level, where
        more global barriers should be inserted first.
    :arg verify_only: do not insert barriers, only complain if they are
        missing.
    :arg level: the current level of loop nesting, 0 for outermost.
    """

    # {{{ insert barriers at outermost scheduling level

    def insert_barriers_at_outer_level(schedule, reverse=False):
        dep_tracker = DependencyTracker(kernel, var_kind=synchronization_kind,
                                        reverse=reverse)

        if reverse:
            # Populate the dependency tracker with sources from the tail end of
            # the schedule block.
            for insn_id in (
                    insn_ids_reaching_end_without_intervening_barrier(
                        schedule, synchronization_kind)):
                dep_tracker.add_source(insn_id)

        result = []

        i = 0
        while i < len(schedule):
            sched_item = schedule[i]

            if isinstance(sched_item, EnterLoop):
                subloop, new_i = gather_schedule_block(schedule, i)

                loop_head = (
                    insn_ids_reachable_from_start_without_intervening_barrier(
                        subloop, synchronization_kind))

                loop_tail = (
                    insn_ids_reaching_end_without_intervening_barrier(
                        subloop, synchronization_kind))

                # Checks if a barrier is needed before the loop. This handles
                # dependencies with targets that can be reached without an
                # intervening barrier from the start of the loop:
                #
                # a[x] = ...      <= source
                # for i
                #     ... = a[y]  <= target
                #     barrier()
                #     ...
                from itertools import chain
                for dep in chain.from_iterable(
                        dep_tracker.gen_dependencies_with_target_at(insn)
                        for insn in loop_head):
                    append_barrier_or_raise_error(result, dep, verify_only)
                    # This barrier gets inserted outside the loop, hence it is
                    # executed unconditionally and so kills all sources before
                    # the loop.
                    dep_tracker.discard_all_sources()
                    break

                result.extend(subloop)

                # Handle dependencies with sources not killed inside the loop:
                #
                # for i
                #     ...
                #     barrier()
                #     b[i] = ...  <= source
                # end for
                # ... = f(b)      <= target
                for item in loop_tail:
                    dep_tracker.add_source(item)

                i = new_i

            elif isinstance(sched_item, Barrier):
                result.append(sched_item)
                if barrier_kind_more_or_equally_global(
                        sched_item.synchronization_kind, synchronization_kind):
                    dep_tracker.discard_all_sources()
                i += 1

            elif isinstance(sched_item, RunInstruction):
                for dep in dep_tracker.gen_dependencies_with_target_at(
                        sched_item.insn_id):
                    append_barrier_or_raise_error(result, dep, verify_only)
                    dep_tracker.discard_all_sources()
                    break
                result.append(sched_item)
                dep_tracker.add_source(sched_item.insn_id)
                i += 1

            elif isinstance(sched_item, (CallKernel, ReturnFromKernel)):
                result.append(sched_item)
                i += 1

            else:
                raise ValueError("unexpected schedule item type '%s'"
                        % type(sched_item).__name__)

        return result

    # }}}

    # {{{ recursively insert barriers in loops

    result = []
    i = 0
    while i < len(schedule):
        sched_item = schedule[i]

        if isinstance(sched_item, EnterLoop):
            subloop, new_i = gather_schedule_block(schedule, i)
            new_subloop = insert_barriers(
                    kernel, subloop[1:-1], synchronization_kind, verify_only,
                    level + 1)
            result.append(subloop[0])
            result.extend(new_subloop)
            result.append(subloop[-1])
            i = new_i

        elif isinstance(sched_item,
                (Barrier, RunInstruction, CallKernel, ReturnFromKernel)):
            result.append(sched_item)
            i += 1

        else:
            raise ValueError("unexpected schedule item type '%s'"
                    % type(sched_item).__name__)

    # }}}

    result = insert_barriers_at_outer_level(result)

    # When level = 0 there is no loop.
    if level != 0:
        result = insert_barriers_at_outer_level(result, reverse=True)

    return result

# }}}


class MinRecursionLimitForScheduling(MinRecursionLimit):
    def __init__(self, kernel):
        MinRecursionLimit.__init__(self,
                len(kernel.instructions) * 2 + len(kernel.all_inames()) * 4)


# {{{ main scheduling entrypoint

def generate_loop_schedules(kernel, debug_args={}):
    """
    .. warning::

        This function needs to be called inside (another layer) of a
        :class:`loopy.schedule.MinRecursionLimitForScheduling` context manager,
        and the context manager needs to end *after* the last reference to the
        generators has gone out of scope. Otherwise, the high-recursion-limit
        generator chain may not be successfully garbage-collected and cause an
        internal error in the Python runtime.
    """

    with MinRecursionLimitForScheduling(kernel):
        yield from generate_loop_schedules_inner(kernel, debug_args=debug_args)


def generate_loop_schedules_inner(kernel, debug_args={}):
    from loopy.kernel import KernelState
    if kernel.state not in (KernelState.PREPROCESSED, KernelState.LINEARIZED):
        raise LoopyError("cannot schedule a kernel that has not been "
                "preprocessed")

    from loopy.check import pre_schedule_checks
    pre_schedule_checks(kernel)

    schedule_count = 0

    debug = ScheduleDebugger(**debug_args)

    preschedule = kernel.schedule if kernel.state == KernelState.LINEARIZED else ()

    prescheduled_inames = {
            insn.iname
            for insn in preschedule
            if isinstance(insn, EnterLoop)}

    prescheduled_insn_ids = {
        insn_id
        for item in preschedule
        for insn_id in sched_item_to_insn_id(item)}

    from loopy.kernel.data import (IlpBaseTag, ConcurrentTag, VectorizeTag,
                                   filter_iname_tags_by_type)
    ilp_inames = {
            iname
            for iname, tags in kernel.iname_to_tags.items()
            if filter_iname_tags_by_type(tags, IlpBaseTag)}
    vec_inames = {
            iname
            for iname, tags in kernel.iname_to_tags.items()
            if filter_iname_tags_by_type(tags, VectorizeTag)}
    parallel_inames = {
            iname
            for iname, tags in kernel.iname_to_tags.items()
            if filter_iname_tags_by_type(tags, ConcurrentTag)}

    loop_nest_with_map = find_loop_nest_with_map(kernel)
    loop_nest_around_map = find_loop_nest_around_map(kernel)
    sched_state = SchedulerState(
            kernel=kernel,
            loop_nest_around_map=loop_nest_around_map,
            loop_insn_dep_map=find_loop_insn_dep_map(
                kernel,
                loop_nest_with_map=loop_nest_with_map,
                loop_nest_around_map=loop_nest_around_map),
            breakable_inames=ilp_inames,
            ilp_inames=ilp_inames,
            vec_inames=vec_inames,

            prescheduled_inames=prescheduled_inames,
            prescheduled_insn_ids=prescheduled_insn_ids,

            # time-varying part
            active_inames=(),
            entered_inames=frozenset(),
            enclosing_subkernel_inames=(),

            schedule=(),

            unscheduled_insn_ids={insn.id for insn in kernel.instructions},
            scheduled_insn_ids=frozenset(),
            within_subkernel=kernel.state != KernelState.LINEARIZED,
            may_schedule_global_barriers=True,

            preschedule=preschedule,
            insn_ids_to_try=None,

            # ilp and vec are not parallel for the purposes of the scheduler
            parallel_inames=parallel_inames - ilp_inames - vec_inames,

            group_insn_counts=group_insn_counts(kernel),
            active_group_counts={},

            insns_in_topologically_sorted_order=(
                get_insns_in_topologically_sorted_order(kernel)),
    )

    schedule_gen_kwargs = {}

    def print_longest_dead_end():
        if debug.interactive:
            print("Loopy will now show you the scheduler state at the point")
            print("where the longest (dead-end) schedule was generated, in the")
            print("the hope that some of this makes sense and helps you find")
            print("the issue.")
            print()
            print("To disable this interactive behavior, pass")
            print("  debug_args=dict(interactive=False)")
            print("to generate_loop_schedules().")
            print(75*"-")
            input("Enter:")
            print()
            print()

            debug.debug_length = len(debug.longest_rejected_schedule)
            while True:
                try:
                    for _ in generate_loop_schedules_internal(
                            sched_state, debug=debug, **schedule_gen_kwargs):
                        pass

                except ScheduleDebugInput as e:
                    debug.debug_length = int(str(e))
                    continue

                break

    try:
        for gen_sched in generate_loop_schedules_internal(
                sched_state, debug=debug, **schedule_gen_kwargs):
            debug.stop()

            gen_sched = convert_barrier_instructions_to_barriers(
                    kernel, gen_sched)

            gsize, lsize = kernel.get_grid_size_upper_bounds()

            if (gsize or lsize):
                if not kernel.options.disable_global_barriers:
                    logger.debug("%s: barrier insertion: global" % kernel.name)
                    gen_sched = insert_barriers(kernel, gen_sched,
                            synchronization_kind="global", verify_only=True)

                logger.debug("%s: barrier insertion: local" % kernel.name)
                gen_sched = insert_barriers(kernel, gen_sched,
                    synchronization_kind="local", verify_only=False)
                logger.debug("%s: barrier insertion: done" % kernel.name)

            new_kernel = kernel.copy(
                    schedule=gen_sched,
                    state=KernelState.LINEARIZED)

            from loopy.schedule.device_mapping import \
                    map_schedule_onto_host_or_device
            if kernel.state != KernelState.LINEARIZED:
                # Device mapper only gets run once.
                new_kernel = map_schedule_onto_host_or_device(new_kernel)

            from loopy.schedule.tools import add_extra_args_to_schedule
            new_kernel = add_extra_args_to_schedule(new_kernel)
            yield new_kernel

            debug.start()

            schedule_count += 1

    except KeyboardInterrupt:
        print()
        print(75*"-")
        print("Interrupted during scheduling")
        print(75*"-")
        print_longest_dead_end()
        raise

    debug.done_scheduling()
    if not schedule_count:
        print(75*"-")
        print("ERROR: Sorry--loopy did not find a schedule for your kernel.")
        print(75*"-")
        print_longest_dead_end()
        raise RuntimeError("no valid schedules found")

    logger.info("%s: schedule done" % kernel.name)

# }}}


schedule_cache = WriteOncePersistentDict(
        "loopy-schedule-cache-v4-"+DATA_MODEL_VERSION,
        key_builder=LoopyKeyBuilder())


def _get_one_scheduled_kernel_inner(kernel):
    # This helper function exists to ensure that the generator chain is fully
    # out of scope after the function returns. This allows it to be
    # garbage-collected in the exit handler of the
    # MinRecursionLimitForScheduling context manager in the surrounding
    # function, because it possilby cannot be safely collected with a lower
    # recursion limit without crashing the Python runtime.
    #
    # See https://gitlab.tiker.net/inducer/sumpy/issues/31 for context.

    return next(iter(generate_loop_schedules(kernel)))


def get_one_scheduled_kernel(kernel):
    warn_with_kernel(
        kernel, "get_one_scheduled_kernel_deprecated",
        "get_one_scheduled_kernel is deprecated. "
        "Use get_one_linearized_kernel instead.",
        DeprecationWarning)
    return get_one_linearized_kernel(kernel)


def get_one_linearized_kernel(kernel):
    from loopy import CACHING_ENABLED

    sched_cache_key = kernel
    from_cache = False

    if CACHING_ENABLED:
        try:
            result = schedule_cache[sched_cache_key]

            logger.debug("%s: schedule cache hit" % kernel.name)
            from_cache = True
        except KeyError:
            pass

    if not from_cache:
        with ProcessLogger(logger, "%s: schedule" % kernel.name):
            with MinRecursionLimitForScheduling(kernel):
                result = _get_one_scheduled_kernel_inner(kernel)

    if CACHING_ENABLED and not from_cache:
        schedule_cache.store_if_not_present(sched_cache_key, result)

    return result


# vim: foldmethod=marker<|MERGE_RESOLUTION|>--- conflicted
+++ resolved
@@ -163,36 +163,6 @@
             if isinstance(sub_sched_item, RunInstruction))
 
 
-<<<<<<< HEAD
-=======
-def find_active_inames_at(kernel, sched_index):
-    active_inames = []
-
-    from loopy.schedule import EnterLoop, LeaveLoop
-    for sched_item in kernel.schedule[:sched_index]:
-        if isinstance(sched_item, EnterLoop):
-            active_inames.append(sched_item.iname)
-        if isinstance(sched_item, LeaveLoop):
-            active_inames.pop()
-
-    return set(active_inames)
-
-
-def has_barrier_within(kernel, sched_index):
-    sched_item = kernel.schedule[sched_index]
-
-    if isinstance(sched_item, BeginBlockItem):
-        loop_contents, _ = gather_schedule_block(
-                kernel.schedule, sched_index)
-        return any(isinstance(subsched_item, Barrier)
-                for subsched_item in loop_contents)
-    elif isinstance(sched_item, Barrier):
-        return True
-    else:
-        return False
-
-
->>>>>>> f37e2567
 def find_used_inames_within(kernel, sched_index):
     sched_item = kernel.schedule[sched_index]
 
