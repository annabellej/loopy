__copyright__ = "Copyright (C) 2012 Andreas Kloeckner"

__license__ = """
Permission is hereby granted, free of charge, to any person obtaining a copy
of this software and associated documentation files (the "Software"), to deal
in the Software without restriction, including without limitation the rights
to use, copy, modify, merge, publish, distribute, sublicense, and/or sell
copies of the Software, and to permit persons to whom the Software is
furnished to do so, subject to the following conditions:

The above copyright notice and this permission notice shall be included in
all copies or substantial portions of the Software.

THE SOFTWARE IS PROVIDED "AS IS", WITHOUT WARRANTY OF ANY KIND, EXPRESS OR
IMPLIED, INCLUDING BUT NOT LIMITED TO THE WARRANTIES OF MERCHANTABILITY,
FITNESS FOR A PARTICULAR PURPOSE AND NONINFRINGEMENT. IN NO EVENT SHALL THE
AUTHORS OR COPYRIGHT HOLDERS BE LIABLE FOR ANY CLAIM, DAMAGES OR OTHER
LIABILITY, WHETHER IN AN ACTION OF CONTRACT, TORT OR OTHERWISE, ARISING FROM,
OUT OF OR IN CONNECTION WITH THE SOFTWARE OR THE USE OR OTHER DEALINGS IN
THE SOFTWARE.
"""


from pytools import ImmutableRecord
import sys
import islpy as isl
from loopy.diagnostic import warn_with_kernel, LoopyError  # noqa

from pytools import MinRecursionLimit, ProcessLogger

from pytools.persistent_dict import WriteOncePersistentDict
from loopy.tools import LoopyKeyBuilder
from loopy.version import DATA_MODEL_VERSION

import logging
logger = logging.getLogger(__name__)


__doc__ = """
.. currentmodule:: loopy.schedule

.. autoclass:: ScheduleItem
.. autoclass:: BeginBlockItem
.. autoclass:: EndBlockItem
.. autoclass:: CallKernel
.. autoclass:: Barrier
.. autoclass:: RunInstruction

.. autoclass:: MinRecursionLimitForScheduling
"""


# {{{ schedule items

class ScheduleItem(ImmutableRecord):
    __slots__ = []

    def update_persistent_hash(self, key_hash, key_builder):
        """Custom hash computation function for use with
        :class:`pytools.persistent_dict.PersistentDict`.
        """
        for field_name in self.hash_fields:
            key_builder.rec(key_hash, getattr(self, field_name))


class BeginBlockItem(ScheduleItem):
    pass


class EndBlockItem(ScheduleItem):
    pass


class EnterLoop(BeginBlockItem):
    hash_fields = __slots__ = ["iname"]


class LeaveLoop(EndBlockItem):
    hash_fields = __slots__ = ["iname"]


class RunInstruction(ScheduleItem):
    hash_fields = __slots__ = ["insn_id"]


class CallKernel(BeginBlockItem):
    hash_fields = __slots__ = ["kernel_name", "extra_args", "extra_inames"]


class ReturnFromKernel(EndBlockItem):
    hash_fields = __slots__ = ["kernel_name"]


class Barrier(ScheduleItem):
    """
    .. attribute:: comment

        A plain-text comment explaining why the barrier was inserted.

    .. attribute:: synchronization_kind

        ``"local"`` or ``"global"``

    .. attribute:: mem_kind

        ``"local"`` or ``"global"``

    .. attribute:: originating_insn_id
    """

    hash_fields = ["comment", "synchronization_kind", "mem_kind"]
    __slots__ = hash_fields + ["originating_insn_id"]

# }}}


# {{{ schedule utilities

def gather_schedule_block(schedule, start_idx):
    assert isinstance(schedule[start_idx], BeginBlockItem)
    level = 0

    i = start_idx
    while i < len(schedule):
        if isinstance(schedule[i], BeginBlockItem):
            level += 1
        elif isinstance(schedule[i], EndBlockItem):
            level -= 1

            if level == 0:
                return schedule[start_idx:i+1], i+1

        i += 1

    raise AssertionError()


def generate_sub_sched_items(schedule, start_idx):
    if not isinstance(schedule[start_idx], BeginBlockItem):
        yield start_idx, schedule[start_idx]

    level = 0
    i = start_idx
    while i < len(schedule):
        sched_item = schedule[i]
        if isinstance(sched_item, BeginBlockItem):
            level += 1

        elif isinstance(sched_item, EndBlockItem):
            level -= 1

        else:
            yield i, sched_item

        if level == 0:
            return

        i += 1

    raise AssertionError()


def get_insn_ids_for_block_at(schedule, start_idx):
    return frozenset(
            sub_sched_item.insn_id
            for i, sub_sched_item in generate_sub_sched_items(
                schedule, start_idx)
            if isinstance(sub_sched_item, RunInstruction))


def find_used_inames_within(kernel, sched_index):
    sched_item = kernel.linearization[sched_index]

    if isinstance(sched_item, BeginBlockItem):
        loop_contents, _ = gather_schedule_block(
                kernel.linearization, sched_index)
        run_insns = [subsched_item
                for subsched_item in loop_contents
                if isinstance(subsched_item, RunInstruction)]
    elif isinstance(sched_item, RunInstruction):
        run_insns = [sched_item]
    else:
        return set()

    result = set()
    for sched_item in run_insns:
        result.update(kernel.insn_inames(sched_item.insn_id))

    return result


def find_loop_nest_with_map(kernel):
    """Returns a dictionary mapping inames to other inames that are
    always nested with them.
    """
    result = {}

    from loopy.kernel.data import ConcurrentTag, IlpBaseTag

    all_nonpar_inames = {
            iname for iname in kernel.all_inames()
            if not kernel.iname_tags_of_type(iname,
                    (ConcurrentTag, IlpBaseTag))}

    iname_to_insns = kernel.iname_to_insns()

    for iname in all_nonpar_inames:
        result[iname] = {other_iname
            for insn in iname_to_insns[iname]
            for other_iname in kernel.insn_inames(insn) & all_nonpar_inames}

    return result


def find_loop_nest_around_map(kernel):
    """Returns a dictionary mapping inames to other inames that are
    always nested around them.
    """
    result = {}

    all_inames = kernel.all_inames()

    iname_to_insns = kernel.iname_to_insns()

    # examine pairs of all inames--O(n**2), I know.
    from loopy.kernel.data import IlpBaseTag
    for inner_iname in all_inames:
        result[inner_iname] = set()
        for outer_iname in all_inames:
            if inner_iname == outer_iname:
                continue

            if kernel.iname_tags_of_type(outer_iname, IlpBaseTag):
                # ILP tags are special because they are parallel tags
                # and therefore 'in principle' nest around everything.
                # But they're realized by the scheduler as a loop
                # at the innermost level, so we'll cut them some
                # slack here.
                continue

            if iname_to_insns[inner_iname] < iname_to_insns[outer_iname]:
                result[inner_iname].add(outer_iname)

    for dom in kernel.domains:
        for outer_iname in dom.get_var_names(isl.dim_type.param):
            if outer_iname not in all_inames:
                continue

            for inner_iname in dom.get_var_names(isl.dim_type.set):
                result[inner_iname].add(outer_iname)

    return result


def find_loop_insn_dep_map(kernel, loop_nest_with_map, loop_nest_around_map):
    """Returns a dictionary mapping inames to other instruction ids that need to
    be scheduled before the iname should be eligible for scheduling.
    """

    result = {}

    from loopy.kernel.data import ConcurrentTag, IlpBaseTag
    for insn in kernel.instructions:
        for iname in kernel.insn_inames(insn):
            if kernel.iname_tags_of_type(iname, ConcurrentTag):
                continue

            iname_dep = result.setdefault(iname, set())

            for dep_insn_id in insn.depends_on:
                if dep_insn_id in iname_dep:
                    # already depending, nothing to check
                    continue

                dep_insn = kernel.id_to_insn[dep_insn_id]
                dep_insn_inames = dep_insn.within_inames

                if iname in dep_insn_inames:
                    # Nothing to be learned, dependency is in loop over iname
                    # already.
                    continue

                # To make sure dep_insn belongs outside of iname, we must prove
                # that all inames that dep_insn will be executed in nest
                # outside of the loop over *iname*. (i.e. nested around, or
                # before).

                may_add_to_loop_dep_map = True
                for dep_insn_iname in dep_insn_inames:
                    if dep_insn_iname in loop_nest_around_map[iname]:
                        # dep_insn_iname is guaranteed to nest outside of iname
                        # -> safe.
                        continue

                    if kernel.iname_tags_of_type(dep_insn_iname,
                                (ConcurrentTag, IlpBaseTag)):
                        # Parallel tags don't really nest, so we'll disregard
                        # them here.
                        continue

                    if dep_insn_iname not in loop_nest_with_map.get(iname, []):
                        # dep_insn_iname does not nest with iname, so its nest
                        # must occur outside.
                        continue

                    may_add_to_loop_dep_map = False
                    break

                if not may_add_to_loop_dep_map:
                    continue

                logger.debug("{knl}: loop dependency map: iname '{iname}' "
                        "depends on '{dep_insn}' via '{insn}'"
                        .format(
                            knl=kernel.name,
                            iname=iname,
                            dep_insn=dep_insn_id,
                            insn=insn.id))

                iname_dep.add(dep_insn_id)

    return result


def group_insn_counts(kernel):
    result = {}

    for insn in kernel.instructions:
        for grp in insn.groups:
            result[grp] = result.get(grp, 0) + 1

    return result


def gen_dependencies_except(kernel, insn_id, except_insn_ids):
    insn = kernel.id_to_insn[insn_id]
    for dep_id in insn.depends_on:

        if dep_id in except_insn_ids:
            continue

        yield dep_id

        yield from gen_dependencies_except(kernel, dep_id, except_insn_ids)


def get_priority_tiers(wanted, priorities):
    # Get highest priority tier candidates: These are the first inames
    # of all the given priority constraints
    candidates = set()
    for prio in priorities:
        for p in prio:
            if p in wanted:
                candidates.add(p)
                break

    # Now shrink this set by removing those inames that are prohibited
    # by other constraints
    bad_candidates = []
    for c1 in candidates:
        for c2 in candidates:
            for prio in priorities:
                try:
                    if prio.index(c1) < prio.index(c2):
                        bad_candidates.append(c2)
                except ValueError:
                    # A ValueError in tuple.index just states that one of
                    # the candidates is not present in the priority constraint
                    pass
    candidates = candidates - set(bad_candidates)

    if candidates:
        # We found a valid priority tier
        yield candidates
    else:
        # If we did not, stop the generator
        return

    # Now reduce the input data for recursion
    priorities = frozenset([tuple(i for i in prio if i not in candidates)
                            for prio in priorities
                            ]) - frozenset([()])
    wanted = wanted - candidates

    # Yield recursively
    yield from get_priority_tiers(wanted, priorities)


def sched_item_to_insn_id(sched_item):
    # Helper for use in generator expressions, i.e.
    # (... for insn_id in sched_item_to_insn_id(item) ...)
    if isinstance(sched_item, RunInstruction):
        yield sched_item.insn_id
    elif isinstance(sched_item, Barrier):
        if (hasattr(sched_item, "originating_insn_id")
                and sched_item.originating_insn_id is not None):
            yield sched_item.originating_insn_id

# }}}


# {{{ debug help

def format_insn_id(kernel, insn_id):
    Fore = kernel.options._fore  # noqa
    Style = kernel.options._style  # noqa
    return Fore.GREEN + insn_id + Style.RESET_ALL


def format_insn(kernel, insn_id):
    insn = kernel.id_to_insn[insn_id]
    Fore = kernel.options._fore  # noqa
    Style = kernel.options._style  # noqa
    from loopy.kernel.instruction import (
            MultiAssignmentBase, NoOpInstruction, BarrierInstruction)
    if isinstance(insn, MultiAssignmentBase):
        return "{}{}{} = {}{}{}  {{id={}}}".format(
            Fore.CYAN, ", ".join(str(a) for a in insn.assignees), Style.RESET_ALL,
            Fore.MAGENTA, str(insn.expression), Style.RESET_ALL,
            format_insn_id(kernel, insn_id))
    elif isinstance(insn, BarrierInstruction):
        mem_kind = ""
        if insn.synchronization_kind == "local":
            mem_kind = "{mem_kind=%s}" % insn.mem_kind

        return "[{}] {}... {}barrier{}{}".format(
                format_insn_id(kernel, insn_id),
                Fore.MAGENTA, insn.synchronization_kind[0], mem_kind,
                Style.RESET_ALL)
    elif isinstance(insn, NoOpInstruction):
        return "[{}] {}... nop{}".format(
                format_insn_id(kernel, insn_id),
                Fore.MAGENTA, Style.RESET_ALL)
    else:
        return "[{}] {}{}{}".format(
                format_insn_id(kernel, insn_id),
                Fore.CYAN, str(insn), Style.RESET_ALL)


def dump_schedule(kernel, schedule):
    lines = []
    indent = ""

    from loopy.kernel.data import MultiAssignmentBase
    for sched_item in schedule:
        if isinstance(sched_item, EnterLoop):
            lines.append(indent + "for %s" % sched_item.iname)
            indent += "    "
        elif isinstance(sched_item, LeaveLoop):
            indent = indent[:-4]
            lines.append(indent + "end %s" % sched_item.iname)
        elif isinstance(sched_item, CallKernel):
            lines.append(indent +
                         "CALL KERNEL {}(extra_args={}, extra_inames={})".format(
                             sched_item.kernel_name,
                             sched_item.extra_args,
                             sched_item.extra_inames))
            indent += "    "
        elif isinstance(sched_item, ReturnFromKernel):
            indent = indent[:-4]
            lines.append(indent + "RETURN FROM KERNEL %s" % sched_item.kernel_name)
        elif isinstance(sched_item, RunInstruction):
            insn = kernel.id_to_insn[sched_item.insn_id]
            if isinstance(insn, MultiAssignmentBase):
                insn_str = format_insn(kernel, sched_item.insn_id)
            else:
                insn_str = sched_item.insn_id
            lines.append(indent + insn_str)
        elif isinstance(sched_item, Barrier):
            lines.append(indent + "... %sbarrier" %
                         sched_item.synchronization_kind[0])
        else:
            raise AssertionError()

    return "\n".join(
            "% 4d: %s" % (i, line)
            for i, line in enumerate(lines))


class ScheduleDebugger:
    def __init__(self, debug_length=None, interactive=True):
        self.longest_rejected_schedule = []
        self.success_counter = 0
        self.dead_end_counter = 0
        self.debug_length = debug_length
        self.interactive = interactive

        self.elapsed_store = 0
        self.start()
        self.wrote_status = 0

        self.update()

    def update(self):
        if (
                (self.success_counter + self.dead_end_counter) % 50 == 0
                and self.elapsed_time() > 10
                ):
            sys.stdout.write("\rscheduling... %d successes, "
                    "%d dead ends (longest %d)" % (
                        self.success_counter,
                        self.dead_end_counter,
                        len(self.longest_rejected_schedule)))
            sys.stdout.flush()
            self.wrote_status = 2

    def log_success(self, schedule):
        self.success_counter += 1
        self.update()

    def log_dead_end(self, schedule):
        if len(schedule) > len(self.longest_rejected_schedule):
            self.longest_rejected_schedule = schedule
        self.dead_end_counter += 1
        self.update()

    def done_scheduling(self):
        if self.wrote_status:
            sys.stdout.write("\rscheduler finished"+40*" "+"\n")
            sys.stdout.flush()

    def elapsed_time(self):
        from time import time
        return self.elapsed_store + time() - self.start_time

    def stop(self):
        if self.wrote_status == 2:
            sys.stdout.write("\r"+80*" "+"\n")
            self.wrote_status = 1

        from time import time
        self.elapsed_store += time()-self.start_time

    def start(self):
        from time import time
        self.start_time = time()


class ScheduleDebugInput(Exception):
    pass

# }}}


# {{{ scheduler state

class SchedulerState(ImmutableRecord):
    """
    .. attribute:: kernel

    .. attribute:: loop_nest_around_map

    .. attribute:: breakable_inames

    .. attribute:: ilp_inames

    .. attribute:: vec_inames

    .. attribute:: parallel_inames

        *Note:* ``ilp`` and ``vec`` are not 'parallel' for the purposes of the
        scheduler.  See :attr:`ilp_inames`, :attr:`vec_inames`.

    .. rubric:: Time-varying scheduler state

    .. attribute:: insn_ids_to_try

        :class:`list` of unscheduled instruction ids in a decreasing priority
        order.

    .. attribute:: active_inames

        A tuple of active inames.

    .. attribute:: entered_inames

        A :class:`frozenset` of all inames ever entered.

    .. attribute:: enclosing_subkernel_inames

        The inames of the last entered subkernel

    .. attribute:: schedule

    .. attribute:: scheduled_insn_ids

    .. attribute:: unscheduled_insn_ids

    .. attribute:: preschedule

        A sequence of schedule items that must be inserted into the
        schedule, maintaining the same relative ordering. Newly scheduled
        items may interleave this sequence.

    .. attribute:: prescheduled_insn_ids

        A :class:`frozenset` of any instruction that started prescheduled

    .. attribute:: prescheduled_inames

        A :class:`frozenset` of any iname that started prescheduled

    .. attribute:: may_schedule_global_barriers

        Whether global barrier scheduling is allowed

    .. attribute:: within_subkernel

        Whether the scheduler is inside a subkernel

    .. attribute:: group_insn_counts

        A mapping from instruction group names to the number of instructions
        contained in them.

    .. attribute:: active_group_counts

        A mapping from instruction group names to the number of instructions
        in them that are left to schedule. If a group name occurs in this
        mapping, that group is considered active.

    .. attribute:: insns_in_topologically_sorted_order

        A list of loopy :class:`Instruction` objects in topologically sorted
        order with instruction priorities as tie breaker.
    """

    @property
    def last_entered_loop(self):
        if self.active_inames:
            return self.active_inames[-1]
        else:
            return None

# }}}


def get_insns_in_topologically_sorted_order(kernel):
    from pytools.graph import compute_topological_order

    rev_dep_map = {insn.id: set() for insn in kernel.instructions}
    for insn in kernel.instructions:
        for dep in insn.depends_on:
            rev_dep_map[dep].add(insn.id)

    # For breaking ties, we compare the features of an intruction
    # so that instructions with the same set of features are lumped
    # together. This helps in :method:`schedule_as_many_run_insns_as_possible`
    # which bails after 5 insns that don't have the same feature.
    #
    # Instead of returning these features as a key, we assign an id to
    # each set of features to avoid comparing them which can be expensive.
    insn_id_to_feature_id = {}
    insn_features = {}
    for insn in kernel.instructions:
        feature = (insn.within_inames, insn.groups, insn.conflicts_with_groups)
        if feature not in insn_features:
            feature_id = len(insn_features)
            insn_features[feature] = feature_id
        else:
            feature_id = insn_features[feature]
        insn_id_to_feature_id[insn.id] = feature_id

    def key(insn_id):
        # negative of insn.priority because
        # pytools.graph.compute_topological_order schedules the nodes with
        # lower 'key' first in case of a tie.
        return (-kernel.id_to_insn[insn_id].priority,
                insn_id_to_feature_id[insn_id], insn_id)

    ids = compute_topological_order(rev_dep_map, key=key)
    return [kernel.id_to_insn[insn_id] for insn_id in ids]


# {{{ schedule_as_many_run_insns_as_possible

def schedule_as_many_run_insns_as_possible(sched_state, template_insn):
    """
    Returns an instance of :class:`loopy.schedule.SchedulerState`, by appending
    all reachable instructions that are similar to *template_insn*. We define
    two instructions to be similar if:

    * Both are within the same set of non-parallel inames.
    * Both belong to the same groups.
    * Both conflict with the same groups.
    """

    # {{{ bail when implementation is unsupported

    next_preschedule_item = (
        sched_state.preschedule[0]
        if sched_state.preschedule
        else None)

    if isinstance(next_preschedule_item, (CallKernel, ReturnFromKernel,
            Barrier, EnterLoop, LeaveLoop)):
        return sched_state

    if not sched_state.within_subkernel:
        # cannot schedule RunInstructions when not in subkernel
        return sched_state

    # }}}

    preschedule = sched_state.preschedule[:]
    have_inames = template_insn.within_inames - sched_state.parallel_inames
    toposorted_insns = sched_state.insns_in_topologically_sorted_order

    # {{{ helpers

    def next_preschedule_insn_id():
        return (next(iter(sched_item_to_insn_id(preschedule[0])), None)
                if sched_state.preschedule
                else None)

    def is_similar_to_template(insn):
        if ((insn.within_inames - sched_state.parallel_inames)
                != have_inames):
            # sched_state.parallel_inames contains inames for which no
            # EnterLoop/LeaveLoop nodes occur.
            # FIXME: Should really rename that
            return False
        if insn.groups != template_insn.groups:
            return False
        if insn.conflicts_with_groups != template_insn.conflicts_with_groups:
            return False

        return True

    # }}}

    # select the top instructions in toposorted_insns only which have active
    # inames corresponding to those of sched_state
    newly_scheduled_insn_ids = []
    ignored_unscheduled_insn_ids = set()

    # left_over_toposorted_insns: unscheduled insns in a topologically sorted order
    left_over_toposorted_insns = []

    for i, insn in enumerate(toposorted_insns):
        assert insn.id not in sched_state.scheduled_insn_ids

        if is_similar_to_template(insn):
            # check reachability
            if not (insn.depends_on & ignored_unscheduled_insn_ids):
                if insn.id in sched_state.prescheduled_insn_ids:
                    if next_preschedule_insn_id() == insn.id:
                        preschedule.pop(0)
                        newly_scheduled_insn_ids.append(insn.id)
                        continue
                else:
                    newly_scheduled_insn_ids.append(insn.id)
                    continue

        left_over_toposorted_insns.append(insn)
        ignored_unscheduled_insn_ids.add(insn.id)

        # HEURISTIC: To avoid quadratic operation complexity we bail out of
        # adding new instructions by restricting the number of ignore
        # unscheduled insns ids to 5.
        # TODO: Find a stronger solution which would answer in O(1) time and
        # O(N) space complexity when "no further instructions can be
        # scheduled" i.e. when either:
        # - No similar instructions are present in toposorted_insns.
        # - No instruction in toposorted_insns is reachable due to instructions
        #   that were ignored.
        if len(ignored_unscheduled_insn_ids) > 5:
            left_over_toposorted_insns.extend(toposorted_insns[i+1:])
            break

    sched_items = tuple(RunInstruction(insn_id=insn_id) for insn_id in
            newly_scheduled_insn_ids)

    updated_schedule = sched_state.schedule + sched_items
    updated_scheduled_insn_ids = (sched_state.scheduled_insn_ids
            | frozenset(newly_scheduled_insn_ids))
    updated_unscheduled_insn_ids = (
            sched_state.unscheduled_insn_ids
            - frozenset(newly_scheduled_insn_ids))
    new_insn_ids_to_try = (None if newly_scheduled_insn_ids
            else sched_state.insn_ids_to_try)

    new_active_group_counts = sched_state.active_group_counts.copy()
    if newly_scheduled_insn_ids:
        # all the newly scheduled insns belong to the same groups as
        # template_insn
        for grp in template_insn.groups:
            new_active_group_counts[grp] -= len(newly_scheduled_insn_ids)
            if new_active_group_counts[grp] == 0:
                new_active_group_counts.pop(grp)

    return sched_state.copy(
            schedule=updated_schedule,
            scheduled_insn_ids=updated_scheduled_insn_ids,
            unscheduled_insn_ids=updated_unscheduled_insn_ids,
            preschedule=preschedule,
            insn_ids_to_try=new_insn_ids_to_try,
            active_group_counts=new_active_group_counts,
            insns_in_topologically_sorted_order=left_over_toposorted_insns
            )

# }}}


# {{{ scheduling algorithm

def _get_outermost_diverging_inames(tree, within1, within2):
    """
    For loop nestings *within1* and *within2*, returns the first inames at which
    the loops nests diverge in the loop nesting tree *tree*.

    :arg tree: A :class:`loopy.tools.Tree` of inames, denoting a loop nesting.
    :arg within1: A :class:`frozenset` of inames.
    :arg within2: A :class:`frozenset` of inames.
    """
    common_ancestors = (within1 & within2) | {""}

    innermost_parent = max(common_ancestors,
                           key=lambda k: tree.depth(k))
    iname1, = tree.children(innermost_parent) & within1
    iname2, = tree.children(innermost_parent) & within2

    return iname1, iname2


class V2SchedulerNotImplementedException(RuntimeError):
    pass


def generate_loop_schedules_v2(kernel):
    from loopy.schedule.tools import get_loop_nest_tree
    from functools import reduce
    from pytools.graph import compute_topological_order
    from loopy.kernel.data import ConcurrentTag, IlpBaseTag, VectorizeTag

    concurrent_inames = {iname for iname in kernel.all_inames()
                         if kernel.iname_tags_of_type(iname, ConcurrentTag)}
    ilp_inames = {iname for iname in kernel.all_inames()
                  if kernel.iname_tags_of_type(iname, IlpBaseTag)}
    vec_inames = {iname for iname in kernel.all_inames()
                  if kernel.iname_tags_of_type(iname, VectorizeTag)}
    parallel_inames = (concurrent_inames - ilp_inames - vec_inames)

    # {{{ can v2 scheduler handle??

    if any(len(insn.conflicts_with_groups) != 0 for insn in kernel.instructions):
        raise V2SchedulerNotImplementedException("v2 scheduler cannot schedule"
                " kernels with instruction having conflicts with groups.")

    if any(insn.priority != 0 for insn in kernel.instructions):
        raise V2SchedulerNotImplementedException("v2 scheduler cannot schedule"
                " kernels with instruction priorities set.")

    if kernel.schedule is not None:
        # cannnot handle preschedule yet
        raise V2SchedulerNotImplementedException("v2 scheduler cannot schedule"
                " prescheduled kernels.")

    if ilp_inames or vec_inames:
        raise V2SchedulerNotImplementedException("v2 scheduler cannot schedule"
                " loops tagged with 'ilp'/'vec' as they are not guaranteed to"
                " be single entry loops.")

    # }}}

    loop_nest_tree = get_loop_nest_tree(kernel)

    # loop_inames: inames that are realized as loops. Concurrent inames aren't
    # realized as a loop in the generated code for a loopy.TargetBase.
    loop_inames = (reduce(frozenset.union, (insn.within_inames
                                            for insn in kernel.instructions),
                          frozenset())
                   - parallel_inames)

    # The idea here is to build a DAG, where nodes are schedule items and if
    # there exists a node from schedule item A to schedule item B in the DAG =>
    # B *must* come after *A* in the linearized result.

    dag = {}

    # LeaveLoop(i) *must* follow EnterLoop(i)
    dag.update({EnterLoop(iname=iname): frozenset({LeaveLoop(iname=iname)})
                for iname in loop_inames})
    dag.update({LeaveLoop(iname=iname): frozenset()
                for iname in loop_inames})
    dag.update({RunInstruction(insn_id=insn.id): frozenset()
                for insn in kernel.instructions})

    # {{{ add constraints imposed by the loop nesting

    for outer_loop in loop_nest_tree.nodes():
        if outer_loop == "":
            continue

        for child in loop_nest_tree.children(outer_loop):
            inner_loop = child
            dag[EnterLoop(iname=outer_loop)] |= {EnterLoop(iname=inner_loop)}
            dag[LeaveLoop(iname=inner_loop)] |= {LeaveLoop(iname=outer_loop)}

    # }}}

    # {{{ add deps. b/w schedule items coming from insn. depepdencies

    for insn in kernel.instructions:
        insn_loop_inames = insn.within_inames & loop_inames
        for dep_id in insn.depends_on:
            dep = kernel.id_to_insn[dep_id]
            dep_loop_inames = dep.within_inames & loop_inames
            # Enforce instruction dep:
            dag[RunInstruction(insn_id=dep_id)] |= {RunInstruction(insn_id=insn.id)}

            # {{{ register deps on loop entry/leave because of insn. deps

            if dep_loop_inames < insn_loop_inames:
                for iname in insn_loop_inames - dep_loop_inames:
                    dag[RunInstruction(insn_id=dep.id)] |= {EnterLoop(iname=iname)}
            elif insn_loop_inames < dep_loop_inames:
                for iname in dep_loop_inames - insn_loop_inames:
                    dag[LeaveLoop(iname=iname)] |= {RunInstruction(insn_id=insn.id)}
            elif dep_loop_inames != insn_loop_inames:
                insn_iname, dep_iname = _get_outermost_diverging_inames(
                        loop_nest_tree, insn_loop_inames, dep_loop_inames)
                dag[LeaveLoop(iname=dep_iname)] |= {EnterLoop(iname=insn_iname)}
            else:
                pass

            # }}}

        for iname in insn_loop_inames:
            # For an insn within a loop nest 'i'
            # for i
            #   insn
            # end i
            # 'insn' *must* come b/w 'for i' and 'end i'
            dag[EnterLoop(iname=iname)] |= {RunInstruction(insn_id=insn.id)}
            dag[RunInstruction(insn_id=insn.id)] |= {LeaveLoop(iname=iname)}

    # }}}

    def iname_key(iname):
        all_ancestors = sorted(loop_nest_tree.ancestors(iname),
                               key=lambda x: loop_nest_tree.depth(x))
        return ",".join(all_ancestors+[iname])

    def key(x):
        if isinstance(x, RunInstruction):
            iname = max((kernel.id_to_insn[x.insn_id].within_inames & loop_inames),
                        key=lambda k: loop_nest_tree.depth(k),
                        default="")
            result = (iname_key(iname), x.insn_id)
        elif isinstance(x, (EnterLoop, LeaveLoop)):
            result = (iname_key(x.iname),)
        else:
            raise NotImplementedError

        return result

    return compute_topological_order(dag, key=key)


def generate_loop_schedules_internal(sched_state, debug=None):
    # allow_insn is set to False initially and after entering each loop
    # to give loops containing high-priority instructions a chance.
    kernel = sched_state.kernel
    Fore = kernel.options._fore  # noqa
    Style = kernel.options._style  # noqa

    active_inames_set = frozenset(sched_state.active_inames)

    next_preschedule_item = (
        sched_state.preschedule[0]
        if sched_state.preschedule
        else None)

    # {{{ decide about debug mode

    debug_mode = False

    if debug is not None:
        if (debug.debug_length is not None
                and len(sched_state.schedule) >= debug.debug_length):
            debug_mode = True

    if debug_mode:
        if debug.wrote_status == 2:
            print()
        print(75*"=")
        print("KERNEL:")
        print(kernel.stringify(with_dependencies=True))
        print(75*"=")
        print("CURRENT SCHEDULE:")
        print(dump_schedule(sched_state.kernel, sched_state.schedule))
        if sched_state.preschedule:
            print(75*"=")
            print("PRESCHEDULED ITEMS AWAITING SCHEDULING:")
            print(dump_schedule(sched_state.kernel, sched_state.preschedule))
        print(75*"=")
        print("LOOP NEST MAP (inner: outer):")
        for iname, val in sched_state.loop_nest_around_map.items():
            print("{} : {}".format(iname, ", ".join(val)))
        print(75*"=")

        if debug.debug_length == len(debug.longest_rejected_schedule):
            print("WHY IS THIS A DEAD-END SCHEDULE?")

    #if len(schedule) == 2:
        #from pudb import set_trace; set_trace()

    # }}}

    # {{{ see if we have reached the start/end of kernel in the preschedule

    if isinstance(next_preschedule_item, CallKernel):
        assert sched_state.within_subkernel is False
        yield from generate_loop_schedules_internal(
                sched_state.copy(
                    schedule=sched_state.schedule + (next_preschedule_item,),
                    preschedule=sched_state.preschedule[1:],
                    within_subkernel=True,
                    may_schedule_global_barriers=False,
                    enclosing_subkernel_inames=sched_state.active_inames),
                debug=debug)

    if isinstance(next_preschedule_item, ReturnFromKernel):
        assert sched_state.within_subkernel is True
        # Make sure all subkernel inames have finished.
        if sched_state.active_inames == sched_state.enclosing_subkernel_inames:
            yield from generate_loop_schedules_internal(
                    sched_state.copy(
                        schedule=sched_state.schedule + (next_preschedule_item,),
                        preschedule=sched_state.preschedule[1:],
                        within_subkernel=False,
                        may_schedule_global_barriers=True),
                    debug=debug)

    # }}}

    # {{{ see if there are pending barriers in the preschedule

    # Barriers that do not have an originating instruction are handled here.
    # (These are automatically inserted by insert_barriers().) Barriers with
    # originating instructions are handled as part of normal instruction
    # scheduling below.
    if (
            isinstance(next_preschedule_item, Barrier)
            and next_preschedule_item.originating_insn_id is None):
        yield from generate_loop_schedules_internal(
                    sched_state.copy(
                        schedule=sched_state.schedule + (next_preschedule_item,),
                        preschedule=sched_state.preschedule[1:]),
                    debug=debug)

    # }}}

    # {{{ see if any insns are ready to be scheduled now

    # Also take note of insns that have a chance of being schedulable inside
    # the current loop nest, in this set:

    reachable_insn_ids = set()
    active_groups = frozenset(sched_state.active_group_counts)

    def insn_sort_key(insn_id):
        insn = kernel.id_to_insn[insn_id]

        # Sort by insn.id as a last criterion to achieve deterministic
        # schedule generation order.
        return (insn.priority, len(active_groups & insn.groups), insn.id)

    # Use previous instruction sorting result if it is available
    if sched_state.insn_ids_to_try is None:
        insn_ids_to_try = sorted(
                # Non-prescheduled instructions go first.
                sched_state.unscheduled_insn_ids - sched_state.prescheduled_insn_ids,
                key=insn_sort_key, reverse=True)
    else:
        insn_ids_to_try = sched_state.insn_ids_to_try

    insn_ids_to_try.extend(
        insn_id
        for item in sched_state.preschedule
        for insn_id in sched_item_to_insn_id(item))

    for insn_id in insn_ids_to_try:
        insn = kernel.id_to_insn[insn_id]

        is_ready = insn.depends_on <= sched_state.scheduled_insn_ids

        if not is_ready:
            continue

        want = insn.within_inames - sched_state.parallel_inames
        have = active_inames_set - sched_state.parallel_inames

        if want != have:
            is_ready = False

            if debug_mode:
                if want-have:
                    print("instruction '%s' is missing inames '%s'"
                            % (format_insn(kernel, insn.id), ",".join(want-have)))
                if have-want:
                    print("instruction '%s' won't work under inames '%s'"
                            % (format_insn(kernel, insn.id), ",".join(have-want)))

        # {{{ check if scheduling this insn is compatible with preschedule

        if insn_id in sched_state.prescheduled_insn_ids:
            if isinstance(next_preschedule_item, RunInstruction):
                next_preschedule_insn_id = next_preschedule_item.insn_id
            elif isinstance(next_preschedule_item, Barrier):
                assert next_preschedule_item.originating_insn_id is not None
                next_preschedule_insn_id = next_preschedule_item.originating_insn_id
            else:
                next_preschedule_insn_id = None

            if next_preschedule_insn_id != insn_id:
                if debug_mode:
                    print("can't schedule '%s' because another preschedule "
                          "instruction precedes it" % format_insn(kernel, insn.id))
                is_ready = False

        # }}}

        # {{{ check if scheduler state allows insn scheduling

        from loopy.kernel.instruction import BarrierInstruction
        if isinstance(insn, BarrierInstruction) and \
                insn.synchronization_kind == "global":
            if not sched_state.may_schedule_global_barriers:
                if debug_mode:
                    print("can't schedule '%s' because global barriers are "
                          "not currently allowed" % format_insn(kernel, insn.id))
                is_ready = False
        else:
            if not sched_state.within_subkernel:
                if debug_mode:
                    print("can't schedule '%s' because not within subkernel"
                          % format_insn(kernel, insn.id))
                is_ready = False

        # }}}

        # {{{ determine group-based readiness

        if insn.conflicts_with_groups & active_groups:
            is_ready = False

            if debug_mode:
                print("instruction '%s' conflicts with active group(s) '%s'"
                        % (insn.id, ",".join(
                            active_groups & insn.conflicts_with_groups)))

        # }}}

        # {{{ determine reachability

        if (not is_ready and have <= want):
            reachable_insn_ids.add(insn_id)

        # }}}

        if is_ready and debug_mode:
            print("ready to schedule '%s'" % format_insn(kernel, insn.id))

        if is_ready and not debug_mode:
            iid_set = frozenset([insn.id])

            # {{{ update active group counts for added instruction

            if insn.groups:
                new_active_group_counts = sched_state.active_group_counts.copy()

                for grp in insn.groups:
                    if grp in new_active_group_counts:
                        new_active_group_counts[grp] -= 1
                        if new_active_group_counts[grp] == 0:
                            del new_active_group_counts[grp]

                    else:
                        new_active_group_counts[grp] = (
                                sched_state.group_insn_counts[grp] - 1)
            else:
                new_active_group_counts = sched_state.active_group_counts

            # }}}

            # {{{ update instruction_ids_to_try/toposorted_insns

            new_insn_ids_to_try = list(insn_ids_to_try)
            new_insn_ids_to_try.remove(insn.id)

            # invalidate instruction_ids_to_try when active group changes
            if set(new_active_group_counts.keys()) != set(
                    sched_state.active_group_counts.keys()):
                new_insn_ids_to_try = None

            # explicitly use id to compare to avoid performance issues like #199
            new_toposorted_insns = [x for x in
                sched_state.insns_in_topologically_sorted_order if x.id != insn.id]

            # }}}

            new_sched_state = sched_state.copy(
                    scheduled_insn_ids=sched_state.scheduled_insn_ids | iid_set,
                    unscheduled_insn_ids=sched_state.unscheduled_insn_ids - iid_set,
                    insn_ids_to_try=new_insn_ids_to_try,
                    schedule=(
                        sched_state.schedule + (RunInstruction(insn_id=insn.id),)),
                    preschedule=(
                        sched_state.preschedule
                        if insn_id not in sched_state.prescheduled_insn_ids
                        else sched_state.preschedule[1:]),
                    active_group_counts=new_active_group_counts,
                    insns_in_topologically_sorted_order=new_toposorted_insns,
                    )

            new_sched_state = schedule_as_many_run_insns_as_possible(new_sched_state,
                    insn)

            # Don't be eager about entering/leaving loops--if progress has been
            # made, revert to top of scheduler and see if more progress can be
            # made.
            for sub_sched in generate_loop_schedules_internal(
                    new_sched_state,
                    debug=debug):
                yield sub_sched

            if not sched_state.group_insn_counts:
                # No groups: We won't need to backtrack on scheduling
                # instructions.
                return

    # }}}

    # {{{ see if we're ready to leave the innermost loop

    last_entered_loop = sched_state.last_entered_loop

    if last_entered_loop is not None:
        can_leave = True

        if (
                last_entered_loop in sched_state.prescheduled_inames
                and not (
                    isinstance(next_preschedule_item, LeaveLoop)
                    and next_preschedule_item.iname == last_entered_loop)):
            # A prescheduled loop can only be left if the preschedule agrees.
            if debug_mode:
                print("cannot leave '%s' because of preschedule constraints"
                      % last_entered_loop)
            can_leave = False
        elif last_entered_loop not in sched_state.breakable_inames:
            # If the iname is not breakable, then check that we've
            # scheduled all the instructions that require it.

            for insn_id in sched_state.unscheduled_insn_ids:
                insn = kernel.id_to_insn[insn_id]
                if last_entered_loop in insn.within_inames:
                    if debug_mode:
                        print("cannot leave '%s' because '%s' still depends on it"
                                % (last_entered_loop, format_insn(kernel, insn.id)))

                        # check if there's a dependency of insn that needs to be
                        # outside of last_entered_loop.
                        for subdep_id in gen_dependencies_except(kernel, insn_id,
                                sched_state.scheduled_insn_ids):
                            want = (kernel.insn_inames(subdep_id)
                                    - sched_state.parallel_inames)
                            if (
                                    last_entered_loop not in want):
                                print(
                                    "%(warn)swarning:%(reset_all)s '%(iname)s', "
                                    "which the schedule is "
                                    "currently stuck inside of, seems mis-nested. "
                                    "'%(subdep)s' must occur " "before '%(dep)s', "
                                    "but '%(subdep)s must be outside "
                                    "'%(iname)s', whereas '%(dep)s' must be back "
                                    "in it.%(reset_all)s\n"
                                    "  %(subdep_i)s\n"
                                    "  %(dep_i)s"
                                    % {
                                        "warn": Fore.RED + Style.BRIGHT,
                                        "reset_all": Style.RESET_ALL,
                                        "iname": last_entered_loop,
                                        "subdep": format_insn_id(kernel, subdep_id),
                                        "dep": format_insn_id(kernel, insn_id),
                                        "subdep_i": format_insn(kernel, subdep_id),
                                        "dep_i": format_insn(kernel, insn_id),
                                        })

                    can_leave = False
                    break

        if can_leave:
            can_leave = False

            # We may only leave this loop if we've scheduled an instruction
            # since entering it.

            seen_an_insn = False
            ignore_count = 0
            for sched_item in sched_state.schedule[::-1]:
                if isinstance(sched_item, RunInstruction):
                    seen_an_insn = True
                elif isinstance(sched_item, LeaveLoop):
                    ignore_count += 1
                elif isinstance(sched_item, EnterLoop):
                    if ignore_count:
                        ignore_count -= 1
                    else:
                        assert sched_item.iname == last_entered_loop
                        if seen_an_insn:
                            can_leave = True
                        break

            if can_leave and not debug_mode:

                for sub_sched in generate_loop_schedules_internal(
                        sched_state.copy(
                            schedule=(
                                sched_state.schedule
                                + (LeaveLoop(iname=last_entered_loop),)),
                            active_inames=sched_state.active_inames[:-1],
                            insn_ids_to_try=insn_ids_to_try,
                            preschedule=(
                                sched_state.preschedule
                                if last_entered_loop
                                not in sched_state.prescheduled_inames
                                else sched_state.preschedule[1:]),
                        ),
                        debug=debug):
                    yield sub_sched

                return

    # }}}

    # {{{ see if any loop can be entered now

    # Find inames that are being referenced by as yet unscheduled instructions.
    needed_inames = set()
    for insn_id in sched_state.unscheduled_insn_ids:
        needed_inames.update(kernel.insn_inames(insn_id))

    needed_inames = (needed_inames
            # There's no notion of 'entering' a parallel loop
            - sched_state.parallel_inames

            # Don't reenter a loop we're already in.
            - active_inames_set)

    if debug_mode:
        print(75*"-")
        print("inames still needed :", ",".join(needed_inames))
        print("active inames :", ",".join(sched_state.active_inames))
        print("inames entered so far :", ",".join(sched_state.entered_inames))
        print("reachable insns:", ",".join(reachable_insn_ids))
        print("active groups (with insn counts):", ",".join(
            "%s: %d" % (grp, c)
            for grp, c in sched_state.active_group_counts.items()))
        print(75*"-")

    if needed_inames:
        iname_to_usefulness = {}

        for iname in needed_inames:

            # {{{ check if scheduling this iname now is allowed/plausible

            if (
                    iname in sched_state.prescheduled_inames
                    and not (
                        isinstance(next_preschedule_item, EnterLoop)
                        and next_preschedule_item.iname == iname)):
                if debug_mode:
                    print("scheduling %s prohibited by preschedule constraints"
                          % iname)
                continue

            currently_accessible_inames = (
                    active_inames_set | sched_state.parallel_inames)
            if (
                    not sched_state.loop_nest_around_map[iname]
                    <= currently_accessible_inames):
                if debug_mode:
                    print("scheduling %s prohibited by loop nest-around map" % iname)
                continue

            if (
                    not sched_state.loop_insn_dep_map.get(iname, set())
                    <= sched_state.scheduled_insn_ids):
                if debug_mode:
                    print(
                            "scheduling {iname} prohibited by loop dependency map "
                            "(needs '{needed_insns})'"
                            .format(
                                iname=iname,
                                needed_insns=", ".join(
                                    sched_state.loop_insn_dep_map.get(iname, set())
                                    -
                                    sched_state.scheduled_insn_ids)))

                continue

            iname_home_domain = kernel.domains[kernel.get_home_domain_index(iname)]
            from islpy import dim_type
            iname_home_domain_params = set(
                    iname_home_domain.get_var_names(dim_type.param))

            # The previous check should have ensured this is true, because
            # the loop_nest_around_map takes the domain dependency graph into
            # consideration.
            assert (iname_home_domain_params & kernel.all_inames()
                    <= currently_accessible_inames)

            # Check if any parameters are temporary variables, and if so, if their
            # writes have already been scheduled.

            data_dep_written = True
            for domain_par in (
                    iname_home_domain_params
                    &
                    set(kernel.temporary_variables)):
                writer_insn, = kernel.writer_map()[domain_par]
                if writer_insn not in sched_state.scheduled_insn_ids:
                    data_dep_written = False
                    if debug_mode:
                        print("iname '%s' not scheduled because domain "
                                "parameter '%s' is not yet available"
                                % (iname, domain_par))
                    break

            if not data_dep_written:
                continue

            # }}}

            # {{{ determine if that gets us closer to being able to schedule an insn

            usefulness = None  # highest insn priority enabled by iname

            hypothetically_active_loops = active_inames_set | {iname}
            for insn_id in reachable_insn_ids:
                insn = kernel.id_to_insn[insn_id]

                want = insn.within_inames

                if hypothetically_active_loops <= want:
                    if usefulness is None:
                        usefulness = insn.priority
                    else:
                        usefulness = max(usefulness, insn.priority)

            if usefulness is None:
                if debug_mode:
                    print("iname '%s' deemed not useful" % iname)
                continue

            iname_to_usefulness[iname] = usefulness

            # }}}

        # {{{ tier building

        # Build priority tiers. If a schedule is found in the first tier, then
        # loops in the second are not even tried (and so on).
        loop_priority_set = set().union(*[set(prio)
                                          for prio in
                                          sched_state.kernel.loop_priority])
        useful_loops_set = set(iname_to_usefulness.keys())
        useful_and_desired = useful_loops_set & loop_priority_set

        if useful_and_desired:
            wanted = (
                useful_and_desired
                - sched_state.ilp_inames
                - sched_state.vec_inames
                )
            priority_tiers = [t for t in
                              get_priority_tiers(wanted,
                                                 sched_state.kernel.loop_priority
                                                 )
                              ]

            # Update the loop priority set, because some constraints may have
            # have been contradictary.
            loop_priority_set = set().union(*[set(t) for t in priority_tiers])

            priority_tiers.append(
                    useful_loops_set
                    - loop_priority_set
                    - sched_state.ilp_inames
                    - sched_state.vec_inames
                    )
        else:
            priority_tiers = [
                    useful_loops_set
                    - sched_state.ilp_inames
                    - sched_state.vec_inames
                    ]

        # vectorization must be the absolute innermost loop
        priority_tiers.extend([
            [iname]
            for iname in sched_state.ilp_inames
            if iname in useful_loops_set
            ])

        priority_tiers.extend([
            [iname]
            for iname in sched_state.vec_inames
            if iname in useful_loops_set
            ])

        # }}}

        if debug_mode:
            print("useful inames: %s" % ",".join(useful_loops_set))
        else:
            for tier in priority_tiers:
                found_viable_schedule = False

                for iname in sorted(tier,
                        key=lambda iname: (
                            iname_to_usefulness.get(iname, 0),
                            # Sort by iname to achieve deterministic
                            # ordering of generated schedules.
                            iname),
                        reverse=True):

                    for sub_sched in generate_loop_schedules_internal(
                            sched_state.copy(
                                schedule=(
                                    sched_state.schedule
                                    + (EnterLoop(iname=iname),)),
                                active_inames=(
                                    sched_state.active_inames + (iname,)),
                                entered_inames=(
                                    sched_state.entered_inames
                                    | frozenset((iname,))),
                                insn_ids_to_try=insn_ids_to_try,
                                preschedule=(
                                    sched_state.preschedule
                                    if iname not in sched_state.prescheduled_inames
                                    else sched_state.preschedule[1:]),
                                ),
                            debug=debug):
                        found_viable_schedule = True
                        yield sub_sched

                if found_viable_schedule:
                    return

    # }}}

    if debug_mode:
        print(75*"=")
        inp = input("Hit Enter for next schedule, "
                "or enter a number to examine schedules of a "
                "different length:")
        if inp:
            raise ScheduleDebugInput(inp)

    if (
            not sched_state.active_inames
            and not sched_state.unscheduled_insn_ids
            and not sched_state.preschedule):
        # if done, yield result
        debug.log_success(sched_state.schedule)

        yield sched_state.schedule

    else:
        if debug is not None:
            debug.log_dead_end(sched_state.schedule)

# }}}


# {{{ convert barrier instructions to proper barriers

def convert_barrier_instructions_to_barriers(kernel, schedule):
    from loopy.kernel.instruction import BarrierInstruction

    result = []
    for sched_item in schedule:
        if isinstance(sched_item, RunInstruction):
            insn = kernel.id_to_insn[sched_item.insn_id]
            if isinstance(insn, BarrierInstruction):
                result.append(Barrier(
                    synchronization_kind=insn.synchronization_kind,
                    mem_kind=insn.mem_kind,
                    originating_insn_id=insn.id,
                    comment="Barrier inserted due to %s" % insn.id))
                continue

        result.append(sched_item)

    return result

# }}}


# {{{ barrier insertion/verification

class DependencyRecord(ImmutableRecord):
    """
    .. attribute:: source

        A :class:`loopy.InstructionBase` instance.

    .. attribute:: target

        A :class:`loopy.InstructionBase` instance.

    .. attribute:: dep_descr

        A string containing a phrase describing the dependency. The variables
        '{src}' and '{tgt}' will be replaced by their respective instruction IDs.

    .. attribute:: variable

        A string, the name of the variable that caused the dependency to arise.

    .. attribute:: var_kind

        "global" or "local"
    """

    def __init__(self, source, target, dep_descr, variable, var_kind):
        ImmutableRecord.__init__(self,
                source=source,
                target=target,
                dep_descr=dep_descr,
                variable=variable,
                var_kind=var_kind)


class DependencyTracker:
    """
    A utility to help track dependencies between originating from a set
    of sources (as defined by :meth:`add_source`. For each target,
    dependencies can then be obtained using :meth:`gen_dependencies_with_target_at`.

    .. automethod:: add_source
    .. automethod:: gen_dependencies_with_target_at
    """

    def __init__(self, kernel, var_kind, reverse):
        """
        :arg var_kind: "global" or "local", the kind of variable based on which
            barrier-needing dependencies should be found.
        :arg reverse:
            In straight-line code, this  only tracks 'b depends on
            a'-type 'forward' dependencies. But a loop of the type::

                for i in range(10):
                    A
                    B

            effectively glues multiple copies of 'A;B' one after the other::

                A
                B
                A
                B
                ...

            Now, if B depends on (i.e. is required to be textually before) A in a
            way requiring a barrier, then we will assume that the reverse
            dependency exists as well, i.e. a barrier between the tail end of
            execution of B and the next beginning of A is also needed.

            Setting *reverse* to *True* tracks these reverse (instead of forward)
            dependencies.
        """
        self.kernel = kernel
        self.reverse = reverse
        self.var_kind = var_kind

        from loopy.symbolic import AccessRangeOverlapChecker
        self.overlap_checker = AccessRangeOverlapChecker(kernel)

        if var_kind == "local":
            self.relevant_vars = kernel.local_var_names()
        elif var_kind == "global":
            self.relevant_vars = kernel.global_var_names()
        else:
            raise ValueError("unknown 'var_kind': %s" % var_kind)

        from collections import defaultdict
        self.base_writer_map = defaultdict(set)
        self.base_access_map = defaultdict(set)
        self.temp_to_base_storage = kernel.get_temporary_to_base_storage_map()

    def map_to_base_storage(self, var_names):
        result = set(var_names)

        for name in var_names:
            bs = self.temp_to_base_storage.get(name)
            if bs is not None:
                result.add(bs)

        return result

    def discard_all_sources(self):
        self.base_writer_map.clear()
        self.base_access_map.clear()

    # Anything with 'base' in the name in this class contains names normalized
    # to their 'base_storage'.

    def add_source(self, source):
        """
        Specify that an instruction used as the source (depended-upon
        part) of a dependency edge is of interest to this tracker.
        """
        # If source is an insn ID, look up the actual instruction.
        source = self.kernel.id_to_insn.get(source, source)

        for written in self.map_to_base_storage(
                set(source.assignee_var_names()) & self.relevant_vars):
            self.base_writer_map[written].add(source.id)

        for read in self.map_to_base_storage(
                source.dependency_names() & self.relevant_vars):
            self.base_access_map[read].add(source.id)

    def gen_dependencies_with_target_at(self, target):
        """
        Generate :class:`DependencyRecord` instances for dependencies edges
        whose target is the given instruction.

        :arg target: The ID of the instruction for which dependencies
            with conflicting var access should be found.
        """
        # If target is an insn ID, look up the actual instruction.
        target = self.kernel.id_to_insn.get(target, target)

        for (
                tgt_dir, src_dir, src_base_var_to_accessor_map
                ) in [
                ("any", "w", self.base_writer_map),
                ("w", "any", self.base_access_map),
                ]:

            yield from self.get_conflicting_accesses(
                    target, tgt_dir, src_dir, src_base_var_to_accessor_map)

    def get_conflicting_accesses(self, target, tgt_dir, src_dir,
            src_base_var_to_accessor_map):

        def get_written_names(insn):
            return set(insn.assignee_var_names()) & self.relevant_vars

        def get_accessed_names(insn):
            return insn.dependency_names() & self.relevant_vars

        dir_to_getter = {"w": get_written_names, "any": get_accessed_names}

        def filter_var_set_for_base_storage(var_name_set, base_storage_name):
            return {
                    name
                    for name in var_name_set
                    if (self.temp_to_base_storage.get(name, name)
                        == base_storage_name)}

        tgt_accessed_vars = dir_to_getter[tgt_dir](target)
        tgt_accessed_vars_base = self.map_to_base_storage(tgt_accessed_vars)

        for race_var_base in sorted(tgt_accessed_vars_base):
            for source_id in sorted(
                    src_base_var_to_accessor_map[race_var_base]):

                # {{{ no barrier if nosync

                if (not self.reverse and source_id in
                        self.kernel.get_nosync_set(target.id, scope=self.var_kind)):
                    continue
                if (self.reverse and target.id in
                        self.kernel.get_nosync_set(source_id, scope=self.var_kind)):
                    continue

                # }}}

                dep_descr = self.describe_dependency(source_id, target)
                if dep_descr is None:
                    continue

                source = self.kernel.id_to_insn[source_id]
                src_race_vars = filter_var_set_for_base_storage(
                        dir_to_getter[src_dir](source), race_var_base)
                tgt_race_vars = filter_var_set_for_base_storage(
                        tgt_accessed_vars, race_var_base)

                race_var = race_var_base

                # Only one (non-base_storage) race variable name: Data is not
                # being passed between aliases, so we may look at indices.
                if src_race_vars == tgt_race_vars and len(src_race_vars) == 1:
                    race_var, = src_race_vars

                    if not (
                        self.overlap_checker.do_access_ranges_overlap_conservative(
                                target.id, tgt_dir, source_id, src_dir, race_var)):
                        continue

                yield DependencyRecord(
                        source=source,
                        target=target,
                        dep_descr=dep_descr,
                        variable=race_var,
                        var_kind=self.var_kind)

    def describe_dependency(self, source_id, target):
        dep_descr = None

        source = self.kernel.id_to_insn[source_id]

        if self.reverse:
            source, target = target, source

        target_deps = self.kernel.recursive_insn_dep_map()[target.id]
        if source.id in target_deps:
            if self.reverse:
                dep_descr = "{tgt} rev-depends on {src}"
            else:
                dep_descr = "{tgt} depends on {src}"

        grps = source.groups & target.conflicts_with_groups
        if not grps:
            grps = target.groups & source.conflicts_with_groups

        if grps:
            dep_descr = "{src} conflicts with {tgt} (via '%s')" % ", ".join(grps)

        return dep_descr


def barrier_kind_more_or_equally_global(kind1, kind2):
    return (kind1 == kind2) or (kind1 == "global" and kind2 == "local")


def insn_ids_reaching_end_without_intervening_barrier(schedule, kind):
    return _insn_ids_reaching_end(schedule, kind, reverse=False)


def insn_ids_reachable_from_start_without_intervening_barrier(schedule, kind):
    return _insn_ids_reaching_end(schedule, kind, reverse=True)


def _insn_ids_reaching_end(schedule, kind, reverse):
    if reverse:
        schedule = reversed(schedule)
        enter_scope_item_kind = LeaveLoop
        leave_scope_item_kind = EnterLoop
    else:
        enter_scope_item_kind = EnterLoop
        leave_scope_item_kind = LeaveLoop

    insn_ids_alive_at_scope = [set()]

    for sched_item in schedule:
        if isinstance(sched_item, enter_scope_item_kind):
            insn_ids_alive_at_scope.append(set())
        elif isinstance(sched_item, leave_scope_item_kind):
            innermost_scope = insn_ids_alive_at_scope.pop()
            # Instructions in deeper scopes are alive but could be killed by
            # barriers at a shallower level, e.g.:
            #
            # for i
            #     insn0
            # end
            # barrier()   <= kills insn0
            #
            # Hence we merge this scope into the parent scope.
            insn_ids_alive_at_scope[-1].update(innermost_scope)
        elif isinstance(sched_item, Barrier):
            # This barrier kills only the instruction ids that are alive at
            # the current scope (or deeper). Without further analysis, we
            # can't assume that instructions at shallower scope can be
            # killed by deeper barriers, since loops might be empty, e.g.:
            #
            # insn0          <= isn't killed by barrier (i loop could be empty)
            # for i
            #     insn1      <= is killed by barrier
            #     for j
            #         insn2  <= is killed by barrier
            #     end
            #     barrier()
            # end
            if barrier_kind_more_or_equally_global(
                    sched_item.synchronization_kind, kind):
                insn_ids_alive_at_scope[-1].clear()
        else:
            insn_ids_alive_at_scope[-1] |= {
                    insn_id for insn_id in sched_item_to_insn_id(sched_item)}

    assert len(insn_ids_alive_at_scope) == 1
    return insn_ids_alive_at_scope[-1]


def append_barrier_or_raise_error(kernel_name, schedule, dep, verify_only):
    if verify_only:
        from loopy.diagnostic import MissingBarrierError
        raise MissingBarrierError(
                "%s: Dependency '%s' (for variable '%s') "
                "requires synchronization "
                "by a %s barrier (add a 'no_sync_with' "
                "instruction option to state that no "
                "synchronization is needed)"
                % (
                    kernel_name,
                    dep.dep_descr.format(
                        tgt=dep.target.id, src=dep.source.id),
                    dep.variable,
                    dep.var_kind))
    else:
        comment = "for {} ({})".format(
                dep.variable, dep.dep_descr.format(
                    tgt=dep.target.id, src=dep.source.id))
        schedule.append(Barrier(
            comment=comment,
            synchronization_kind=dep.var_kind,
            mem_kind=dep.var_kind,
            originating_insn_id=None))


def insert_barriers(kernel, schedule, synchronization_kind, verify_only, level=0):
    """
    :arg synchronization_kind: "local" or "global".
        The :attr:`Barrier.synchronization_kind` to be inserted. Generally, this
        function will be called once for each kind of barrier at the top level, where
        more global barriers should be inserted first.
    :arg verify_only: do not insert barriers, only complain if they are
        missing.
    :arg level: the current level of loop nesting, 0 for outermost.
    """

    # {{{ insert barriers at outermost scheduling level

    def insert_barriers_at_outer_level(schedule, reverse=False):
        dep_tracker = DependencyTracker(kernel, var_kind=synchronization_kind,
                                        reverse=reverse)

        if reverse:
            # Populate the dependency tracker with sources from the tail end of
            # the schedule block.
            for insn_id in (
                    insn_ids_reaching_end_without_intervening_barrier(
                        schedule, synchronization_kind)):
                dep_tracker.add_source(insn_id)

        result = []

        i = 0
        while i < len(schedule):
            sched_item = schedule[i]

            if isinstance(sched_item, EnterLoop):
                subloop, new_i = gather_schedule_block(schedule, i)

                loop_head = (
                    insn_ids_reachable_from_start_without_intervening_barrier(
                        subloop, synchronization_kind))

                loop_tail = (
                    insn_ids_reaching_end_without_intervening_barrier(
                        subloop, synchronization_kind))

                # Checks if a barrier is needed before the loop. This handles
                # dependencies with targets that can be reached without an
                # intervening barrier from the start of the loop:
                #
                # a[x] = ...      <= source
                # for i
                #     ... = a[y]  <= target
                #     barrier()
                #     ...
                from itertools import chain
                for dep in chain.from_iterable(
                        dep_tracker.gen_dependencies_with_target_at(insn)
                        for insn in loop_head):
                    append_barrier_or_raise_error(
                            kernel.name, result, dep, verify_only)
                    # This barrier gets inserted outside the loop, hence it is
                    # executed unconditionally and so kills all sources before
                    # the loop.
                    dep_tracker.discard_all_sources()
                    break

                result.extend(subloop)

                # Handle dependencies with sources not killed inside the loop:
                #
                # for i
                #     ...
                #     barrier()
                #     b[i] = ...  <= source
                # end for
                # ... = f(b)      <= target
                for item in loop_tail:
                    dep_tracker.add_source(item)

                i = new_i

            elif isinstance(sched_item, Barrier):
                result.append(sched_item)
                if barrier_kind_more_or_equally_global(
                        sched_item.synchronization_kind, synchronization_kind):
                    dep_tracker.discard_all_sources()
                i += 1

            elif isinstance(sched_item, RunInstruction):
                for dep in dep_tracker.gen_dependencies_with_target_at(
                        sched_item.insn_id):
                    append_barrier_or_raise_error(
                            kernel.name, result, dep, verify_only)
                    dep_tracker.discard_all_sources()
                    break
                result.append(sched_item)
                dep_tracker.add_source(sched_item.insn_id)
                i += 1

            elif isinstance(sched_item, (CallKernel, ReturnFromKernel)):
                result.append(sched_item)
                i += 1

            else:
                raise ValueError("unexpected schedule item type '%s'"
                        % type(sched_item).__name__)

        return result

    # }}}

    # {{{ recursively insert barriers in loops

    result = []
    i = 0
    while i < len(schedule):
        sched_item = schedule[i]

        if isinstance(sched_item, EnterLoop):
            subloop, new_i = gather_schedule_block(schedule, i)
            new_subloop = insert_barriers(
                    kernel, subloop[1:-1], synchronization_kind, verify_only,
                    level + 1)
            result.append(subloop[0])
            result.extend(new_subloop)
            result.append(subloop[-1])
            i = new_i

        elif isinstance(sched_item,
                (Barrier, RunInstruction, CallKernel, ReturnFromKernel)):
            result.append(sched_item)
            i += 1

        else:
            raise ValueError("unexpected schedule item type '%s'"
                    % type(sched_item).__name__)

    # }}}

    result = insert_barriers_at_outer_level(result)

    # When level = 0 there is no loop.
    if level != 0:
        result = insert_barriers_at_outer_level(result, reverse=True)

    return result

# }}}


class MinRecursionLimitForScheduling(MinRecursionLimit):
    def __init__(self, kernel):
        MinRecursionLimit.__init__(self,
                len(kernel.instructions) * 2 + len(kernel.all_inames()) * 4)


# {{{ main scheduling entrypoint

def generate_loop_schedules(kernel, callables_table, debug_args=None):
    """
    .. warning::

        This function needs to be called inside (another layer) of a
        :class:`loopy.schedule.MinRecursionLimitForScheduling` context manager,
        and the context manager needs to end *after* the last reference to the
        generators has gone out of scope. Otherwise, the high-recursion-limit
        generator chain may not be successfully garbage-collected and cause an
        internal error in the Python runtime.
    """
    if debug_args is None:
        debug_args = {}

    with MinRecursionLimitForScheduling(kernel):
        yield from generate_loop_schedules_inner(kernel,
                callables_table, debug_args=debug_args)


<<<<<<< HEAD
def postprocess_schedule(kernel, callables_table, gen_sched):
    from loopy.kernel import KernelState
    gen_sched = convert_barrier_instructions_to_barriers(
            kernel, gen_sched)

    gsize, lsize = kernel.get_grid_size_upper_bounds(callables_table,
                                                     return_dict=True)

    if (gsize or lsize):
        if not kernel.options.disable_global_barriers:
            logger.debug("%s: barrier insertion: global" % kernel.name)
            gen_sched = insert_barriers(kernel, gen_sched,
                    synchronization_kind="global", verify_only=True)

        logger.debug("%s: barrier insertion: local" % kernel.name)
        gen_sched = insert_barriers(kernel, gen_sched,
            synchronization_kind="local", verify_only=False)
        logger.debug("%s: barrier insertion: done" % kernel.name)

    new_kernel = kernel.copy(
            schedule=gen_sched,
            state=KernelState.LINEARIZED)

    from loopy.schedule.device_mapping import \
            map_schedule_onto_host_or_device
    if kernel.state != KernelState.LINEARIZED:
        # Device mapper only gets run once.
        new_kernel = map_schedule_onto_host_or_device(new_kernel)

    from loopy.schedule.tools import add_extra_args_to_schedule
    return add_extra_args_to_schedule(new_kernel)


def generate_loop_schedules_inner(kernel, callables_table, debug_args={}):
=======
def generate_loop_schedules_inner(kernel, callables_table, debug_args=None):
    if debug_args is None:
        debug_args = {}

>>>>>>> 2ca42e6c
    from loopy.kernel import KernelState
    if kernel.state not in (KernelState.PREPROCESSED, KernelState.LINEARIZED):
        raise LoopyError("cannot schedule a kernel that has not been "
                "preprocessed")

    from loopy.check import pre_schedule_checks
    pre_schedule_checks(kernel, callables_table)

    try:
        gen_sched = generate_loop_schedules_v2(kernel)
        yield postprocess_schedule(kernel, callables_table, gen_sched)
        return
    except V2SchedulerNotImplementedException as e:
        from warnings import warn
        warn(f"Falling back to a slow scheduler implementation due to: {e}")

    schedule_count = 0

    debug = ScheduleDebugger(**debug_args)

    preschedule = (kernel.linearization
                   if kernel.state == KernelState.LINEARIZED
                   else ())

    prescheduled_inames = {
            insn.iname
            for insn in preschedule
            if isinstance(insn, EnterLoop)}

    prescheduled_insn_ids = {
        insn_id
        for item in preschedule
        for insn_id in sched_item_to_insn_id(item)}

    from loopy.kernel.data import (IlpBaseTag, ConcurrentTag, VectorizeTag,
                                   filter_iname_tags_by_type)
    ilp_inames = {
            name
            for name, iname in kernel.inames.items()
            if filter_iname_tags_by_type(iname.tags, IlpBaseTag)}
    vec_inames = {
            name
            for name, iname in kernel.inames.items()
            if filter_iname_tags_by_type(iname.tags, VectorizeTag)}
    parallel_inames = {
            name
            for name, iname in kernel.inames.items()
            if filter_iname_tags_by_type(iname.tags, ConcurrentTag)}

    loop_nest_with_map = find_loop_nest_with_map(kernel)
    loop_nest_around_map = find_loop_nest_around_map(kernel)
    sched_state = SchedulerState(
            kernel=kernel,
            loop_nest_around_map=loop_nest_around_map,
            loop_insn_dep_map=find_loop_insn_dep_map(
                kernel,
                loop_nest_with_map=loop_nest_with_map,
                loop_nest_around_map=loop_nest_around_map),
            breakable_inames=ilp_inames,
            ilp_inames=ilp_inames,
            vec_inames=vec_inames,

            prescheduled_inames=prescheduled_inames,
            prescheduled_insn_ids=prescheduled_insn_ids,

            # time-varying part
            active_inames=(),
            entered_inames=frozenset(),
            enclosing_subkernel_inames=(),

            schedule=(),

            unscheduled_insn_ids={insn.id for insn in kernel.instructions},
            scheduled_insn_ids=frozenset(),
            within_subkernel=kernel.state != KernelState.LINEARIZED,
            may_schedule_global_barriers=True,

            preschedule=preschedule,
            insn_ids_to_try=None,

            # ilp and vec are not parallel for the purposes of the scheduler
            parallel_inames=parallel_inames - ilp_inames - vec_inames,

            group_insn_counts=group_insn_counts(kernel),
            active_group_counts={},

            insns_in_topologically_sorted_order=(
                get_insns_in_topologically_sorted_order(kernel)),
    )

    schedule_gen_kwargs = {}

    def print_longest_dead_end():
        if debug.interactive:
            print("Loopy will now show you the scheduler state at the point")
            print("where the longest (dead-end) schedule was generated, in the")
            print("the hope that some of this makes sense and helps you find")
            print("the issue.")
            print()
            print("To disable this interactive behavior, pass")
            print("  debug_args=dict(interactive=False)")
            print("to generate_loop_schedules().")
            print(75*"-")
            input("Enter:")
            print()
            print()

            debug.debug_length = len(debug.longest_rejected_schedule)
            while True:
                try:
                    for _ in generate_loop_schedules_internal(
                            sched_state, debug=debug, **schedule_gen_kwargs):
                        pass

                except ScheduleDebugInput as e:
                    debug.debug_length = int(str(e))
                    continue

                break

    try:
        for gen_sched in generate_loop_schedules_internal(
                sched_state, debug=debug, **schedule_gen_kwargs):
            debug.stop()

            new_kernel = postprocess_schedule(kernel, callables_table, gen_sched)
            yield new_kernel

            debug.start()

            schedule_count += 1

    except KeyboardInterrupt:
        print()
        print(75*"-")
        print("Interrupted during scheduling")
        print(75*"-")
        print_longest_dead_end()
        raise

    debug.done_scheduling()
    if not schedule_count:
        print(75*"-")
        print("ERROR: Sorry--loopy did not find a schedule for your kernel.")
        print(75*"-")
        print_longest_dead_end()
        raise RuntimeError("no valid schedules found")

    logger.info("%s: schedule done" % kernel.name)

# }}}


schedule_cache = WriteOncePersistentDict(
        "loopy-schedule-cache-v4-"+DATA_MODEL_VERSION,
        key_builder=LoopyKeyBuilder())


def _get_one_scheduled_kernel_inner(kernel, callables_table):
    # This helper function exists to ensure that the generator chain is fully
    # out of scope after the function returns. This allows it to be
    # garbage-collected in the exit handler of the
    # MinRecursionLimitForScheduling context manager in the surrounding
    # function, because it possilby cannot be safely collected with a lower
    # recursion limit without crashing the Python runtime.
    #
    # See https://gitlab.tiker.net/inducer/sumpy/issues/31 for context.

    return next(iter(generate_loop_schedules(kernel, callables_table)))


def get_one_scheduled_kernel(kernel, callables_table):
    warn_with_kernel(
        kernel, "get_one_scheduled_kernel_deprecated",
        "get_one_scheduled_kernel is deprecated. "
        "Use get_one_linearized_kernel instead.",
        DeprecationWarning, stacklevel=2)
    return get_one_linearized_kernel(kernel, callables_table)


def get_one_linearized_kernel(kernel, callables_table):
    from loopy import CACHING_ENABLED

    # must include *callables_table* within the cache key as the preschedule
    # checks depend on it.
    sched_cache_key = (kernel, callables_table)
    from_cache = False

    if CACHING_ENABLED:
        try:
            result = schedule_cache[sched_cache_key]

            logger.debug("%s: schedule cache hit" % kernel.name)
            from_cache = True
        except KeyError:
            pass

    if not from_cache:
        with ProcessLogger(logger, "%s: schedule" % kernel.name):
            with MinRecursionLimitForScheduling(kernel):
                result = _get_one_scheduled_kernel_inner(kernel,
                        callables_table)

    if CACHING_ENABLED and not from_cache:
        schedule_cache.store_if_not_present(sched_cache_key, result)

    return result


# vim: foldmethod=marker<|MERGE_RESOLUTION|>--- conflicted
+++ resolved
@@ -2101,7 +2101,6 @@
                 callables_table, debug_args=debug_args)
 
 
-<<<<<<< HEAD
 def postprocess_schedule(kernel, callables_table, gen_sched):
     from loopy.kernel import KernelState
     gen_sched = convert_barrier_instructions_to_barriers(
@@ -2135,13 +2134,10 @@
     return add_extra_args_to_schedule(new_kernel)
 
 
-def generate_loop_schedules_inner(kernel, callables_table, debug_args={}):
-=======
 def generate_loop_schedules_inner(kernel, callables_table, debug_args=None):
     if debug_args is None:
         debug_args = {}
 
->>>>>>> 2ca42e6c
     from loopy.kernel import KernelState
     if kernel.state not in (KernelState.PREPROCESSED, KernelState.LINEARIZED):
         raise LoopyError("cannot schedule a kernel that has not been "
