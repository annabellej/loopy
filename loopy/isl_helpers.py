--- conflicted
+++ resolved
@@ -24,7 +24,6 @@
 """
 
 
-<<<<<<< HEAD
 import six
 import numpy as np
 from six.moves import range, zip
@@ -33,9 +32,6 @@
         EvaluationMapper as EvaluationMapperBase
 
 from loopy.diagnostic import StaticValueFindingError, LoopyError
-=======
-from loopy.diagnostic import StaticValueFindingError
->>>>>>> 9e7b697f
 
 import islpy as isl
 from islpy import dim_type
