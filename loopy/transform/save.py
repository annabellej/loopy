__copyright__ = "Copyright (C) 2016 Matt Wala"

__license__ = """
Permission is hereby granted, free of charge, to any person obtaining a copy
of this software and associated documentation files (the "Software"), to deal
in the Software without restriction, including without limitation the rights
to use, copy, modify, merge, publish, distribute, sublicense, and/or sell
copies of the Software, and to permit persons to whom the Software is
furnished to do so, subject to the following conditions:

The above copyright notice and this permission notice shall be included in
all copies or substantial portions of the Software.

THE SOFTWARE IS PROVIDED "AS IS", WITHOUT WARRANTY OF ANY KIND, EXPRESS OR
IMPLIED, INCLUDING BUT NOT LIMITED TO THE WARRANTIES OF MERCHANTABILITY,
FITNESS FOR A PARTICULAR PURPOSE AND NONINFRINGEMENT. IN NO EVENT SHALL THE
AUTHORS OR COPYRIGHT HOLDERS BE LIABLE FOR ANY CLAIM, DAMAGES OR OTHER
LIABILITY, WHETHER IN AN ACTION OF CONTRACT, TORT OR OTHERWISE, ARISING FROM,
OUT OF OR IN CONNECTION WITH THE SOFTWARE OR THE USE OR OTHER DEALINGS IN
THE SOFTWARE.
"""


from loopy.diagnostic import LoopyError
import loopy as lp

from loopy.kernel.data import auto, AddressSpace
from pytools import memoize_method, Record
from loopy.schedule import (
            EnterLoop, LeaveLoop, RunInstruction,
            CallKernel, ReturnFromKernel, Barrier)

from loopy.schedule.tools import get_block_boundaries


import logging
logger = logging.getLogger(__name__)


__doc__ = """
.. currentmodule:: loopy

.. autofunction:: save_and_reload_temporaries
"""


# {{{ liveness analysis

class LivenessResult(dict):

    class InstructionResult(Record):
        __slots__ = ["live_in", "live_out"]

    @classmethod
    def make_empty(cls, nscheditems):
        return cls((idx, cls.InstructionResult(live_in=set(), live_out=set()))
                   for idx in range(nscheditems))


class LivenessAnalysis:

    def __init__(self, kernel):
        self.kernel = kernel
        self.schedule = kernel.schedule

    @memoize_method
    def get_successor_relation(self):
        successors = {}
        block_bounds = get_block_boundaries(self.kernel.schedule)

        for idx, (item, next_item) in enumerate(zip(
                reversed(self.schedule),
                reversed(self.schedule + [None]))):
            sched_idx = len(self.schedule) - idx - 1

            # Look at next_item
            if next_item is None:
                after = set()
            elif isinstance(next_item, EnterLoop):
                # Account for empty loop
                loop_end = block_bounds[sched_idx + 1]
                after = successors[loop_end] | {sched_idx + 1}
            elif isinstance(next_item, (LeaveLoop, RunInstruction,
                    CallKernel, ReturnFromKernel, Barrier)):
                after = {sched_idx + 1}
            else:
                raise LoopyError("unexpected type of schedule item: {ty}"
                    .format(ty=type(next_item).__name__))

            # Look at item
            if isinstance(item, LeaveLoop):
                # Account for loop
                loop_begin = block_bounds[sched_idx]
                after |= {loop_begin}
            elif not isinstance(item, (EnterLoop, RunInstruction,
                    CallKernel, ReturnFromKernel, Barrier)):
                raise LoopyError("unexpected type of schedule item: {ty}"
                    .format(ty=type(item).__name__))

            successors[sched_idx] = after

        return successors

    def get_gen_and_kill_sets(self):
        gen = {idx: set() for idx in range(len(self.schedule))}
        kill = {idx: set() for idx in range(len(self.schedule))}

        for sched_idx, sched_item in enumerate(self.schedule):
            if not isinstance(sched_item, RunInstruction):
                continue
            insn = self.kernel.id_to_insn[sched_item.insn_id]
            for var in insn.assignee_var_names():
                if var not in self.kernel.temporary_variables:
                    continue
                if not insn.predicates:
                    # Fully kills the liveness only when unconditional.
                    kill[sched_idx].add(var)
                if len(self.kernel.temporary_variables[var].shape) > 0:
                    # For an array variable, all definitions generate a use as
                    # well, because the write could be a partial write,
                    # necessitating a reload of whatever is not written.
                    #
                    # We don't currently check if the write is a partial write
                    # or a full write. Instead, we analyze the access
                    # footprint later on to determine how much to reload/save.
                    gen[sched_idx].add(var)
            for var in insn.read_dependency_names():
                if var not in self.kernel.temporary_variables:
                    continue
                gen[sched_idx].add(var)

        return gen, kill

    @memoize_method
    def liveness(self):
        logger.info("running liveness analysis")
        successors = self.get_successor_relation()
        gen, kill = self.get_gen_and_kill_sets()

        # Fixed point iteration for liveness analysis
        lr = LivenessResult.make_empty(len(self.schedule))

        prev_lr = None

        while prev_lr != lr:
            from copy import deepcopy
            prev_lr = deepcopy(lr)
            for idx in range(len(self.schedule) - 1, -1, -1):
                for succ in successors[idx]:
                    lr[idx].live_out.update(lr[succ].live_in)
                lr[idx].live_in = gen[idx] | (lr[idx].live_out - kill[idx])

        logger.info("done running liveness analysis")

        return lr

    def print_liveness(self):
        print(75 * "-")
        print("LIVE IN:")
        for sched_idx, sched_item in enumerate(self.schedule):
            print("{item}: {{{vars}}}".format(
                item=sched_idx,
                vars=", ".join(sorted(self[sched_idx].live_in))))
        print(75 * "-")
        print("LIVE OUT:")
        for sched_idx, sched_item in enumerate(self.schedule):
            print("{item}: {{{vars}}}".format(
                item=sched_idx,
                vars=", ".join(sorted(self[sched_idx].live_out))))
        print(75 * "-")

    def __getitem__(self, sched_idx):
        """
        :arg insn: An instruction name or instance of
            :class:`loopy.instruction.InstructionBase`

        :returns: A :class:`LivenessResult` associated with `insn`
        """
        return self.liveness()[sched_idx]

# }}}


# {{{ save and reload implementation

class TemporarySaver:

    class PromotedTemporary(Record):
        """
        .. attribute:: name

            The name of the new temporary.

        .. attribute:: orig_temporary_name

            The name of original temporary variable object.

        .. attribute:: hw_dims

            A list of expressions, to be added in front of the shape
            of the promoted temporary value, corresponding to
            hardware dimensions

        .. attribute:: hw_tags

            The tags for the inames associated with hw_dims

        .. attribute:: non_hw_dims

            A list of expressions, to be added in front of the shape
            of the promoted temporary value, corresponding to
            non-hardware dimensions
        """

        __slots__ = """
                name
                orig_temporary_name
                hw_dims
                hw_tags
                non_hw_dims""".split()

        def as_kernel_temporary(self, kernel):
            temporary = kernel.temporary_variables[self.orig_temporary_name]
            from loopy.kernel.data import TemporaryVariable
            return TemporaryVariable(
                name=self.name,
                dtype=temporary.dtype,
                address_space=AddressSpace.GLOBAL,
                shape=self.new_shape)

        @property
        def new_shape(self):
            return self.hw_dims + self.non_hw_dims

    def __init__(self, kernel, callables_table):
        self.kernel = kernel
        self.callables_table = callables_table
        self.var_name_gen = kernel.get_var_name_generator()
        self.insn_name_gen = kernel.get_instruction_id_generator()

        # These fields keep track of updates to the kernel.
        from collections import defaultdict
        self.insns_to_insert = []
        self.insns_to_update = {}
        self.extra_args_to_add = {}
        self.updated_iname_to_tags = {}
        self.updated_temporary_variables = {}

        # temporary name -> save or reload insn ids
        self.temporary_to_save_ids = defaultdict(set)
        self.temporary_to_reload_ids = defaultdict(set)
        self.subkernel_to_newly_added_insn_ids = defaultdict(set)

        # Maps names of base_storage to the name of the temporary
        # representative chosen for saves/reloads
        self.base_storage_to_representative = {}

        from loopy.kernel.data import ValueArg
        import islpy as isl
        self.new_subdomain = (
                isl.BasicSet.universe(
                    isl.Space.create_from_names(
                        isl.DEFAULT_CONTEXT,
                        set=[],
                        params={
                            arg.name for arg in kernel.args
                            if isinstance(arg, ValueArg)})))

    def find_accessing_instructions_in_subkernel(self, temporary, subkernel):
        # Find all accessing instructions in the subkernel. If base_storage is
        # present, this includes instructions that access aliasing memory.

        aliasing_names = {temporary}
        base_storage = self.kernel.temporary_variables[temporary].base_storage

        if base_storage is not None:
            aliasing_names |= self.base_storage_to_temporary_map[base_storage]

        from loopy.kernel.tools import get_subkernel_to_insn_id_map
        accessing_insns_in_subkernel = set()
        subkernel_insns = get_subkernel_to_insn_id_map(self.kernel)[subkernel]

        for name in aliasing_names:
            try:
                accessing_insns_in_subkernel |= (
                        self.kernel.reader_map()[name] & subkernel_insns)
            except KeyError:
                pass

            try:
                accessing_insns_in_subkernel |= (
                        self.kernel.writer_map()[name] & subkernel_insns)
            except KeyError:
                pass

        return frozenset(accessing_insns_in_subkernel)

    @property
    @memoize_method
    def base_storage_to_temporary_map(self):
        from collections import defaultdict

        result = defaultdict(set)

        for temporary in self.kernel.temporary_variables.values():
            if temporary.base_storage is None:
                continue
            result[temporary.base_storage].add(temporary.name)

        return result

    @property
    @memoize_method
    def subkernel_to_slice_indices(self):
        result = {}

        for sched_item_idx, sched_item in enumerate(self.kernel.schedule):
            if isinstance(sched_item, CallKernel):
                start_idx = sched_item_idx
            elif isinstance(sched_item, ReturnFromKernel):
                result[sched_item.kernel_name] = (start_idx, 1 + sched_item_idx)

        return result

    @property
    @memoize_method
    def subkernel_to_surrounding_inames(self):
        current_outer_inames = set()
        within_subkernel = False
        result = {}

        for sched_item_idx, sched_item in enumerate(self.kernel.schedule):
            if isinstance(sched_item, CallKernel):
                within_subkernel = True
                result[sched_item.kernel_name] = frozenset(current_outer_inames)
            elif isinstance(sched_item, ReturnFromKernel):
                within_subkernel = False
            elif isinstance(sched_item, EnterLoop):
                if not within_subkernel:
                    current_outer_inames.add(sched_item.iname)
            elif isinstance(sched_item, LeaveLoop):
                current_outer_inames.discard(sched_item.iname)

        return result

    @memoize_method
    def get_enclosing_global_barrier_pair(self, subkernel):
        subkernel_start, subkernel_end = (
            self.subkernel_to_slice_indices[subkernel])

        def is_global_barrier(item):
            return isinstance(item, Barrier) and \
                item.synchronization_kind == "global"

        try:
            pre_barrier = next(item for item in
                self.kernel.schedule[subkernel_start::-1]
                if is_global_barrier(item)).originating_insn_id
        except StopIteration:
            pre_barrier = None

        try:
            post_barrier = next(item for item in
                self.kernel.schedule[subkernel_end:]
                if is_global_barrier(item)).originating_insn_id
        except StopIteration:
            post_barrier = None

        return (pre_barrier, post_barrier)

    def get_hw_axis_sizes_and_tags_for_save_slot(self, temporary):
        """
        This is used for determining the amount of global storage needed for saving
        and restoring the temporary across kernel calls, due to hardware
        parallel inames (the inferred axes get prefixed to the number of
        dimensions in the temporary).

        In the case of local temporaries, inames that are tagged
        hw-local do not contribute to the global storage shape.
        """
        accessor_insn_ids = frozenset(
            self.kernel.reader_map()[temporary.name]
            | self.kernel.writer_map()[temporary.name])

        group_tags = None
        local_tags = None

        def _sortedtags(tags):
            return sorted(tags, key=lambda tag: tag.axis)

        for insn_id in accessor_insn_ids:
            insn = self.kernel.id_to_insn[insn_id]

            my_group_tags = []
            my_local_tags = []

            for iname in insn.within_inames:
                tags = self.kernel.iname_tags(iname)

                if not tags:
                    continue

                from loopy.kernel.data import (GroupIndexTag, LocalIndexTag,
                        ConcurrentTag, filter_iname_tags_by_type)

                if filter_iname_tags_by_type(tags, GroupIndexTag):
                    tag, = filter_iname_tags_by_type(tags, GroupIndexTag, 1)
                    my_group_tags.append(tag)
                elif filter_iname_tags_by_type(tags, LocalIndexTag):
                    tag, = filter_iname_tags_by_type(tags, LocalIndexTag, 1)
                    my_local_tags.append(tag)
                elif filter_iname_tags_by_type(tags, ConcurrentTag):
                    raise LoopyError(
                        "iname '%s' is tagged with '%s' - only "
                        "group and local tags are supported for "
                        "auto save/reload of temporaries" %
                        (iname, tags))

            if group_tags is None:
                group_tags = _sortedtags(my_group_tags)
                local_tags = _sortedtags(my_local_tags)
                group_tags_originating_insn_id = insn_id

            if (
                    group_tags != _sortedtags(my_group_tags)
                    or local_tags != _sortedtags(my_local_tags)):
                raise LoopyError(
                    "inconsistent parallel tags across instructions that access "
                    "'%s' (specifically, instruction '%s' has tags '%s' but "
                    "instruction '%s' has tags '%s')"
                    % (temporary.name,
                       group_tags_originating_insn_id, group_tags + local_tags,
                       insn_id, my_group_tags + my_local_tags))

        if group_tags is None:
            assert local_tags is None
            return (), ()

        group_sizes, local_sizes = (
            self.kernel.get_grid_sizes_for_insn_ids_as_exprs(accessor_insn_ids,
                self.callables_table))

        if temporary.address_space == lp.AddressSpace.LOCAL:
            # Elide local axes in the save slot for local temporaries.
            del local_tags[:]
            local_sizes = ()

        # We set hw_dims to be arranged according to the order:
        #    g.0 < g.1 < ... < l.0 < l.1 < ...
        return (group_sizes + local_sizes), tuple(group_tags + local_tags)

    @memoize_method
    def auto_promote_temporary(self, temporary_name):
        temporary = self.kernel.temporary_variables[temporary_name]

        if temporary.address_space == AddressSpace.GLOBAL:
            # Nothing to be done for global temporaries (I hope)
            return None

        if temporary.initializer is not None:
            # Temporaries with initializers do not need saving/reloading - the
            # code generation takes care of emitting the initializers.
            assert temporary.read_only
            return None

        base_storage_conflict = (
            self.base_storage_to_representative.get(
                temporary.base_storage, temporary) is not temporary)

        if base_storage_conflict:
            raise NotImplementedError(
                "tried to save/reload multiple temporaries with the "
                "same base_storage; this is currently not supported")

        hw_dims, hw_tags = self.get_hw_axis_sizes_and_tags_for_save_slot(temporary)
        non_hw_dims = temporary.shape

        if len(non_hw_dims) == 0 and len(hw_dims) == 0:
            # Scalar not in hardware: ensure at least one dimension.
            non_hw_dims = (1,)

        backing_temporary = self.PromotedTemporary(
            name=self.var_name_gen(temporary.name + "_save_slot"),
            orig_temporary_name=temporary.name,
            hw_dims=hw_dims,
            hw_tags=hw_tags,
            non_hw_dims=non_hw_dims)

        if temporary.base_storage is not None:
            self.base_storage_to_representative[temporary.base_storage] = (
                    backing_temporary)

        return backing_temporary

    def save_or_reload_impl(self, temporary, subkernel, mode,
                             promoted_temporary=lp.auto):
        assert mode in ("save", "reload")

        if promoted_temporary is auto:
            promoted_temporary = self.auto_promote_temporary(temporary)

        if promoted_temporary is None:
            return

        new_subdomain, hw_inames, dim_inames, iname_to_tags = (
            self.augment_domain_for_save_or_reload(
                self.new_subdomain, promoted_temporary, mode, subkernel))

        self.new_subdomain = new_subdomain

        save_or_load_insn_id = self.insn_name_gen(
            f"{temporary}.{mode}")

        def add_subscript_if_subscript_nonempty(agg, subscript=()):
            from pymbolic.primitives import Subscript, Variable
            if len(subscript) == 0:
                return Variable(agg)
            else:
                return Subscript(
                    Variable(agg),
                    tuple(map(Variable, subscript)))

        orig_temporary = (
            self.kernel.temporary_variables[
                promoted_temporary.orig_temporary_name])
        dim_inames_trunc = dim_inames[:len(orig_temporary.shape)]

        args = (
            add_subscript_if_subscript_nonempty(
                temporary, subscript=dim_inames_trunc),
            add_subscript_if_subscript_nonempty(
                promoted_temporary.name, subscript=hw_inames + dim_inames))

        if mode == "save":
            args = reversed(args)

        accessing_insns_in_subkernel = self.find_accessing_instructions_in_subkernel(
                temporary, subkernel)

        if mode == "save":
            depends_on = accessing_insns_in_subkernel
            update_deps = frozenset()
        elif mode == "reload":
            depends_on = frozenset()
            update_deps = accessing_insns_in_subkernel

        pre_barrier, post_barrier = self.get_enclosing_global_barrier_pair(subkernel)

        if pre_barrier is not None:
            depends_on |= {pre_barrier}

        if post_barrier is not None:
            update_deps |= {post_barrier}

        # Create the load / store instruction.
        from loopy.kernel.data import Assignment
        save_or_load_insn = Assignment(
            *args,
            id=save_or_load_insn_id,
            within_inames=(
                self.subkernel_to_surrounding_inames[subkernel]
                | frozenset(hw_inames + dim_inames)),
            within_inames_is_final=True,
            depends_on=depends_on)

        if mode == "save":
            self.temporary_to_save_ids[temporary].add(save_or_load_insn_id)
        else:
            self.temporary_to_reload_ids[temporary].add(save_or_load_insn_id)

        self.subkernel_to_newly_added_insn_ids[subkernel].add(save_or_load_insn_id)

        self.insns_to_insert.append(save_or_load_insn)

        for insn_id in update_deps:
            insn = self.insns_to_update.get(insn_id, self.kernel.id_to_insn[insn_id])
            self.insns_to_update[insn_id] = insn.copy(
                depends_on=insn.depends_on | frozenset([save_or_load_insn_id]))

        self.updated_temporary_variables[promoted_temporary.name] = (
            promoted_temporary.as_kernel_temporary(self.kernel))

        self.updated_iname_to_tags.update(iname_to_tags)

    @memoize_method
    def finish(self):
        new_instructions = []

        insns_to_insert = {insn.id: insn for insn in self.insns_to_insert}

        for orig_insn in self.kernel.instructions:
            if orig_insn.id in self.insns_to_update:
                new_instructions.append(self.insns_to_update[orig_insn.id])
            else:
                new_instructions.append(orig_insn)
        new_instructions.extend(
            sorted(insns_to_insert.values(), key=lambda insn: insn.id))

        self.updated_iname_to_tags.update(self.kernel.iname_to_tags)
        self.updated_temporary_variables.update(self.kernel.temporary_variables)

        new_domains = list(self.kernel.domains)
        import islpy as isl
        if self.new_subdomain.dim(isl.dim_type.set) > 0:
            new_domains.append(self.new_subdomain)

        kernel = self.kernel.copy(
            domains=new_domains,
            instructions=new_instructions,
            iname_to_tags=self.updated_iname_to_tags,
            temporary_variables=self.updated_temporary_variables,
            overridden_get_grid_sizes_for_insn_ids=None)

        # Add nosync directives to any saves or reloads that were added with a
        # potential dependency chain.
        from loopy.kernel.tools import get_subkernels
        for subkernel in get_subkernels(kernel):
            relevant_insns = self.subkernel_to_newly_added_insn_ids[subkernel]

            from itertools import product
            for temporary in self.temporary_to_reload_ids:
                for source, sink in product(
                        relevant_insns & self.temporary_to_reload_ids[temporary],
                        relevant_insns & self.temporary_to_save_ids[temporary]):
                    kernel = lp.add_nosync(kernel, "global", source, sink)

        from loopy.kernel.tools import assign_automatic_axes
        return assign_automatic_axes(kernel, self.callables_table)

    def save(self, temporary, subkernel):
        self.save_or_reload_impl(temporary, subkernel, "save")

    def reload(self, temporary, subkernel):
        self.save_or_reload_impl(temporary, subkernel, "reload")

    def augment_domain_for_save_or_reload(self,
            domain, promoted_temporary, mode, subkernel):
        """
        Add new axes to the domain corresponding to the dimensions of
        `promoted_temporary`. These axes will be used in the save/
        reload stage. These get prefixed onto the already existing axes.
        """
        assert mode in ("save", "reload")
        import islpy as isl

        orig_temporary = (
                self.kernel.temporary_variables[
                    promoted_temporary.orig_temporary_name])
        orig_dim = domain.dim(isl.dim_type.set)

        # Tags for newly added inames
        iname_to_tags = {}

        from loopy.symbolic import aff_from_expr

        # FIXME: Restrict size of new inames to access footprint.

        # Add dimension-dependent inames.
        dim_inames = []
        domain = domain.add_dims(isl.dim_type.set,
                            len(promoted_temporary.non_hw_dims)
                            + len(promoted_temporary.hw_dims))

        for dim_idx, dim_size in enumerate(promoted_temporary.non_hw_dims):
            new_iname = self.insn_name_gen("{name}_{mode}_axis_{dim}_{sk}".
                format(name=orig_temporary.name,
                       mode=mode,
                       dim=dim_idx,
                       sk=subkernel))
            domain = domain.set_dim_name(
                isl.dim_type.set, orig_dim + dim_idx, new_iname)

            if orig_temporary.address_space == AddressSpace.LOCAL:
                # If the temporary has local scope, then loads / stores can
                # be done in parallel.
                from loopy.kernel.data import AutoFitLocalIndexTag
                iname_to_tags[new_iname] = frozenset([AutoFitLocalIndexTag()])

            dim_inames.append(new_iname)

            # Add size information.
            aff = isl.affs_from_space(domain.space)
            domain &= aff[0].le_set(aff[new_iname])
            domain &= aff[new_iname].lt_set(aff_from_expr(domain.space, dim_size))

        dim_offset = orig_dim + len(promoted_temporary.non_hw_dims)

        hw_inames = []
        # Add hardware dims.
        for hw_iname_idx, (hw_tag, dim) in enumerate(
                zip(promoted_temporary.hw_tags, promoted_temporary.hw_dims)):
            new_iname = self.insn_name_gen("{name}_{mode}_hw_dim_{dim}_{sk}".
                format(name=orig_temporary.name,
                       mode=mode,
                       dim=hw_iname_idx,
                       sk=subkernel))
            domain = domain.set_dim_name(
                isl.dim_type.set, dim_offset + hw_iname_idx, new_iname)

            aff = isl.affs_from_space(domain.space)
            domain = (domain
                &
                aff[0].le_set(aff[new_iname])
                &
                aff[new_iname].lt_set(aff_from_expr(domain.space, dim)))

            self.updated_iname_to_tags[new_iname] = frozenset([hw_tag])
            hw_inames.append(new_iname)

        # The operations on the domain above return a Set object, but the
        # underlying domain should be expressible as a single BasicSet.
        domain_list = domain.get_basic_set_list()
        assert domain_list.n_basic_set() == 1
        domain = domain_list.get_basic_set(0)
        return domain, hw_inames, dim_inames, iname_to_tags

# }}}


# {{{ auto save and reload across kernel calls

<<<<<<< HEAD
def save_and_reload_temporaries(program):
=======
def save_and_reload_temporaries(kernel):
>>>>>>> 9e7b697f
    """
    Add instructions to save and reload temporary variables that are live
    across kernel calls.

    The basic code transformation turns schedule segments::

        t = <...>
        <return followed by call>
        <...> = t

    into this code::

        t = <...>
        t_save_slot = t
        <return followed by call>
        t = t_save_slot
        <...> = t

    where `t_save_slot` is a newly-created global temporary variable.

    :returns: The resulting kernel
    """
<<<<<<< HEAD

    knl = program.root_kernel

    if not knl.schedule:
        program = lp.preprocess_program(program)
        from loopy.schedule import get_one_scheduled_kernel
        knl = get_one_scheduled_kernel(program.root_kernel,
                program.callables_table)

    assert knl.schedule is not None

    liveness = LivenessAnalysis(knl)
    saver = TemporarySaver(knl, program.callables_table)
=======
    liveness = LivenessAnalysis(kernel)
    saver = TemporarySaver(kernel)
>>>>>>> 9e7b697f

    from loopy.schedule.tools import (
        temporaries_read_in_subkernel, temporaries_written_in_subkernel)

    for sched_idx, sched_item in enumerate(kernel.schedule):

        if isinstance(sched_item, CallKernel):
            # Any written temporary that is live-out needs to be read into
            # memory because of the potential for partial writes.
            if sched_idx == 0:
                # Kernel entry: nothing live
                interesting_temporaries = set()
            else:
                subkernel = sched_item.kernel_name
                interesting_temporaries = (
                    temporaries_read_in_subkernel(kernel, subkernel)
                    | temporaries_written_in_subkernel(kernel, subkernel))

            for temporary in liveness[sched_idx].live_out & interesting_temporaries:
                logger.info("reloading {} at entry of {}"
                        .format(temporary, sched_item.kernel_name))
                saver.reload(temporary, sched_item.kernel_name)

        elif isinstance(sched_item, ReturnFromKernel):
            if sched_idx == len(kernel.schedule) - 1:
                # Kernel exit: nothing live
                interesting_temporaries = set()
            else:
                subkernel = sched_item.kernel_name
                interesting_temporaries = (
                    temporaries_written_in_subkernel(kernel, subkernel))

            for temporary in liveness[sched_idx].live_in & interesting_temporaries:
                logger.info("saving {} before return of {}"
                        .format(temporary, sched_item.kernel_name))
                saver.save(temporary, sched_item.kernel_name)

    return program.with_root_kernel(saver.finish())

# }}}


# vim: foldmethod=marker<|MERGE_RESOLUTION|>--- conflicted
+++ resolved
@@ -719,11 +719,7 @@
 
 # {{{ auto save and reload across kernel calls
 
-<<<<<<< HEAD
 def save_and_reload_temporaries(program):
-=======
-def save_and_reload_temporaries(kernel):
->>>>>>> 9e7b697f
     """
     Add instructions to save and reload temporary variables that are live
     across kernel calls.
@@ -746,7 +742,6 @@
 
     :returns: The resulting kernel
     """
-<<<<<<< HEAD
 
     knl = program.root_kernel
 
@@ -760,15 +755,11 @@
 
     liveness = LivenessAnalysis(knl)
     saver = TemporarySaver(knl, program.callables_table)
-=======
-    liveness = LivenessAnalysis(kernel)
-    saver = TemporarySaver(kernel)
->>>>>>> 9e7b697f
 
     from loopy.schedule.tools import (
         temporaries_read_in_subkernel, temporaries_written_in_subkernel)
 
-    for sched_idx, sched_item in enumerate(kernel.schedule):
+    for sched_idx, sched_item in enumerate(program.root_kernel.schedule):
 
         if isinstance(sched_item, CallKernel):
             # Any written temporary that is live-out needs to be read into
@@ -779,8 +770,9 @@
             else:
                 subkernel = sched_item.kernel_name
                 interesting_temporaries = (
-                    temporaries_read_in_subkernel(kernel, subkernel)
-                    | temporaries_written_in_subkernel(kernel, subkernel))
+                    temporaries_read_in_subkernel(program.root_kernel, subkernel)
+                    | temporaries_written_in_subkernel(program.root_kernel,
+                                                       subkernel))
 
             for temporary in liveness[sched_idx].live_out & interesting_temporaries:
                 logger.info("reloading {} at entry of {}"
@@ -788,13 +780,13 @@
                 saver.reload(temporary, sched_item.kernel_name)
 
         elif isinstance(sched_item, ReturnFromKernel):
-            if sched_idx == len(kernel.schedule) - 1:
+            if sched_idx == len(program.root_kernel.schedule) - 1:
                 # Kernel exit: nothing live
                 interesting_temporaries = set()
             else:
                 subkernel = sched_item.kernel_name
                 interesting_temporaries = (
-                    temporaries_written_in_subkernel(kernel, subkernel))
+                    temporaries_written_in_subkernel(program.root_kernel, subkernel))
 
             for temporary in liveness[sched_idx].live_in & interesting_temporaries:
                 logger.info("saving {} before return of {}"
