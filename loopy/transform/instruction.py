__copyright__ = "Copyright (C) 2012 Andreas Kloeckner"

__license__ = """
Permission is hereby granted, free of charge, to any person obtaining a copy
of this software and associated documentation files (the "Software"), to deal
in the Software without restriction, including without limitation the rights
to use, copy, modify, merge, publish, distribute, sublicense, and/or sell
copies of the Software, and to permit persons to whom the Software is
furnished to do so, subject to the following conditions:

The above copyright notice and this permission notice shall be included in
all copies or substantial portions of the Software.

THE SOFTWARE IS PROVIDED "AS IS", WITHOUT WARRANTY OF ANY KIND, EXPRESS OR
IMPLIED, INCLUDING BUT NOT LIMITED TO THE WARRANTIES OF MERCHANTABILITY,
FITNESS FOR A PARTICULAR PURPOSE AND NONINFRINGEMENT. IN NO EVENT SHALL THE
AUTHORS OR COPYRIGHT HOLDERS BE LIABLE FOR ANY CLAIM, DAMAGES OR OTHER
LIABILITY, WHETHER IN AN ACTION OF CONTRACT, TORT OR OTHERWISE, ARISING FROM,
OUT OF OR IN CONNECTION WITH THE SOFTWARE OR THE USE OR OTHER DEALINGS IN
THE SOFTWARE.
"""

from loopy.diagnostic import LoopyError


# {{{ find_instructions

def find_instructions(kernel, insn_match):
    from loopy.match import parse_match
    match = parse_match(insn_match)
    return [insn for insn in kernel.instructions if match(kernel, insn)]

# }}}


# {{{ map_instructions

def map_instructions(kernel, insn_match, f):
    from loopy.match import parse_match
    match = parse_match(insn_match)

    new_insns = []

    for insn in kernel.instructions:
        if match(kernel, insn):
            new_insns.append(f(insn))
        else:
            new_insns.append(insn)

    return kernel.copy(instructions=new_insns)

# }}}


# {{{ set_instruction_priority

def set_instruction_priority(kernel, insn_match, priority):
    """Set the priority of instructions matching *insn_match* to *priority*.

    *insn_match* may be any instruction id match understood by
    :func:`loopy.match.parse_match`.
    """

    def set_prio(insn):
        return insn.copy(priority=priority)

    return map_instructions(kernel, insn_match, set_prio)

# }}}


# {{{ add_dependency

def add_dependency(kernel, insn_match, depends_on):
    """Add the instruction dependency *dependency* to the instructions matched
    by *insn_match*.

    *insn_match* and *depends_on* may be any instruction id match understood by
    :func:`loopy.match.parse_match`.

    .. versionchanged:: 2016.3

        Third argument renamed to *depends_on* for clarity, allowed to
        be not just ID but also match expression.
    """

    if isinstance(depends_on, str) and depends_on in kernel.id_to_insn:
        added_deps = frozenset([depends_on])
    else:
        added_deps = frozenset(
                dep.id for dep in find_instructions(kernel, depends_on))

    if not added_deps:
        raise LoopyError("no instructions found matching '%s' "
                "(to add as dependencies)" % depends_on)

    matched = [False]

    def add_dep(insn):
        new_deps = insn.depends_on
        matched[0] = True
        if new_deps is None:
            new_deps = added_deps
        else:
            new_deps = new_deps | added_deps

        return insn.copy(depends_on=new_deps)

    result = map_instructions(kernel, insn_match, add_dep)

    if not matched[0]:
        raise LoopyError("no instructions found matching '%s' "
                "(to which dependencies would be added)" % insn_match)

    return result

# }}}


<<<<<<< HEAD
# {{{ map dependencies

# Terminiology:
# stmtX.dependencies:  # <- "stmt dependencies" = full dict of deps
# {stmt0: [dep_map00, dep_map01, ...],  # <- "one dependency"
#  stmt1: [dep_map10, dep_map11, ...],
#  ...}
# one dependency includes one "dependency list", which contains "dep maps"


def map_stmt_dependencies(kernel, stmt_match, f):
    # Set stmt.dependences = f(stmt.dependencies) for stmts matching stmt_match
    # Only modifies dependencies for depender!
    # Does not search for matching dependees of non-matching depender statements!

    def _update_deps(stmt):
        new_deps = f(stmt.dependencies)
        return stmt.copy(dependencies=new_deps)

    return map_instructions(kernel, stmt_match, _update_deps)


def _parse_match_if_necessary(match_candidate):
    from loopy.match import MatchExpressionBase
    if not isinstance(match_candidate, MatchExpressionBase):
        from loopy.match import parse_match
        return parse_match(match_candidate)
    else:
        return match_candidate


def map_dependency_lists(
        kernel, f, stmt_match_depender="id:*", stmt_match_dependee="id:*"):
    # Set dependency = f(dependency) for:
    # All deps of stmts matching stmt_match_depender
    # All deps ON stmts matching stmt_match_dependee
    # (but doesn't call f() twice if dep matches both depender and dependee)

    match_depender = _parse_match_if_necessary(stmt_match_depender)
    match_dependee = _parse_match_if_necessary(stmt_match_dependee)

    new_stmts = []

    for stmt in kernel.instructions:
        new_deps = {}
        if match_depender(kernel, stmt):
            # Stmt matches as depender
            # Replace all deps
            for dep_id, dep_maps in stmt.dependencies.items():
                new_deps[dep_id] = f(dep_maps)
        else:
            # Stmt didn't match as a depender
            # Replace deps matching dependees
            for dep_id, dep_maps in stmt.dependencies.items():
                if match_dependee(kernel, kernel.id_to_insn[dep_id]):
                    new_deps[dep_id] = f(dep_maps)
                else:
                    new_deps[dep_id] = dep_maps
        new_stmts.append(stmt.copy(dependencies=new_deps))

    return kernel.copy(instructions=new_stmts)


def map_dependency_maps(
        kernel, f, stmt_match_depender="id:*", stmt_match_dependee="id:*"):
    # Set dep_map = f(dep_map) for dep_map in:
    # All dependencies of stmts matching stmt_match_depender
    # All dependencies ON stmts matching stmt_match_dependee

    def _update_dep_maps(dep_maps):
        return [f(dep_map) for dep_map in dep_maps]

    return map_dependency_lists(
        kernel, _update_dep_maps, stmt_match_depender, stmt_match_dependee)

# }}}


# {{{ add_stmt_inst_dependency
=======
# {{{ add_dependency_v2
>>>>>>> 7f08ad55

def add_dependency_v2(
        kernel, stmt_id, depends_on_id, new_dependency):
    """Add the statement instance dependency `new_dependency` to the statement with
    id `stmt_id`.

    :arg kernel: A :class:`loopy.kernel.LoopKernel`.

    :arg stmt_id: The :class:`str` statement identifier of the statement to
        which the dependency will be added.

    :arg depends_on_id: The :class:`str` identifier of the statement that is
        depended on, i.e., the statement with statement instances that must
        happen before those of `stmt_id`.

    :arg new_dependency: An class:`islpy.Map` from each instance of the first
        statement to all instances of the second statement that must occur
        later.

    """

    if stmt_id not in kernel.id_to_insn:
        raise LoopyError("no instructions found matching '%s',"
                "cannot add dependency %s->%s"
                % (stmt_id, depends_on_id, stmt_id))
    if depends_on_id not in kernel.id_to_insn:
        raise LoopyError("no instructions found matching '%s',"
                "cannot add dependency %s->%s"
                % (depends_on_id, depends_on_id, stmt_id))

    def _add_dep(stmt_deps):
        # stmt_deps: dict mapping depends-on ids to dep maps
        stmt_deps.setdefault(depends_on_id, []).append(new_dependency)
        return stmt_deps

    result = map_stmt_dependencies(kernel, "id:%s" % (stmt_id), _add_dep)

    return result

# }}}


# {{{ remove_instructions

def remove_instructions(kernel, insn_ids):
    """Return a new kernel with instructions in *insn_ids* removed.

    Dependencies across (one, for now) deleted isntructions are propagated.
    Behavior is undefined for now for chains of dependencies within the
    set of deleted instructions.

    This also updates *no_sync_with* for all instructions.
    """

    if not insn_ids:
        return kernel

    assert isinstance(insn_ids, set)
    id_to_insn = kernel.id_to_insn

    new_insns = []
    for insn in kernel.instructions:
        if insn.id in insn_ids:
            continue

        # transitively propagate dependencies
        # (only one level for now)
        if insn.depends_on is None:
            depends_on = frozenset()
        else:
            depends_on = insn.depends_on

        new_deps = depends_on - insn_ids

        for dep_id in depends_on & insn_ids:
            new_deps = new_deps | id_to_insn[dep_id].depends_on

        # {{{ Remove any new-world stmt inst dependencies on removed stmts

        new_dependencies = insn.dependencies
        for removed_id in insn_ids:
            # TODO propagate these intelligently?
            new_dependencies.pop(removed_id, None)

        # }}}

        # update no_sync_with

        new_no_sync_with = frozenset((insn_id, scope)
                for insn_id, scope in insn.no_sync_with
                if insn_id not in insn_ids)

        new_insns.append(insn.copy(
            depends_on=new_deps,
            dependencies=new_dependencies,
            no_sync_with=new_no_sync_with))

    return kernel.copy(
            instructions=new_insns)

# }}}


# {{{ replace_instruction_ids

def replace_instruction_ids(kernel, replacements):
    if not replacements:
        return kernel

    new_insns = []

    for i, insn in enumerate(kernel.instructions):
        changed = False
        new_depends_on = list(insn.depends_on)
        extra_depends_on = []
        new_no_sync_with = []

        for idep, dep in enumerate(insn.depends_on):
            if dep in replacements:
                new_deps = list(replacements[dep])
                new_depends_on[idep] = new_deps[0]
                extra_depends_on.extend(new_deps[1:])
                changed = True

        for insn_id, scope in insn.no_sync_with:
            if insn_id in replacements:
                new_no_sync_with.extend(
                        (repl, scope) for repl in replacements[insn_id])
                changed = True
            else:
                new_no_sync_with.append((insn_id, scope))

        new_insns.append(
                insn.copy(
                    depends_on=frozenset(new_depends_on + extra_depends_on),
                    no_sync_with=frozenset(new_no_sync_with))
                if changed else insn)

    return kernel.copy(instructions=new_insns)

# }}}


# {{{ tag_instructions

def tag_instructions(kernel, new_tag, within=None):
    from loopy.match import parse_match
    within = parse_match(within)

    from loopy.kernel.creation import _normalize_tags
    new_tags = _normalize_tags([new_tag])

    new_insns = []
    for insn in kernel.instructions:
        if within(kernel, insn):
            new_insns.append(
                    insn.copy(tags=insn.tags | new_tags))
        else:
            new_insns.append(insn)

    return kernel.copy(instructions=new_insns)

# }}}


# {{{ add nosync

def add_nosync(kernel, scope, source, sink, bidirectional=False, force=False,
        empty_ok=False):
    """Add a *no_sync_with* directive between *source* and *sink*.
    *no_sync_with* is only added if *sink* depends on *source* or
    if the instruction pair is in a conflicting group.

    This function does not check for the presence of a memory dependency.

    :arg kernel: The kernel
    :arg source: Either a single instruction id, or any instruction id
        match understood by :func:`loopy.match.parse_match`.
    :arg sink: Either a single instruction id, or any instruction id
        match understood by :func:`loopy.match.parse_match`.
    :arg scope: A valid *no_sync_with* scope. See
        :attr:`loopy.InstructionBase.no_sync_with` for allowable scopes.
    :arg bidirectional: A :class:`bool`. If *True*, add a *no_sync_with*
        to both the source and sink instructions, otherwise the directive
        is only added to the sink instructions.
    :arg force: A :class:`bool`. If *True*, add a *no_sync_with* directive
        even without the presence of a dependency edge or conflicting
        instruction group.
    :arg empty_ok: If *True*, do not complain even if no *nosync* tags were
        added as a result of the transformation.

    :return: The updated kernel

    .. versionchanged:: 2018.1

        If the transformation adds no *nosync* directives, it will complain.
        This used to silently pass. This behavior can be restored using
        *empty_ok*.
    """

    if isinstance(source, str) and source in kernel.id_to_insn:
        sources = frozenset([source])
    else:
        sources = frozenset(
                source.id for source in find_instructions(kernel, source))

    if isinstance(sink, str) and sink in kernel.id_to_insn:
        sinks = frozenset([sink])
    else:
        sinks = frozenset(
                sink.id for sink in find_instructions(kernel, sink))

    if not sources and not empty_ok:
        raise LoopyError("No match found for source specification '%s'." % source)
    if not sinks and not empty_ok:
        raise LoopyError("No match found for sink specification '%s'." % sink)

    def insns_in_conflicting_groups(insn1_id, insn2_id):
        insn1 = kernel.id_to_insn[insn1_id]
        insn2 = kernel.id_to_insn[insn2_id]
        return (
                bool(insn1.groups & insn2.conflicts_with_groups)
                or
                bool(insn2.groups & insn1.conflicts_with_groups))

    from collections import defaultdict
    nosync_to_add = defaultdict(set)

    rec_dep_map = kernel.recursive_insn_dep_map()
    for sink in sinks:
        for source in sources:

            needs_nosync = force or (
                    source in rec_dep_map[sink]
                    or insns_in_conflicting_groups(source, sink))

            if not needs_nosync:
                continue

            nosync_to_add[sink].add((source, scope))
            if bidirectional:
                nosync_to_add[source].add((sink, scope))

    if not nosync_to_add and not empty_ok:
        raise LoopyError("No nosync annotations were added as a result "
                "of this call. add_nosync will (by default) only add them to "
                "accompany existing depencies or group exclusions. Maybe you want "
                "to pass force=True?")

    new_instructions = list(kernel.instructions)

    for i, insn in enumerate(new_instructions):
        if insn.id in nosync_to_add:
            new_instructions[i] = insn.copy(no_sync_with=insn.no_sync_with
                    | frozenset(nosync_to_add[insn.id]))

    return kernel.copy(instructions=new_instructions)

# }}}


# {{{ uniquify_instruction_ids

def uniquify_instruction_ids(kernel):
    """Converts any ids that are :class:`loopy.UniqueName` or *None* into unique
    strings.

    This function does *not* deduplicate existing instruction ids.
    """

    from loopy.kernel.creation import UniqueName

    insn_ids = {
            insn.id for insn in kernel.instructions
            if insn.id is not None and not isinstance(insn.id, UniqueName)}

    from pytools import UniqueNameGenerator
    insn_id_gen = UniqueNameGenerator(insn_ids)

    new_instructions = []

    for insn in kernel.instructions:
        if insn.id is None:
            new_instructions.append(
                    insn.copy(id=insn_id_gen("insn")))
        elif isinstance(insn.id, UniqueName):
            new_instructions.append(
                    insn.copy(id=insn_id_gen(insn.id.name)))
        else:
            new_instructions.append(insn)

    return kernel.copy(instructions=new_instructions)

# }}}


# vim: foldmethod=marker<|MERGE_RESOLUTION|>--- conflicted
+++ resolved
@@ -117,7 +117,6 @@
 # }}}
 
 
-<<<<<<< HEAD
 # {{{ map dependencies
 
 # Terminiology:
@@ -196,10 +195,7 @@
 # }}}
 
 
-# {{{ add_stmt_inst_dependency
-=======
 # {{{ add_dependency_v2
->>>>>>> 7f08ad55
 
 def add_dependency_v2(
         kernel, stmt_id, depends_on_id, new_dependency):
