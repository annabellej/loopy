__copyright__ = "Copyright (C) 2012 Andreas Kloeckner"

__license__ = """
Permission is hereby granted, free of charge, to any person obtaining a copy
of this software and associated documentation files (the "Software"), to deal
in the Software without restriction, including without limitation the rights
to use, copy, modify, merge, publish, distribute, sublicense, and/or sell
copies of the Software, and to permit persons to whom the Software is
furnished to do so, subject to the following conditions:

The above copyright notice and this permission notice shall be included in
all copies or substantial portions of the Software.

THE SOFTWARE IS PROVIDED "AS IS", WITHOUT WARRANTY OF ANY KIND, EXPRESS OR
IMPLIED, INCLUDING BUT NOT LIMITED TO THE WARRANTIES OF MERCHANTABILITY,
FITNESS FOR A PARTICULAR PURPOSE AND NONINFRINGEMENT. IN NO EVENT SHALL THE
AUTHORS OR COPYRIGHT HOLDERS BE LIABLE FOR ANY CLAIM, DAMAGES OR OTHER
LIABILITY, WHETHER IN AN ACTION OF CONTRACT, TORT OR OTHERWISE, ARISING FROM,
OUT OF OR IN CONNECTION WITH THE SOFTWARE OR THE USE OR OTHER DEALINGS IN
THE SOFTWARE.
"""


from pytools import MovedFunctionDeprecationWrapper
from loopy.symbolic import RuleAwareIdentityMapper, SubstitutionRuleMappingContext

from loopy.program import iterate_over_kernels_if_given_program
from loopy.kernel import LoopKernel


class ArrayAxisSplitHelper(RuleAwareIdentityMapper):
    def __init__(self, rule_mapping_context, arg_names, handler):
        super().__init__(rule_mapping_context)
        self.arg_names = arg_names
        self.handler = handler

    def map_subscript(self, expr, expn_state):
        if expr.aggregate.name in self.arg_names:
            return self.handler(expr)
        else:
            return super().map_subscript(expr, expn_state)


# {{{ split_array_dim (deprecated since June 2016)

@iterate_over_kernels_if_given_program
def split_array_dim(kernel, arrays_and_axes, count,
        auto_split_inames=True,
        split_kwargs=None):
    """
    :arg arrays_and_axes: a list of tuples *(array, axis_nr)* indicating
        that the index in *axis_nr* should be split. The tuples may
        also be *(array, axis_nr, "F")*, indicating that the index will
        be split as it would be according to Fortran order.

        *array* may name a temporary variable or an argument.

        If *arrays_and_axes* is a :class:`tuple`, it is automatically
        wrapped in a list, to make single splits easier.

    :arg count: The group size to use in the split.
    :arg auto_split_inames: Whether to automatically split inames
        encountered in the specified indices.
    :arg split_kwargs: arguments to pass to :func:`loopy.split_inames`

    Note that splits on the corresponding inames are carried out implicitly.
    The inames may *not* be split beforehand. (There's no *really* good reason
    for this--this routine is just not smart enough to deal with this.)
    """

    if count == 1:
        return kernel

    if split_kwargs is None:
        split_kwargs = {}

    # {{{ process input into array_to_rest

    # where "rest" is the non-argument-name part of the input tuples
    # in args_and_axes
    def normalize_rest(rest):
        if len(rest) == 1:
            return (rest[0], "C")
        elif len(rest) == 2:
            return rest
        else:
            raise RuntimeError("split instruction '%s' not understood" % rest)

    if isinstance(arrays_and_axes, tuple):
        arrays_and_axes = [arrays_and_axes]

    array_to_rest = {
            tup[0]: normalize_rest(tup[1:]) for tup in arrays_and_axes}

    if len(arrays_and_axes) != len(array_to_rest):
        raise RuntimeError("cannot split multiple axes of the same variable")

    del arrays_and_axes

    # }}}

    # {{{ adjust arrays

    from loopy.kernel.tools import ArrayChanger

    for array_name, (axis, order) in array_to_rest.items():
        achng = ArrayChanger(kernel, array_name)
        ary = achng.get()

        from pytools import div_ceil

        # {{{ adjust shape

        new_shape = ary.shape
        if new_shape is not None:
            new_shape = list(new_shape)
            axis_len = new_shape[axis]
            new_shape[axis] = count
            outer_len = div_ceil(axis_len, count)

            if order == "F":
                new_shape.insert(axis+1, outer_len)
            elif order == "C":
                new_shape.insert(axis, outer_len)
            else:
                raise RuntimeError("order '%s' not understood" % order)
            new_shape = tuple(new_shape)

        # }}}

        # {{{ adjust dim tags

        if ary.dim_tags is None:
            raise RuntimeError("dim_tags of '%s' are not known" % array_name)
        new_dim_tags = list(ary.dim_tags)

        old_dim_tag = ary.dim_tags[axis]

        from loopy.kernel.array import FixedStrideArrayDimTag
        if not isinstance(old_dim_tag, FixedStrideArrayDimTag):
            raise RuntimeError("axis %d of '%s' is not tagged fixed-stride"
                    % (axis, array_name))

        old_stride = old_dim_tag.stride
        outer_stride = count*old_stride

        if order == "F":
            new_dim_tags.insert(axis+1, FixedStrideArrayDimTag(outer_stride))
        elif order == "C":
            new_dim_tags.insert(axis, FixedStrideArrayDimTag(outer_stride))
        else:
            raise RuntimeError("order '%s' not understood" % order)

        new_dim_tags = tuple(new_dim_tags)

        # }}}

        # {{{ adjust dim_names

        new_dim_names = ary.dim_names
        if new_dim_names is not None:
            new_dim_names = list(new_dim_names)
            existing_name = new_dim_names[axis]
            new_dim_names[axis] = existing_name + "_inner"
            outer_name = existing_name + "_outer"

            if order == "F":
                new_dim_names.insert(axis+1, outer_name)
            elif order == "C":
                new_dim_names.insert(axis, outer_name)
            else:
                raise RuntimeError("order '%s' not understood" % order)
            new_dim_names = tuple(new_dim_names)

        # }}}

        kernel = achng.with_changed_array(ary.copy(
            shape=new_shape, dim_tags=new_dim_tags, dim_names=new_dim_names))

    # }}}

    split_vars = {}

    var_name_gen = kernel.get_var_name_generator()

    def split_access_axis(expr):
        axis_nr, order = array_to_rest[expr.aggregate.name]

        idx = expr.index
        if not isinstance(idx, tuple):
            idx = (idx,)
        idx = list(idx)

        axis_idx = idx[axis_nr]

        if auto_split_inames:
            from pymbolic.primitives import Variable
            if not isinstance(axis_idx, Variable):
                raise RuntimeError("found access '%s' in which axis %d is not a "
                        "single variable--cannot split "
                        "(Have you tried to do the split yourself, manually, "
                        "beforehand? If so, you shouldn't.)"
                        % (expr, axis_nr))

            split_iname = idx[axis_nr].name
            assert split_iname in kernel.all_inames()

            try:
                outer_iname, inner_iname = split_vars[split_iname]
            except KeyError:
                outer_iname = var_name_gen(split_iname+"_outer")
                inner_iname = var_name_gen(split_iname+"_inner")
                split_vars[split_iname] = outer_iname, inner_iname

            inner_index = Variable(inner_iname)
            outer_index = Variable(outer_iname)

        else:
            from loopy.symbolic import simplify_using_aff
            inner_index = simplify_using_aff(kernel, axis_idx % count)
            outer_index = simplify_using_aff(kernel, axis_idx // count)

        idx[axis_nr] = inner_index

        if order == "F":
            idx.insert(axis+1, outer_index)
        elif order == "C":
            idx.insert(axis, outer_index)
        else:
            raise RuntimeError("order '%s' not understood" % order)

        return expr.aggregate.index(tuple(idx))

    rule_mapping_context = SubstitutionRuleMappingContext(
            kernel.substitutions, var_name_gen)
    aash = ArrayAxisSplitHelper(rule_mapping_context,
            set(array_to_rest.keys()), split_access_axis)
    kernel = rule_mapping_context.finish_kernel(aash.map_kernel(kernel))

    if auto_split_inames:
<<<<<<< HEAD
        from loopy.transform.iname import split_iname
        for iname, (outer_iname, inner_iname) in six.iteritems(split_vars):
=======
        from loopy import split_iname
        for iname, (outer_iname, inner_iname) in split_vars.items():
>>>>>>> 9e7b697f
            kernel = split_iname(kernel, iname, count,
                    outer_iname=outer_iname, inner_iname=inner_iname,
                    **split_kwargs)

    return kernel


split_arg_axis = (MovedFunctionDeprecationWrapper(split_array_dim))

# }}}


# {{{ split_array_axis

def _split_array_axis_inner(kernel, array_name, axis_nr, count, order="C"):
    if count == 1:
        return kernel

    # {{{ adjust arrays

    from loopy.kernel.tools import ArrayChanger

    achng = ArrayChanger(kernel, array_name)
    ary = achng.get()

    from pytools import div_ceil

    # {{{ adjust shape

    new_shape = ary.shape
    if new_shape is not None:
        new_shape = list(new_shape)
        axis_len = new_shape[axis_nr]
        new_shape[axis_nr] = count
        outer_len = div_ceil(axis_len, count)

        if order == "F":
            new_shape.insert(axis_nr+1, outer_len)
        elif order == "C":
            new_shape.insert(axis_nr, outer_len)
        else:
            raise RuntimeError("order '%s' not understood" % order)
        new_shape = tuple(new_shape)

    # }}}

    # {{{ adjust dim tags

    if ary.dim_tags is None:
        raise RuntimeError("dim_tags of '%s' are not known" % array_name)
    new_dim_tags = list(ary.dim_tags)

    old_dim_tag = ary.dim_tags[axis_nr]

    from loopy.kernel.array import FixedStrideArrayDimTag
    if not isinstance(old_dim_tag, FixedStrideArrayDimTag):
        raise RuntimeError("axis %d of '%s' is not tagged fixed-stride"
                % (axis_nr, array_name))

    old_stride = old_dim_tag.stride
    outer_stride = count*old_stride

    if order == "F":
        new_dim_tags.insert(axis_nr+1, FixedStrideArrayDimTag(outer_stride))
    elif order == "C":
        new_dim_tags.insert(axis_nr, FixedStrideArrayDimTag(outer_stride))
    else:
        raise RuntimeError("order '%s' not understood" % order)

    new_dim_tags = tuple(new_dim_tags)

    # }}}

    # {{{ adjust dim_names

    new_dim_names = ary.dim_names
    if new_dim_names is not None:
        new_dim_names = list(new_dim_names)
        existing_name = new_dim_names[axis_nr]
        new_dim_names[axis_nr] = existing_name + "_inner"
        outer_name = existing_name + "_outer"

        if order == "F":
            new_dim_names.insert(axis_nr+1, outer_name)
        elif order == "C":
            new_dim_names.insert(axis_nr, outer_name)
        else:
            raise RuntimeError("order '%s' not understood" % order)
        new_dim_names = tuple(new_dim_names)

    # }}}

    kernel = achng.with_changed_array(ary.copy(
        shape=new_shape, dim_tags=new_dim_tags, dim_names=new_dim_names))

    # }}}

    var_name_gen = kernel.get_var_name_generator()

    def split_access_axis(expr):
        idx = expr.index
        if not isinstance(idx, tuple):
            idx = (idx,)
        idx = list(idx)

        axis_idx = idx[axis_nr]

        from loopy.symbolic import simplify_using_aff
        inner_index = simplify_using_aff(kernel, axis_idx % count)
        outer_index = simplify_using_aff(kernel, axis_idx // count)

        idx[axis_nr] = inner_index

        if order == "F":
            idx.insert(axis_nr+1, outer_index)
        elif order == "C":
            idx.insert(axis_nr, outer_index)
        else:
            raise RuntimeError("order '%s' not understood" % order)

        return expr.aggregate.index(tuple(idx))

    rule_mapping_context = SubstitutionRuleMappingContext(
            kernel.substitutions, var_name_gen)
    aash = ArrayAxisSplitHelper(rule_mapping_context,
            {array_name}, split_access_axis)
    kernel = rule_mapping_context.finish_kernel(aash.map_kernel(kernel))

    return kernel


@iterate_over_kernels_if_given_program
def split_array_axis(kernel, array_names, axis_nr, count,
        order="C"):
    """
    :arg array: a list of names of temporary variables or arguments. May
        also be a comma-separated string of these.

    :arg axis_nr: the (zero-based) index of the axis that should be split.

    :arg count: The group size to use in the split.

    :arg order: The way the split array axis should be linearized.
        May be "C" or "F" to indicate C/Fortran (row/column)-major order.

    .. versionchanged:: 2016.2

        There was a more complicated, dumber function called
        ``loopy.split_array_dim`` that had the role of this function in
        versions prior to 2016.2.
    """
    assert isinstance(kernel, LoopKernel)

    if isinstance(array_names, str):
        array_names = [i.strip() for i in array_names.split(",") if i.strip()]

    for array_name in array_names:
        kernel = _split_array_axis_inner(kernel, array_name, axis_nr, count, order)

    return kernel

# }}}


# {{{ find_padding_multiple

def find_padding_multiple(kernel, variable, axis, align_bytes, allowed_waste=0.1):
    arg = kernel.arg_dict[variable]

    if arg.dim_tags is None:
        raise RuntimeError("cannot find padding multiple--dim_tags of '%s' "
                "are not known" % variable)

    dim_tag = arg.dim_tags[axis]

    from loopy.kernel.array import FixedStrideArrayDimTag
    if not isinstance(dim_tag, FixedStrideArrayDimTag):
        raise RuntimeError("cannot find padding multiple--"
                "axis %d of '%s' is not tagged fixed-stride"
                % (axis, variable))

    stride = dim_tag.stride

    if not isinstance(stride, int):
        raise RuntimeError("cannot find padding multiple--stride is not a "
                "known integer")

    from pytools import div_ceil

    multiple = 1
    while True:
        true_size = multiple * stride
        padded_size = div_ceil(true_size, align_bytes) * align_bytes

        if (padded_size - true_size) / true_size <= allowed_waste:
            return multiple

        multiple += 1

# }}}


# {{{ add_padding

@iterate_over_kernels_if_given_program
def add_padding(kernel, variable, axis, align_bytes):
    arg_to_idx = {arg.name: i for i, arg in enumerate(kernel.args)}
    arg_idx = arg_to_idx[variable]

    new_args = kernel.args[:]
    arg = new_args[arg_idx]

    if arg.dim_tags is None:
        raise RuntimeError("cannot add padding--dim_tags of '%s' "
                "are not known" % variable)

    new_dim_tags = list(arg.dim_tags)
    dim_tag = new_dim_tags[axis]

    from loopy.kernel.array import FixedStrideArrayDimTag
    if not isinstance(dim_tag, FixedStrideArrayDimTag):
        raise RuntimeError("cannot find padding multiple--"
                "axis %d of '%s' is not tagged fixed-stride"
                % (axis, variable))

    stride = dim_tag.stride
    if not isinstance(stride, int):
        raise RuntimeError("cannot find split granularity--stride is not a "
                "known integer")

    from pytools import div_ceil
    new_dim_tags[axis] = FixedStrideArrayDimTag(
            div_ceil(stride, align_bytes) * align_bytes)

    new_args[arg_idx] = arg.copy(dim_tags=tuple(new_dim_tags))

    return kernel.copy(args=new_args)

# }}}


# vim: foldmethod=marker<|MERGE_RESOLUTION|>--- conflicted
+++ resolved
@@ -238,13 +238,8 @@
     kernel = rule_mapping_context.finish_kernel(aash.map_kernel(kernel))
 
     if auto_split_inames:
-<<<<<<< HEAD
-        from loopy.transform.iname import split_iname
-        for iname, (outer_iname, inner_iname) in six.iteritems(split_vars):
-=======
         from loopy import split_iname
         for iname, (outer_iname, inner_iname) in split_vars.items():
->>>>>>> 9e7b697f
             kernel = split_iname(kernel, iname, count,
                     outer_iname=outer_iname, inner_iname=inner_iname,
                     **split_kwargs)
