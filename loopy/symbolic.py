--- conflicted
+++ resolved
@@ -57,11 +57,7 @@
 
 from pymbolic.parser import Parser as ParserBase
 from loopy.diagnostic import LoopyError
-<<<<<<< HEAD
-=======
-
 from loopy.diagnostic import ExpressionToAffineConversionError
->>>>>>> c1489c23
 
 import islpy as isl
 from islpy import dim_type
@@ -112,13 +108,10 @@
     def map_type_annotation(self, expr, *args):
         return type(expr)(expr.type, self.rec(expr.child, *args))
 
-<<<<<<< HEAD
     def map_sub_array_ref(self, expr, *args):
         return SubArrayRef(self.rec(expr.swept_inames, *args),
                 self.rec(expr.subscript, *args))
 
-=======
->>>>>>> c1489c23
     def map_scoped_function(self, expr, *args):
         return ScopedFunction(self.rec(expr.function, *args))
 
@@ -179,7 +172,6 @@
 
     map_rule_argument = map_group_hw_index
 
-<<<<<<< HEAD
     def map_sub_array_ref(self, expr, *args):
         if not self.visit(expr):
             return
@@ -187,8 +179,6 @@
         self.rec(expr.swept_inames, *args)
         self.rec(expr.subscript, *args)
 
-=======
->>>>>>> c1489c23
     def map_scoped_function(self, expr, *args):
         if not self.visit(expr):
             return
@@ -269,14 +259,11 @@
     def map_scoped_function(self, expr, prec):
         return "ScopedFunction('%s')" % expr.name
 
-<<<<<<< HEAD
     def map_sub_array_ref(self, expr, prec):
         return "SubArrayRef({inames}, ({subscr}))".format(
                 inames=self.rec(expr.swept_inames, prec),
                 subscr=self.rec(expr.subscript, prec))
 
-=======
->>>>>>> c1489c23
 
 class UnidirectionalUnifier(UnidirectionalUnifierBase):
     def map_reduction(self, expr, other, unis):
@@ -741,7 +728,6 @@
 
     mapper_method = intern("map_scoped_function")
 
-<<<<<<< HEAD
 
 class EvaluatorWithDeficientContext(PartialEvaluationMapper):
     """Evaluation Mapper that does not need values of all the variables
@@ -897,8 +883,6 @@
 
     mapper_method = intern("map_sub_array_ref")
 
-=======
->>>>>>> c1489c23
 # }}}
 
 
